<<<<<<< HEAD
=======
PySCF 2.2.1 (2023-03-29)
------------------------
* Added
  - Density fitting gradients and hessian for RSH functionals
  - SCS-MP2 and SCS-KMP2
  - Configurations of f-in-core ECPs
  - ao2mo integral transformation for GHF orbitals with scalar ERIs
  - Interface to access basis Set Exchange DB
  - DF-UCISD
  - Moment resolved GF-CCSD
  - MOM (maximum overlap method) for GHF and DHF
* Improved
  - PBC GDF K-build performance
  - Read cubegen for crystalline systems
* Fixes
  - Outdated examples
  - Update to libcint 5.3.0 to filter warning messages produced by 5.2.0
  - PBC density fitting CDERIArray object backward compatibility
  - DIIS numerical instability
  - C2v molecule orientation when symmetry is enabled
  - The missed HF exchange in RSH functional wB97
  - Gauge origin of Boys localization
  - Check the root numbers during Davidson diagonalization iterations
  - Removed hard-coded environment variable MKL_NUM_THREADS=1
  - Conflicts in GDF cderi tensor for RSH functionals


PySCF 2.2.0 (2023-03-09)
------------------------
* Added
  - Molecular nuc grad with DF ERIs for ROHF, ROKS, CASSCF, SA-CASSCF
  - K-point symmetry adapted crystalline orbital basis
  - K-point symmetry for GDF, MDF, KCCSD
  - VV10 gradients
  - Spin density population analysis for MCSCF
  - BCCD
  - Cylindrical symmetry for FCI wavefunction
  - Use a linearly independent basis in DIIS
  - Full CI for complex integrals
  - Maxwell-Boltzmann Velocity Distribution in BOMD
* Improved
  - PBC integral accuracy for GDF, MDF, FFT, AFT
  - PBC integral accuracy of 2D system for insufficient integral grids
  - Update Libxc to Libxc-6
  - get_monkhorst_pack_size for numerical noise
  - Unit recognization unified
* Fixed
  - MCSCF without initializing SCF
  - Memory leaks in C kernels for CCSD(T)
  - Fully spin-polarized UMP2, DF-UMP2, UCCSD, UCCSD(T) bugfixes
  - numpy_helper.hermi_sum for non-contiguous array
  - Padding and frozen orbitals bugs in KMP2
  - PolEmbed interface and CASCI with PE
  - Molecular density fitting hessian
  - K-point symmetry adapted KS-DFT with SOSCF solvers


>>>>>>> 063af4c6
PySCF 2.1.1 (2022-09-21)
------------------------
* Added
  - CDERIArray class to load PBC GDF tensor
* Improved
  - MCSCF fix_spin_ as a class for SA-CASSCF gradient compatibility
  - PBC GDF and MDF accuracy
  - PBC X2C hcore integrals performance
* Fixed
  - Integral screening bug in ft_ao
  - EOM-EE RCCSD intermediates
  - MGGA fully polarized system bug


PySCF 2.1.0 (2022-09-01)
------------------------
* Added
  - k-point symmetry for mean-field methods and MP2
  - UCASSCF work with state_average
  - make_rdm12s for MCSCF state_average
  - Staggered mesh method for k-point restricted periodic MP2 energy
  - PBC-X2C1E DFT methods in spin-orbital basis
  - Adds make_rdm2 to RHF and UHF
  - Auto-generate frozen-core orbitals
  - Atomic chemical core configuration
  - Various MGGA functionalities (Gradients, Hessian, TDDFT, etc.)
  - Mcfun (multi-collinear functional) and relevant GKS, DKS, X2C-DFT, TDDFT methods for molecules
  - Supports to aarch64 architecture
  - Atomic spherically averaged DFT and add HFS ground-state configurations
  - RPA, URPA
  - UCCSD with density fitting
  - X2C for GHF/GKS on spin-orbital basis (make identical to X2C-SCF with j-adapted basis)
  - Gamma-point periodic EA/IP-ADC
  - K-point periodic EA/IP-ADC
  - CVS-IP-ADC
* Improved
  - DFT numerical integral module with better integral screening
  - Aligns E(HF) of KRCCSD with other CCSD classes, and CISD, MP2 classes
  - Adjustable screening value for eval_ao function
  - MCSCF convergence for small systems
  - Renormalized perturbative triples correction in CCSD
  - Optimises UCCSD 1DM
  - Linear dependency handled for IAOs
  - vhf prescreeening efficiency
  - Lattice sum ranges in PBC AO-value evaluation
  - Various cutoffs in PBC integrals for exceptional cells
  - Handles 1e system for KS methods
  - Try to use original axes when creating Mole object if pointgroup is inputed
  - More symmetry information of MCSCF active space dumped
  - SA-CASSCF nuc grad API reform
  - Upgrade cint library to v5
  - Accelerating SGX module
  - rsdf, gdf, aft, mdf, ft_ao, rsjk modules refactored and their performance are optimized
  - The return status of HF statbility checks
  - GDF 3-index integral tensor loader to support tensor sliced from disk
* Fixed
  - Dynamic level shift for UHF
  - gamma-point TDDFT by adding response fn
  - Initial guess issue for uhf custom Hamiltonian
  - Projecting the dm to a larger basis set in PBC systems using from_chk() and init_guess
  - Ensure deterministic result from pyscf.lib.einsum
  - Symmetry detection bugs and C2v orientation for planar molecules
  - State-average CASSCF 1RDM for orbital canonicalization
  - wfnsym for state_average CASSCF
  - Concatenating two Molecule objects with ecp
  - cisd.tn_addrs_signs for impossible excitations
  - KMP2 takes KHF with precomputed GDF integrals
  - Huckel guess with mol.cart=True
  - UCCSD 2RDM without frozen


PySCF 2.0.0 (2021-11-01)
------------------------
* Added
  - Basis selector '@' to load basis from a file
  - Native version of DF-MP2 for RHF and UHF references
  - Cholesky orbitals as the initial guess for iterative orbital localization.
  - FNOCCSD
  - SCS-DF-MP2
  - Relaxed RHF-DF-MP2 density
  - int1e_grids function to compute Coulomb integrals for a list of grids
  - GDF-KMP2
  - Custom Hamiltonian for UHF
  - Natural Orbitals for DFCASCI and DFCASSCF with approximate CI solvers
  - slow and fast QCISD and QCISD(T) for restricted refs
* Improved
  - Pacakge layout, static checks, and code releasement pipeline.
    Certain features were removed from core modules, including: cornell_shci,
    dftd3, dmrgscf, doci, fciqmcscf, icmpspt, mbd, Molpro2Pyscf, mpicc, nao,
    semiempirical, shciscf, tblis, prop/efg, prop/esr, prop/freq, prop/gtensor,
    prop/hfc, prop/magnetizability, prop/nmr, prop/nsr, prop/polarizability,
    prop/rotational_gtensor, prop/ssc, prop/zfs
  - Compatibility improvements for Python 3.6 and newer
  - Compatibility improvements for h5py 3.0 and newer
  - Online documentation (https://pyscf.org/user.html)
  - Upgrade Libxc to 5.1.7
  - FCIDUMP interface to include ECP scalar contribution
  - DMRG interface
  - Ghost atoms in IAO/IBO
  - PBC-GDF auxiliary basis treatment with nonzero drop_eta
  - pivoted Cholesky factorization
  - Support high angular momentum in GTO basis (up to l=15)
  - Make Exact FF GW root finding more robust, reduce eta
  - cubegen for arbitrary unit cells
  - Range of lattice sum for non-orthogonal lattice
  - krkspu
  - Number of calls to gc.collect()
* Fixed
  - PBC-GDF and PBC-MDF when computing RSH functionals
  - The edge case for zero beta electrons in SCF
  - Atomic initial guess if multiple elements have ecp
  - The ordering of unique points in kpts.unique function
  - J matrix of AFTDF
  - kuccsd rdm1
  - GDF int2c2e integrals for non-symmetric range of lattice sum
  - Complex-valued symm. adapted basis
  - NEVPT2 for multistate CI wave function


PySCF 1.7.6 (2021-03-28)
------------------------
* Added
  - KMP2 2-particle density matrix
  - PBC J, K matrices module rsjk (RangeSeparationJKBuilder)
  - ADC (RADC, UADC, DFADC)
  - Eigenvector analyzer for IP and EA, RADC and UADC
  - Analytical nuclear gradients for state-average CASSCF
  - Support SO3 symmetry
  - ECP-SOC for GHF/GKS
  - density fitting GMP2
  - G0W0 approximations (analytic continuation, contour deformation)
  - Auxiliary second-order Green's function perturbation theory (AGF2)
  - Smearing for molecules
  - Visscher small component correction approximation for DHF
* Improved
  - Threading safety in Mole temporary context
  - Basis parser to support arithmetic expressions in basis data
  - dmrgci interface refactored
  - MP2 gradients performance
  - Interface of polariazable embedding with integral batching
  - Electron-phonon Hamiltonian module refactored
  - Remove memorization of Ewald parameters.
  - molden dumper refactored
* Fixed
  - stack overflow in ecp integral code
  - SCAN functional crashing problem
  - Ghost atoms for IAOs/IBOs
  - Fix fractional occupations for case of zero beta electrons
  - mcscf project_init_guess
  - Symmetry verification bug when deducting subgroup
  - Mole.set_geom_ bug
  - GDF with non-zero drop_eta (for diffused auxiliary basis)
  - Paddings in KMP2 when remove_linear_dep_ is applied
  - SC-NEVPT2 Sijr Srsi



PySCF 1.7.5 (2020-9-27)
-----------------------
* Added
  - Upgrade cint library to v4
  - Upgrade xcfun library to v2.1.0
  - Kramers' restricted Dirac-Hartree-Fock, X2C, DHF-SOSCF
  - Heavy elements basis in MINAO
  - Coulomb integrals of short range part for attenuated Coulomb
  - Polarizability and hyperpolarizability under PBC
* Improved
  - Support pseudo potential Atomic HF
  - Atomic HF for 1-electron system
  - Check basis angular momentum in mol.intor (l < 7)
  - FCIDUMP wrapper fcidump.py
* Fixed
  - Bugs in Mole.fromstring
  - Buffer size bug in DHF JK builder for very small systems
  - Fix pbc-eom-eaccsd_star bug
  - Bugs in integral screening for very tight direct_scf_tol


PySCF 1.7.4 (2020-8-2)
----------------------
* Added
  - FCIDUMP reader to load FCIDUMP and generate custom system.
  - Natural orbitals occupations to mc.mo_occ
  - Supporting UHF orbitals in FCI factory function
* Improved
  - Linear dependency treatment for basis uncontraction
* Fixed
  - ECP gradients bug when the system contains two or more ecp atoms
  - CHGCAR writer
  - Basis parser for basis in Gaussian 94 format


PySCF 1.7.3 (2020-6-10)
-----------------------
* Added
  - CcECP basis
  - Spin 1RDM for shci
  - PM localization for charge populations based on Becke partition
* Improved
  - Compatibility of get_jk methods between mcscf class and scf class
  - CPPE interface
  - Interface between IAO and PM
* Fixed
  - an CCSD integral bug introduced in 1.7.1
  - Td as its subgroup C2v
  - Fix an error when calculating grad of dft method with "HF" as xc



PySCF 1.7.2 (2020-5-13)
-----------------------
* Added
  - Electron-phonon Hamiltonian under PBC (pbc.eph)
  - State-average CASSCF example
  - Spin density analysis to uhf.analyze()
  - Passing point group and wfnsym to Dice
  - Analytical nuclear gradients for PBC SCF methods (based FFTDF)
  - Geometry optimizer and Gradients scanner for pbc
  - ccECPs and corresponding basis sets
  - Interacting hybrid method i-CCSD/MP2
  - Allow FNOs to be specified by number of active virtuals
  - Enable frozen natural orbital CC
  - Partial Cholesky orthogonalization
  - Use requested initial guess in DHF
* Improved
  - libxc5 compatibility
  - Redundant def2-*-jkfit basis sets were replaced by the def2-universal-jkfit basis
  - FCIDUMP reader
  - Treatment of breaksym in UHF init_guess function
  - literature references and DOIs
  - Ensure active orbitals are not changed during MCSCF canonicalization
  - Improve linear dependency treatment in projection function in scf/addons.py
  - Use customized get_xmat method for x2c if applicable
* Fixed
  - Integral bug in magnetizability
  - Integer overflow in multigrid
  - pbc.mdf h5 file initialization
  - density fitting auxiliary basis for cc-pV*Z
  - Handle basis and pp for ghost atoms in pbc initialization
  - ecp treatments for ghost atoms
  - FCI wfnsym initial guess
  - SCF initial guess for super-heavy elements
  - Initial guess "atom" due to missing basis
  - Bugs of prefix ghost
  - Handle duplicated primitives in GAMESS WFN writer


PySCF 1.7.1 (2020-2-29)
-----------------------
* Added
  - Equilibrium solvation for TDDFT
  - ddcosmo TDDFT gradients to support TDDFT geometry optimization with solvent
  - Polarizable embedding solvent model
  - Non-canonical MP2
  - Algebraic diagrammatic construction method
* Improved
  - Atomic configuration in SCF initial guess
  - IBO valence space configurations
  - For icmpspt restart option and default settings
  - TBLIS interface and compilation configurations
  - DFT-KS initialization factory functions
  - reset methods in many modules for scanner mode
  - HF/KS conversion functions
  - APIs for HF/KS response functions (used by TDDFT and other methods)
  - transform_ci function to allow projection between FCI wavefunction in
    different sizes
  - The fractional occupancy atomic HF method in SCF initial guess
  - Performance of non-local XC functional
  - FCI Performance
  - stability of linear equation solver in dynamic polarizability
  - cubegen for PBC systems
* Bugfix
  - Contributions of MM point charges in icmpspt energy
  - ROHF and UHF orbital occupancy for negative mol.spin
  - Four-component Dirac HF EFG tensor
  - Avoid twice initialization in modules GDF, SGX etc.
  - nuclear repulsion energy for single atom case
  - MINDO gradients unit (from Hartree/Angstrom to Hartree/Bohr)
  - Data prefetching bug in CCSD
  - Total energy of CCSD and CISD with non-canonical HF reference


PySCF 1.7.0 (2020-1-1)
----------------------
* Added
  - k-CCSD density matrix
  - k-CCSD(T) with core frozen
  - sgX method (a pseudo-spectral method like COSX)
  - pre_kernel and post_kernel hooks in SCF driver
  - Left eigenvectors of IP/EA-CCSD for molecular code
  - EOM-IP/EA-KCCSD, EOM-IP/EA-KRCCSD
  - Methods EOM-IP/EA-KCCSD(T) T*(a), EOM-IP/EA-KRCCSD(T) T*(a)
  - kEOM-IP/EA-CCSD*
  - KUMP2
  - KCCSD function spatial2spin that transforms amplitudes in spatial orbital
    representation to that in spin-orbital representation
  - DOCI solver, DOCI-CASCI, and DOCI-CASSCf
  - Support of RSH functionals in methods DF and sgX
  - Add RSH functionals for all PBC DFT methods
  - Semi-empirical method MINDO/3
  - Analytical nuclear gradients with density-fitting
  - Analytical nuclear hessian with density-fitting
  - Thermo-chemistry and frequency analysis
  - Huckel HF/KS initial guess
  - QM/MM with implicit solvent
  - Spin-Orbit ECP integrals
  - Geometry optimization for state-average MCSCF method
  - cube file parser
  - Orbital localization methods VVO and LIVVO
* Improved
  - Optimized regular get_j and density-fitting get_j
  - Faster k-CCSD(T)
  - Davidson diagonalization for multi-roots
  - memory usage in CCSD
  - Molecular orientation does not need to be changed when symmetry is enabled
  - Performance of density fitting initialization
  - Performance of JK-build function
  - Using direct_spin1 as the default FCI solver
  - Performance of SOSCF method (by using the direct-SCF technique)
  - Performance of semi-incore AO-MO integral transformation
* Bugfix
  - Carbon ANO data
  - Initial guess for EOM-KCCSD
  - state-average CASSCF analytical nuclear gradients
  - ddCOSMO self-consistency (as fast solvent) for post-SCF methods
  - range-separation parameter omega customization in RSH functionals


PySCF 1.6.6 (2020-1-1)
----------------------
* Improved
  - Sanity check for Wigner-Seitz cell exchange kernel
  - The linear dependency treatment for X2C uncontracted basis
  - Energy cutoff estimation for non-orthogonal lattice
  - Tolerance in geometry when detecting point group symmetry
* Fixed
  - TDDFT symmetry representation
  - cube file when containing ECP


PySCF 1.6.5 (2019-11-17)
------------------------
* Added
  - spin_square method for UCCSD
* Improved
  - Handling ".xc = None" (run DFT without exchange)
* Fixed
  - Unit conversion bug between eV and wavenumber in TDDFT
  - KGHF orbital gradients
  - Analytical gradients for implicit solvent model in geometry optimization


PySCF 1.6.4 (2019-09-14)
------------------------
* Added
  - aug-cc-pwCV*Z basis
* Improved
  - Memory footprint of FCI module
  - Mole.spin initialization. A guess can be made for spin multiplicity based on
    neutral system.
* Fixed
  - PBC SCF orbital canonicalization
  - Missed complex conjugation in HF/KS modules
  - SHCI runtime directory
  - Normalization issue for Cartesian basis in Molden output
  - cc-pwCV5Z basis


PySCF 1.6.3 (2019-07-28)
------------------------
* Added
  - cube customization for cubegen
  - Integral prescreening for RSH functional when evaluating K matrix
* Improved
  - Performance of exchange integrals in RSH functionals
* Fixed
  - handle xc = '' in eval_ao
  - cube shape in cubegen
  - Basis parser when parsing last elements in some basis set
  - ROHF-SOSCF for diatomic molecules


PySCF 1.6.2 (2019-6-17)
-----------------------
* Added
  - Slow version of KTDSCF and KGW methods for molecular systems
  - Slow version of TDSCF and GW methods for PBC systems
  - The support of various dtype (int, complex etc.) in numpy_helper functions
  - Point group symmetry conservation in geometry optimization
* Improved
  - DFHF class structure and method hooks
  - Sanity checks when saving and loading FCIDUMP file
  - Integral performance for solvent model
  - Integral performance for QM/MM interface
  - GCC 9 compatibility
* Bugfix
  - Cartesian GTOs was not handled in RSH integrals
  - geometric_solver for latest geomeTRIC release
  - Initial guess of orbital localization solver
  - MCSCF analyze function for state-averaged calculations
  - The zero-norm bug in the non-hermitian matrix diagonalization function when
    solving the complex eigenvectors for real eigenvalues.
  - IOError when reading initial guess from chkfile in SCF scanner function


PySCF 1.6.1 (2019-03-15)
------------------------
* Added
  - k-point orbitals to gamma-point orbitals transformation function k2gamma
  - Wigner D-matrix and d-matrix
  - The interface geometric_solver to geometry optimization library geomeTRIC
  - k-CCSD(T) for PBC k-point sampled systems
  - AO basis truncation shortcut "@?s?p?d"
  - Function in basis parser to restore general basis contraction from NWChem
    optimized format
  - inertia_moment function in Mole object
  - keyword resolution in CHGCAR writer
  - IAO for each k-point in PBC systems
* Improved
  - Geometry optimization module (GeometryOptimizer class, output format etc.)
  - SCF Gradients class. A hook "extra_force" was added.
  - MRLCC2 interface
  - Import gradients, properties, solvent, and all post-SCF/extended methods in SCF class
  - DFT-D3 interface
  - Pople basis parser (supporting e.g. 6311++g(2d,p)).
  - Normalizing SCF initial guess in PBC (to the right number of electrons/cell)
  - mesh estimation for inf-vacuum
  - Tuned threshold in point group symmetry detection functions
  - SCF summary in the output message
* Bugfix
  - Solvent object initialization in SCF scanner function
  - GHF get_jk function
  - QM/MM object initialization in SCF scanner function
  - Missing virtual orbitals in MCSCF project_init_guess function
  - MINAO basis data
  - Analytical Fourier transform zero elements when basis functions do not overlap
  - make_rdm1 function in state_average mcscf wrapper


PySCF 1.6 (2018-12-31)
----------------------
* Added
  - DFT-D3 interface
  - semi_incore ao2mo transformation
* Improved
  - Linear dependency threshold of qr decomposition in davidson solver
  - Optimized KUCCSD, EOM-KUCCSD performance
* Bugfix
  - hasattr issue for attributes with @property
  - DDCOSMO wrapper and kernel function
  - Num eletrons bug in PBC smearing function for custom systems
  - return value of NPTaggedArray ufunc (returning np array now)
  - PBC density fitting dimension error caused by numerical noise when handling linear dependency
  - Parsers for molpro basis and gaussian basis
  - Selected-CI returned data type


PySCF 1.6 beta (2018-11-26)
---------------------------
* Added
  - PBC k-point SCF stability analysis
  - PBC KUCCSD
  - PBC EOM-IP/EA-KRCCSD
  - PBC EOM-IP/EA-KUCCSD
  - Non-relativistic static and dynamic polarizability and hyper-polarizability tensor
* Improved
  - The treatment of HF exchange in PBC system when calling PBC MP2, CISD, CCSD code
  - Convergence performance of KCCSD iterations for low-dimension systems
* Bugfix
  - Complex density in pbc.get_j function


PySCF 1.6 alpha (2018-08-15)
----------------------------
* Added
  - X2C-UKS (LDA functional only)
  - PBC gamma point ROHF/ROKS and GKS
  - PBC KROHF/KROKS and KGKS for k-point sampling
  - DFT Coulomb and XC integrals with multigrid
  - Periodic UCCSD with k-point sampling
  - perturbative DMRG method
  - Interface to Cornell SHCI
  - PBC dipole memont and Makov-Payne correction
  - Overlap of two CISD wavefunctions
  - EFG and Mossbauer spectroscopy of crystal and molecule
  - Molecular magnetizability for HF and DFT
  - ddCOSMO and ddPCM for MCSCF, MP, CI and CC methods
* Improved
  - numint performance (eval_rho, eval_mat)
  - Energy cutoff estimation
  - CCSD convergency for 2D-PBC AFTDF, GDF and MDF methods
  - Integral transformation performance in GW


PySCF 1.5.5 (2018-12-31)
------------------------
* Improved
  - Fix symmetrization for k-point density in pbc.dft.numint.
  - Molden parser to handle UHF orbitals
* Bugfix
  - Get_fermi in KHF and KUHF
  - Execute call in dmrgci
  - Directories and paths in dmrgci
  - Read of 3-pdm and 4-pdm produced by block-1.5
  - Initialization wrapper in pbc.scf.__init__
  - Complex density in pbc.get_j function
  - Initial guess of KROHF method
  - PBC get_jk interface when calling molecular MCSCF with pbc scf object
  - keyword argument with_df of pbc.dft density_fit wrapper


PySCF 1.5.4 (2018-11-16)
------------------------
* Improved
  - Add support for GTH pseudopotentials beyond d electrons
  - Data structure of TDDFT response amplitudes (X, Y vectors): X[nvir,nocc] -> X[nocc,nvir]
* Bugfix
  - OpenMP race condition in FCI solver
  - Undefined HDF5 dataset in PBC MDF initialization
  - TD-KRHF vind function
  - SCF hessian
  - interface between DMRG-CI and DMRG-NEVPT2. Making DMRG-NEVPT2 read Block
    code settings in DMRG-CI.
  - Dimension error in pbc.fftdf.get_jk for KUHF density matrix
  - pbc.mpicc for keyword frozen
  - Periodic pseudopotential calculations with ghost atoms


PySCF 1.5.3 (2018-09-06)
------------------------
* Bugfix
  - get_jk prescreen for non-hermitian density matrices.
  - Inaccurate estimation of memory usage in ccsd rdm.
  - Frozen orbital EA-EOM-KRCCSD
  - IOError due to 4GB chunk size limit in HDF5 library


PySCF 1.5.2 (2018-08-15)
------------------------
* Improved
  - IO performance of pbc.GDF initialization
  - Default linear dependence treatment in GDF to improve accuracy
* Bugfix
  - Selected-ci 2-particle density matrices for two electron systems


PySCF 1.5.1 (2018-07-01)
------------------------
* Improved
  - The memory usage for a large number of MM particles (issue #193)
* Bugfix
  - Frozen orbitals in MCSCF canonicalization
  - Dimension error when initializing DF-CCSD integral tensor
  - EOM-EE-UCCSD initial guess and intermediates (issue #199)
  - mpi ip/eaccsd w/ frozen orbitals
  - the tdscf.get_nto function when mol.symmetry is enabled (issue #196)
  - the interface between QMMM wrapper and the gradients of post-HF methods


PySCF 1.5 (2018-06-08)
----------------------
* Added
  - Fake PySCF method adapter for arbitrary energy/gradients function in
    berny_solver wrapper
  - Function to restore DIIS object from DIIS file
  - Restart function to restore CCSD calculations
* Improved
  - CASSCF optimization step size
  - State-averaged CASSCF output message
  - RCCSD(T) and UCCSD(T) performance
  - Reduced DIIS memory footprint
  - Frozen orbitals for KRCCSD
  - PBC-TDDFT eigenvalue filter to keeps more eigenvalues which has small
    imaginary part
  - FCI convergence tolerance
  - Conversion between KRHF, KUHF, and KGHF
  - In the SOSCF solver, the diagonalization code to handle singularity in Hessian
  - In the Scanner function, to support an input of geometry (string or list)
  - SCF convergence hook
  - Density_fit hooks in mp2, cisd, and ccsd modules
  - Warning for gapless system in ccsd
  - Energy cutoff for PBC GDF method.
  - XC functional parser to support '-' in XC name and XC functional
    abbreviations (SVWN, BLYP, PBE, M05, etc.)
  - Orbital frozen in core and virtual space for KMP2 and KCCSD modules
* Bugfix
  - The ghost atom is now treated as a regular atom in berny_solver wrapper.
  - QM/MM nuclear gradients
  - Updating 6-31+G* basis which is now equivalent to the EMSL published basis
  - Symmetry detection code to discover D2d, D4d, D6d group
  - xcfun O3LYP functional which is now the same to libxc definition (but
    different to the equation in the original paper)
  - xcfun cam-b3lyp functional interface
  - HCI wrapper to handle the system without beta electrons
  - Dimension error for spinor integrals in general JK-build function
  - The orbital ordering of the returned orbitals of the UHF stability analysis
  - Filling up the upper triangular part for symmetry Hamiltonian in fcidump.read
  - The attributes kpts and kpt of PBC SCF class when SCF data are loaded from
    chkfile
  - Nuclear Hessian in ECP and all-electron mixed systems
  - Natural orbitals of state-averaged CASSCF


PySCF 1.5 beta (2018-04-15)
---------------------------
* Added
  - ddCOSMO analytical nuclear gradients
  - TDA and TDDFT analytical nuclear gradients for UHF and UKS
  - CISD/GCISD/UCISD 1-particle transition density matrix
* Improved
  - Memory usage of KRHF-KCCSD and IP/EA-EOM-KCCSD
* Bugfix
  - Fock matrix of ddCOSMO and ddPCM method.


PySCF 1.5 alpha (2018-03-21)
----------------------------
* Added
  - ddCOSMO solvent model
  - VV10 NLC functional for molecule
  - range-separated hybrid features for RKS and UKS, including
    > Analytical nuclear gradients
    > Second order SCF
    > Hessian and frequency
    > TDDFT
    > TDDFT gradients
    > NMR
  - IAO and IBO for molecular and PBC systems
  - UHF analytical nuclear Hessian
  - UKS analytical nuclear Hessian
  - FFT for low-dimension (2D) PBC systems
  - Generalized CCSD (GCCSD)
  - Generalized CCSD lambda solver
  - Generalized Hartree-Fock with PBC
  - PBC GCCSD and RCCSD with k-point sampling
  - PBC GCCSD(T) and RCCSD(T) with k-point sampling
  - RCCSD(T) and UCCSD(T) for non-canonical HF orbitals
  - RCISD and UCISD analytical nuclear gradients
  - RCISD, UCISD analytical nuclear gradients for excited states
  - RMP2 and UMP2 analytical nuclear gradients
  - UCCSD analytical nuclear gradients
  - Frozen orbitals in MP2, CISD, CCSD, CCSD(T) nuclear gradients
  - SF-X2C-1E analytical nuclear gradients
  - SF-X2C-1E analytical nuclear hessian
  - Analytical nuclear gradients and hessian for ECP integrals
  - GIAO-ECP integrals for NMR shielding
  - Interface to pyWannier90
  - Restricted MP2 with k-point sampling
  - RCCSD(T), UCCSD(T) and GCCSD(T) 1-particle and 2-particle density matrices
  - RCCSD(T), UCCSD(T) analytical nuclear gradients
  - CASCI/CASSCF analytical nuclear gradients
  - CASCI analytical nuclear gradients for excited states
  - Cartesian GTO (6d 10f) basis in PBC calculations
  - Natural transition orbital analysis
  - direct-RPA (no exchange, aka TDH)
  - direct-TDA (TDA without exchange)
  - Function to set OpenMP threads
* Improved
  - Independent OpenMP threads in FCI solver
  - Supported even number of grids in pbc calculations
  - Performance of UCCSD lambda solver
  - The function to get SCF initial guess from the chkfile of the molecule with
    different geometry
  - The mcscf natural orbitals in the state-average calculation
  - Performance of ECP integrals
  - Prescreening for PBC 3-center integrals
  - Performance and memory efficiency of G0W0
  - KMP2 memory efficiency
  - Efficiency to evaluate the value of periodic AO on grids
  - libxc parser to support the customized Range-separated XC functionals


PySCF 1.4.7 (2018-04-15)
------------------------
* Bugfix
  - Outcore ao2mo transform when basis functions are cartesian Gaussians
  - Fix errors in dmrg-nevpt interface, which overwrite nevpt configure files by
    variational dmrg configure files.
  - The order of elements of a list that are loaded by chkfile.load


PySCF 1.4.6 (2018-04-02)
------------------------
* Added
  dip_moment method for ROHF class


PySCF 1.4.5 (2018-03-23)
------------------------
* Bugfix
  - Numerical grids not converged in ECP integrals
  - Python3 compatibility in shci module


PySCF 1.4.4 (2018-03-20)
------------------------
* Improved
  - Non-Hermitian matrix diagonalization
  - Symmetric grids in cubegen
  - FCI initial guess when the system has Dooh or Doov symmetry
  - Using stable sort when sorting orbital energies
  - Attribute "e_tot" in the MP2 methods to access the total energy
* Bugfix
  - meta-GGA density in dft.numint.eval_rho2
  - intor parser in ao2mo module
  - ecp parser if ecp data not found
  - 1-electron system for UCCSD
  - Python-3 compatibility for dmrgscf module
  - Handling the errors which were raised in the background threads
  - UHF/ROHF density matrices in nao localization method


PySCF 1.4.3 (2018-01-17)
------------------------
* Improved
  - Assert convergence in geometry optimization
  - Initial guess in SCF PES scanning
  - Memory usage for generating Becke-grids in DFT
* Bugfix
  - XC parser to support the scaled compound functional
  - In the second order SCF algorithm, removing level_shift
  - k-point RCCSD for non-canonical HF reference
  - ECP integrals


PySCF 1.4.2 (2017-12-06)
------------------------
* Added
  - Frank Jensen, Polarization consistent basis sets
* Improved
  - Memory usage of pbc KHF calculation when HF exchange is computed with FFTDF
* Bugfix
  - pyberny interface
  - PBC GDF initialization for hybrid functional
  - guess of wfn symmetry for given fci wfn
  - Entropy of Gaussian smearing


PySCF 1.4.1 (2017-11-12)
------------------------
* Bugfix
  - meta-GGA functional detection code in XC parser
  - Orbital symmetry label in mcscf initial guess projection
  - Eigenvalue ordering for Davidson eigen solver
  - Madelung constant of non-orthogonal lattice
  - Convergence of Madelung constant for huge number of k-points samples
  - basis parser for pople-type basis
  - RCCSD when running large number of virtual orbitals on small memory machine

PySCF 1.4 (2017-10-05)
----------------------
* Improved
  - Kinetic energy cutoff estimation
  - Density fitting default auxiliary basis
  - Memory usage for FFTDF module
  - libxc interface
* Bugfix
  - KUHF dimension error in smearing function
  - SCF results inconsistency in chkfile and SOSCF solver
  - OMP stack overflow in GTO basis evaluator
  - Default grids in DFT gen_grid function for system with ECP/PP
  - mol.intor function to generate STG and YP integrals in 8-fold symmetry
  - TDDFT analytical gradients
  - DMRG-CI runtime scratch path
  - PBC GDF integrals for auxiliary basis with g functions
  - post-HF initialization function when mean-field object is DF-SOSCF method
  - Single orbital localization
  - Race condition in MP2 IO


PySCF 1.4 beta (2017-08-22)
---------------------------
* Added
  - Generalized Hartree-Fock (GHF)
  - Second order SCF solver for GHF
  - non-relativistic UHF, UKS g-tensor (with various SOC approximations)
  - non-relativistic UHF, UKS hyperfine coupling
  - SHCI interface to Dice program
  - spin-orbital CISD
  - UCISD and UCISD 1- and 2-RDM
  - Restricted CC2 method
  - Density-fitting CCSD
  - Heat-bath selected CI (HCI) spin-orbital 1- and 2-RDM
  - "scanner" function for HF, DFT and CCSD to simplify energy or
    gradients scanning for systems of different geometry.
  - Interface to pyberny geometry optimizer (geometry optimization for
    RHF, RKS and RCCSD are supported).
* Improved
  - U-CCSD(T) performance
  - Package structure (following "The Hitchhiker's Guide to Python")
  - ECP basis localization in Mulliken pop analysis
  - Changing the CASCI/CASSCF default FCI solver (the default solver will not
    use spin symmetry for singlet state)
  - Supporting remove_linear_dep function to handle basis linear dependence in
    k-point SCF
  - cell.rcut estimation for better integral accuracy
  - Convergence rates of PM localization
  - MP2 and RCISD integral transformation performance
  - Disk usage of CCSD-DIIS
  - Input basis parser to support union basis set (eg mol.basis=(bas1,bas2))
  - SCF initial guess for systems with pseudopotential (or ECP)
  - SCF initial guess for low-dimension PBC systems
* Bugfix
  - wfnsym of FCI solver for Dooh symmetry
  - In CIAH newton solver, the special treatment of negative hessian has
    been revised.
  - import lock which freezes threads for functions running in background


PySCF 1.4 alpha (2017-07-24)
----------------------------
* Added
  - General function to evaluate Spinor GTO on real space grids
  - Dirac-Kohn-Sham (LDA functional)
  - EDIIS and ADIIS
  - Periodic CCSD with k-point sampling
  - Periodic EOM-IP-CCSD and EOM-EA-CCSD for single k-point calculation
  - spin-square value (per unit cell) of KUHF calculation
  - Update interface to fciqmc for standalone executing
  - Routines in fciqmc to read in the spinned one and two RDMs
  - Heat-Bath CI
  - Functions in dmrgci interface to access 3-pdm and 4-pdm
  - Function get_fermi
  - UCCSD lambda equation and 1,2-particle density matrix
  - SCF wfn stability analysis
  - Many-Body van der Waals Interactions (MBD)
  - Second order SCF solver for periodic HF and DFT
  - TDDFT for periodic k-point HF and DFT
  - U-TDHF and U-TDDFT for molecular and crystal systems
  - Many-body dispersion
  - MP2-F12 and F12 basis and F12 RI basis
  - Cartesian GTO (6d 10f) basis in molecular calculations
  - CP2K's HF pseudopotential data
  - Frozen core MP2
  - Molecular electrostatic potential (MEP)
  - CPHF and UCPHF solver
  - Non-relativistic RHF, UHF 4-component UHF spin-spin coupling
  - non-relativistic UHF, 4-component UHF g-tensor (in testing)
  - non-relativistic UHF, 4-component UHF hyperfine coupling (in testing)
  - non-relativistic UHF zero-field splitting (in testing)
* Improved
  - Performance of PBC-Gaussian function evaluator
  - Performance of analytical Fourier transformation for AO product
  - Performance of PBC 3-center integrals
  - Performance of PBC PP local-part integrals
  - Numerical stability associated to OpenMP reduce function
  - Performance of FCI 2-electron contraction function
  - Basis parser for Pople style basis sets
  - Arbitrary problem size in FCI solver
  - Symmetry labels in orbital coefficients
  - Disk usage of integral transformation in MP2
  - Performance of J/K contractions in molecular density fitting code
  - Input geometry parser for ghost atoms
* Bugfix
  - PBC super cell function.  Atoms was missing on the super cell boundary
  - PBC dft atomic grids for low-dimension systems
  - The missing occ-vir blocks of Fock matrix in UCCSD
  - MGGA integration error
* Removed
  - Dependence to joblib library


PySCF 1.3.5 (2017-08-11)
------------------------
* Bugfix
  - The undefined += operation (numpy issue #5241) in CISD and CCSD methods


PySCF 1.3.4 (2017-08-08)
------------------------
* Improvements
  - Handle ghost atom in HF initial guess.
  - Remove special treatments on CIAH negative hessians which often cause convergence problem
  - Memory usage in CISD
  - Proper treatment of ECP/PP in Mulliken pop analysis
* Bugfix
  - For ROHF reference, CCSD function takes UCCSD method.
  - Handle zero beta electrons in UCCSD.
  - Fix bug in FCI solver when system has Dooh symmetry.
  - Fix bug in KUHF gradients which affects newton SCF convergence.
  - Fix bug in gradients of PM localization which affects convergence.
  - Fix "hcore" initial guess for KHF.
  - Fix bug in Mulliken pop analysis caused by wrong overlap matrix for PBC calculations.


PySCF 1.3.3 (2017-07-05)
------------------------
* Bugfix
  - GIAO contributions to the off diagonal part of NMR shielding tensor.
  - Handle zero core electrons in ECP parser.
  - Handle zero occupied orbitals in CCSD module.
  - Handle 1-electron system in UHF.
  - Fix orbital ordering in SCF canonicalization when point group symmetry is used.
  - Fix the missing fov term in UCCSD intermediates.
  - Fix pbc atomic grids for low dimensional system.
  - Avoid negative hessian in second order SCF solver.
  - Fix bug in fci solver when system has cylinder spatial symmetry
  - Fix eval_rho for GGA functional for non-hermitian density matrix


PySCF 1.3.2 (2017-06-05)
------------------------
* Bugfix
  - CCSD frozen core when using AO-driven algorithm
  - DFT UKS orbital hessian
  - PBC gamma-point UHF exxdiv=ewald correction
  - KUHF get_bands function


PySCF 1.3.1 (2017-05-14)
------------------------
* Bugfix
  - CISD output message for multiple roots
  - UHF hessian function in the second order SCF solver
  - Integer overflow in npdot
  - Module import error in PBC second order SCF solver
  - Update makefile due to the bugfix in libcint library


PySCF 1.3 (2017-04-25)
----------------------
* Improved
  - Treatment of auxiliary basis linear dependence in PBC DF/MDF module
  - Cutoff radius in real space lattice summation for better accuracy
  - PBC get_bands to compute the bands of arbitrary input k-points
  - Ewald sum convergence
  - Atomic grids in PBC DFT calculation
* Bugfix
  - Analytical Fourier transformation for non-orthogonal lattice
  - Spinor integral buffer size when kappa!=0
  - AVAS active space when mol.symmetry is enabled
  - Input parser for Gaussian nuclear model
  - Sorting CISD RDM2 in Chemist's ordering
  - runtimeDir in dmrg interface
  - numpy.exp overflow in PBC smearing function
  - The FFT-based MO integrals in compressed format
  - Input parser to handle unicode
  - UHF spin-square function for complex orbitals
  - Setfault in FCI 4-particle transition density matrix
* Removed
  - The cache of PBC AO value on grids
  - Split-fitting MDF module


PySCF 1.3 beta (2017-02-15)
---------------------------
* Added
  - sf-X2C for PBC Hamiltonian
  - Overlap of two CI wavefunctions over different orbital bases
  - EOM-CCSD for user guess, Koopmans' excitations, etc
  - Approximate EOM-CCSD (MBPT2 ground state and partitioned EOM Hbar)
  - AVAS method for constructing mcscf active space
  - Molpro XML file reader and interface to read Molpro orbitals
  - UCCSD
* Improved
  - EOM-EE-RCCSD and EOM-EE-UCCSD performance
  - memory usage of the non-symmetric Davidson solver in EOM-CCSD


PySCF 1.3 alpha-2 (2017-01-04)
------------------------------
* Added
  - Supports for 1D, 2D PBC systems
* Improved
  - Integral transformation for PBC 2-electron integrals
  - CASSCF state-average interface to handle sub-solvers of different spins
  - Numerical stability for Davidson diagonalization solver
  - Numerical stability of FCI contraction function under multithreading environment
  - FCI 2-electron contraction function with point group symmetry
* Bugfix
  - X2C to use custom basis for X matrix


PySCF 1.3 alpha-1 (2016-12-04)
------------------------------
* Added
  - Quantum chemistry ECP for solid
  - AO-direct RCCSD
  - CI coefficients transformation for one-particle basis rotation
  - CIAH second order SCF solver for PBC KRHF and KUHF methods
  - CISD and CISD 1, 2-particle density matrices
  - Selected-CI and Selected-CI 1, 2-particle density matrices
  - Smearing for PBC mean-field calculation
  - PBC density fitting
* Improved
  - Performance of CCSD(T)
  - Change the default kpts mesh (to always include gamma point)
  - PBC repeated images used by lattice summation


PySCF 1.2.3 (2017-04-24)
------------------------
* Bugfix
  - PBC 2e integrals for wrap-around k-points
  - CI coefficients in GAMESS WFN format
  - Input parser for Gaussian nuclear model
  - Density fitting outcore module for user input auxiliary basis


PySCF 1.2.2 (2017-02-15)
------------------------
* Bugfix
  - GTO normalization in molden file
  - multi-threading dgemm


PySCF 1.2.1 (2017-01-26)
------------------------
* Added
  - transition metal BFD basis
  - script to fix dylib library dependence for Mac
* Bugfix
  - active space 1pdm in mc chkfile if natural orbitals are required
  - dmrg example
  - state-average dmrgci interface
  - analytic GTO-PW integral
  - for population analysis when ecp is presented.
  - for mcscf state-specific function to support ground state as the target state
  - get_coulG round-off bug
  - unit cell size estimation for non-orth crystals
  - lib.norm function for complex vector


PySCF 1.2 (2016-11-07)
----------------------


PySCF 1.2 beta (2016-09-13)
---------------------------
* Added
  - State average CASSCF helper function for mixed spin/spatial-symmetry FCI solvers
  - Example for transition dipole momentum
  - U-CCSD (based on spin-orbital formulation)
  - IP/EA/EE-EOM-CCSD
  - Function to dump CASSCF canonical orbitals in molden format
  - Analytical Fourier transformation for AO and AO product
  - Co-iterative augmented hessian (CIAH) orbital optimizer
  - Optimized einsum function using numpy.tensordot function
  - Burkatzi-Filippi-Dolg pseudo potential
  - FCI solver to support integrals which do not have 8-fold symmetry
  - Dual interface to call pyFFTW or numpy.fft
  - Maximum overlap method (MOM) method for SCF method
* Improved
  - Memory usage for MDF method (molecular and PBC systems)
  - PBC AO value evaluation performance
  - Orbitals space symmetrization
  - CASSCF subspace (core, active, external) symmetrization
  - Created X2C object to hold X2C functions and parameters
  - Boys, Edmiston, Pipek-Mezey Localization with general CIAH optimizer
  - PBC integrals to handle ghost atom in PBC calculation
  - Asynchronized IO to overlap integration and IO for ao2mo integral transformation
  - SCF gradients to eliminate the symmetry forbidden matrix elements
  - Fixing orbital ordering for degenerated SCF orbitals
  - Efficiency of transpose_sum function
  - FCIDUMP output format
* Bugfix
  - CASSCF/QMMM interface for the missing term in nuclear repulsion
  - Screening small density for MGGA functionals
  - Molden interface to handle symmetry broken orbitals
  - MP2 density matrix to include HF DM


PySCF 1.2 alpha (2016-8-5)
--------------------------
* Added
  - MDF (mixed density fitting) method for molecule and PBC 2-election integrals
  - GAMESS WFN wirter
  - Periodic boundary condition (PBC) for gamma point RHF, UHF, RKS, UKS
  - PBC RHF, UHF, RKS, UKS with k-point sampling
  - PBC AO integrals
  - PBC MO integral transformation
  - PBC density fitting
  - IC-MPS-PT2
  - DMET decomposition to generate CASSCF active space
  - FCI electron-phonon coupling solver
  - meta-GGA for ground state DFT


Version 1.1 (2016-6-4):
* Improved
  - "unc-" prefix for uncontracted basis in the input
  - linear dependence problem in mcscf.project_init_guess
* Bugfix
  - CCSD(T) rdm
  - CASCI.analyze for multiple CI roots
  - function to write FCIDUMP when system has symmetry


Version 1.1 beta (2016-4-11):
* Added
  - Orbital hessian for SCF Newton solver
  - (maximum overlap method) for Delta SCF
  - determinant overlap
  - Canonicalization flag for Newton solver
* Improved
  - Default density fitting basis for heavy atoms
  - Density fitting MCSCF to allow inputing 3-center integrals
  - Rewriting NEVPT2 interface
  - Mole object serialization with json
  - Orbital energy output format for ROHF
* Bugfix
  - meta-lowdin orthogonalization for high angular memontum basis
  - Orbital occupancy for ROHF with symmetry
  - CASSCF initializing from x2c-UHF
  - ECP accuracy
  - QMMM interface


Version 1.1 alpha-2 (2016-3-8):
* Added
  - CCSD(T) and CCSD(T) gradients
  - General JK contraction function
  - RHF analytical nuclear Hessian
  - RKS analytical nuclear Hessian
  - Function to symmetrize given orbital space
  - General XC functional evaluator (using Libxc or Xcfun)
  - Intrinsic Atomic Orbital (IAO)
* Improved
  - NEVPT interface
  - Default DFT pruning scheme
  - Improving linear dependence issue for X2C module
* Bugfix
  - CCSD density matrix
  - Atomic radii for DFT grids
  - Handling h function for molden
  - Projecting CASSCF initial guess from orbitals of different shape

Version 1.1 alpha-1 (2016-2-8):
* Added
  - CCSD gradients
  - DMRG-NEVPT2 interface
  - DFT gradients
  - TDDFT and TDDFT gradients
  - DFT NMR
  - QM/MM interface
  - Pipek-Mezey localization
  - DF-CASSCF
  - State-specific CASSCF for excited states
  - Stream operations: apply, run, set
  - General basis value evaluator
  - DMRG (Block) examples
* Improved
  - Default DFT grids schemes (grid density, prune etc)


Version 1.0 (2015-10-8):
* 1.0 Release

Version 1.0 rc (2015-9-7):
* Add examples
* Add documents
* Optimize CCSD lambda solver and CCSD density matrix
* Optimize Boys localization.
* Tune CASSCF solver parameters
* Bug fixing for mcscf, localizer, nevpt2 and dft modules

Version 1.0 beta (2015-8-2):
* FCI spin eigen function
* Add state-average CASSCF
* CCSD lambda equation and density matrix

Version 1.0 alpha 2 (2015-7-3):
* Optimize HF J K contraction
* MP2 2 particle density matrix
* Default population analysis with meta-Lowdin orthogonalized AO
* Update FCI to handle more than 23 orbitals
* Multiple roots for FCI solver
* Optimize MCSCF convergence
* FCI/MCSCF wave function symmetry
* Z-matrix input
* Add chkfile_util script to analyze calculation on the fly
* CI determinants overlap
* Fix DIIS bug

Version 1.0-alpha (2015-4-7):
* D{\infty}h and C{\infty}v
* Fix bug in DFT screening functions

Version 0.11 (2015-3-6):
* Remove redundant module fci.direct_ms0
* Update the point group symmetry detect function
* Optimized DFT grids
* NEVPT2 (By S. Guo)
* X2C-1e HF
* Boys localization (By S. Wouters)
* Edmiston-Ruedenberg localization (By S. Wouters)
* Density fitting CASSCF

Version 0.10 (2015-2-4):
* Refactoring:
  - Expose class member functions to module level
  - Rename member function of class Mole,
    xxx_of_atm -> atom_xxx, xxx_of_bas -> bas_xxx
  - Rename scf.hf.scf_cycle to scf.hf.kernel
  - Rename conv_threshold to conv_tol
  - Rename hf.calc_tot_elec_energy to hf.energy_tot
  - Rename hf.set_mo_occ to hf.get_occ
  - unify variable names, mo -> mo_coeff, log -> verbose
  - Include nuclear repulsion in mcscf.e_tot
  - Add tests for most module level functions
  - Define update_casdm for CASSCF
* Add tests, cover ~ 90% of code
* Support molecular geometry string as input for Mole.atom
* Improve density fitting model for non-relativistic SCF
* Add documentation for whole package
* API updates:
  - Remove the first argument (Mole object) in CASSCF/CASCI class initialization
  - Change the return value ordering of function scf.hf.kernel
  - Set default value for the arguments of most class functions
* Removing the default calling of analyze() in kernel functions
* Fix screening bug in ao2mo.outcore for long-range separated molecule
* Add 4pdm

Version 0.9 (2015-1-4):
* Add 2-step FCIQMC-CASSCF, using NECI as FCI solver
* Solve Python 3.x compatibility
* general AO2MO integral transformation
* Add density fitting HF, DF-MP2

Version 0.8 (2014-12-21):
* Support OS X
* MCSCF for triplet
* Add symmetry support for MCSCF
* Add UHF-MCSCF
* Add 2-step DMRGSCF, using Block and CheMPS2 as FCI solver
* Add ROHF

Version 0.7 (2014-11-12):
* Fix memory leaks
* Runtime keywords checking
* Add MP2 density matrix
* Add FCI based on uhf integrals
* Add CCSD

Version 0.6 (2014-10-17):
* Fix bug in dhf
* add future/lo for localized orbital

Version 0.5 (2014-10-01):
* Change basis format
* Remove Cython dependence
* Upgrade dft to use libxc-2.0.0
* Add DFT, FCI, CASSCF, HF-gradients (NR and R), HF-NMR (NR and R)

Version 0.4 (2014-08-17):
* Module "future" for upcoming functions
* One-line command to run QC calculation with pyscf
* Fix bug of AO to MO transformation in OpenMP environment

Version 0.3 (2014-07-03):
* Change import layout

Version 0.2 (2014-05-08):
* Integral transformation

Version 0.1 (2014-05-03):
* Setup pyscf
<|MERGE_RESOLUTION|>--- conflicted
+++ resolved
@@ -1,5 +1,3 @@
-<<<<<<< HEAD
-=======
 PySCF 2.2.1 (2023-03-29)
 ------------------------
 * Added
@@ -57,7 +55,6 @@
   - K-point symmetry adapted KS-DFT with SOSCF solvers
 
 
->>>>>>> 063af4c6
 PySCF 2.1.1 (2022-09-21)
 ------------------------
 * Added
