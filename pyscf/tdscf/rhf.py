--- conflicted
+++ resolved
@@ -1080,13 +1080,8 @@
             norm = lib.norm(x)**2 - lib.norm(y)**2
             if norm < 0:
                 log.warn('TDDFT amplitudes |X| smaller than |Y|')
-<<<<<<< HEAD
             norm = abs(.5/norm) ** .5 # normalize to 0.5 for alpha spin
             return x.reshape(nocc,nvir)*norm, y.reshape(nocc,nvir)*norm
-=======
-            norm = abs(.5/norm)**.5  # normalize to 0.5 for alpha spin
-            return x*norm, y*norm
->>>>>>> c5896890
         self.xy = [norm_xy(z) for z in x1]
 
         if self.chkfile:
