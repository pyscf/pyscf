#!/usr/bin/env python
# Copyright 2024 The PySCF Developers. All Rights Reserved.
#
# Licensed under the Apache License, Version 2.0 (the "License");
# you may not use this file except in compliance with the License.
# You may obtain a copy of the License at
#
#     http://www.apache.org/licenses/LICENSE-2.0
#
# Unless required by applicable law or agreed to in writing, software
# distributed under the License is distributed on an "AS IS" BASIS,
# WITHOUT WARRANTIES OR CONDITIONS OF ANY KIND, either express or implied.
# See the License for the specific language governing permissions and
# limitations under the License.
#

import sys
import numpy as np
import scipy.linalg
from pyscf.lib.parameters import MAX_MEMORY
from pyscf.lib import logger
from pyscf.lib.exceptions import LinearDependencyError
from pyscf.lib.linalg_helper import _sort_elast, _outprod_to_subspace

# Add at most 20 states in each iteration
MAX_SPACE_INC = 20

def eigh(aop, x0, precond, tol_residual=1e-5, lindep=1e-12, nroots=1,
         x0sym=None, pick=None, max_cycle=50, max_memory=MAX_MEMORY,
         verbose=logger.WARN):
    '''
    Solve symmetric eigenvalues.

    This solver is similar to the `linalg_helper.davidson` solver, with
    optimizations for performance and wavefunction symmetry, specifically
    tailored for linear response methods.

    Args:
        aop : function(x) => array_like_x
            The matrix-vector product operator.
        x0 : 1D array or a list of 1D array
            Initial guess.
        precond : function(dx, e) => array_like_dx
            Preconditioner to generate new trial vector. The argument dx is a
            residual vector ``A*x0-e*x0``; e is the eigenvalue.

    Kwargs:
        tol_residual : float
            Convergence tolerance for the norm of residual vector ``A*x0-e*x0``.
        lindep : float
            Linear dependency threshold.  The function is terminated when the
            smallest eigenvalue of the metric of the trial vectors is lower
            than this threshold.
        nroots : int
            Number of eigenvalues to be computed.
        x0sym:
            The symmetry label for each initial guess vectors.
        pick : function(w,v,nroots) => (e[idx], w[:,idx], idx)
            Function to filter eigenvalues and eigenvectors.
        max_cycle : int
            max number of iterations.
        max_memory : int or float
            Allowed memory in MB.

    Returns:
        e : list of floats
            Eigenvalues.
        c : list of 1D arrays
            Eigenvectors.
    '''

    assert callable(pick)
    assert callable(precond)

    if isinstance(verbose, logger.Logger):
        log = verbose
    else:
        log = logger.Logger(sys.stdout, verbose)

    if isinstance(x0, np.ndarray) and x0.ndim == 1:
        x0 = x0[None,:]
    x0 = np.asarray(x0)

    x0_size = x0.shape[1]
    if MAX_SPACE_INC is None:
        space_inc = nroots
    else:
        # Adding too many trial bases in each iteration may cause larger errors
<<<<<<< HEAD
        space_inc = max(nroots, min(MAX_SPACE_INC, x0_size//5))
=======
        space_inc = max(nroots, min(MAX_SPACE_INC, x0_size//2))

>>>>>>> 3b1254fe
    max_space = int(max_memory*1e6/8/x0_size / 2 - nroots - space_inc)
    if max_space < nroots * 4 < x0_size:
        log.warn('Not enough memory to store trial space in _lr_eig.eigh')
    max_space = max(max_space, nroots * 4)
    max_space = min(max_space, x0_size)
    log.debug(f'Set max_space {max_space}, space_inc {space_inc}')

    xs = np.zeros((0, x0_size))
    ax = np.zeros((0, x0_size))
    e = w = v = None
    conv_last = conv = np.zeros(nroots, dtype=bool)
    xt = x0

    if x0sym is not None:
        xt_ir = np.asarray(x0sym)
        xs_ir = np.array([], dtype=xt_ir.dtype)

    for icyc in range(max_cycle):
        xt, xt_idx = _qr(xt, lindep)
        # Generate at most space_inc trial vectors
        xt = xt[:space_inc]
        xt_idx = xt_idx[:space_inc]

        row0 = len(xs)
        axt = aop(xt)
        xs = np.vstack([xs, xt])
        ax = np.vstack([ax, axt])
        if x0sym is not None:
            xs_ir = np.hstack([xs_ir, xt_ir[xt_idx]])

        # Compute heff = xs.conj().dot(ax.T)
        if w is None:
            heff = xs.conj().dot(ax.T)
        else:
            hsub = xt.conj().dot(ax.T)
            heff = np.block([[np.diag(w), hsub[:,:row0].conj().T],
                             [hsub[:,:row0], hsub[:,row0:]]])

        if x0sym is None:
            w, v = scipy.linalg.eigh(heff)
        else:
            # Diagonalize within eash symmetry sectors
            row1 = len(xs)
            w = np.empty(row1)
            v = np.zeros((row1, row1))
            v_ir = []
            i1 = 0
            for ir in set(xs_ir):
                idx = np.where(xs_ir == ir)[0]
                i0, i1 = i1, i1 + idx.size
                w_sub, v_sub = scipy.linalg.eigh(heff[idx[:,None],idx])
                w[i0:i1] = w_sub
                v[idx,i0:i1] = v_sub
                v_ir.append([ir] * idx.size)
            w_idx = np.argsort(w)
            w = w[w_idx]
            v = v[:,w_idx]
            xs_ir = np.hstack(v_ir)[w_idx]

        w, v, idx = pick(w, v, nroots, locals())
        if x0sym is not None:
            xs_ir = xs_ir[idx]
        if len(w) == 0:
            raise RuntimeError('Not enough eigenvalues')

        e, elast = w[:nroots], e
        if elast is None:
            de = e
        elif elast.size != e.size:
            log.debug('Number of roots different from the previous step (%d,%d)',
                      e.size, elast.size)
            de = e
        else:
            # mapping to previous eigenvectors
            vlast = np.eye(nroots)
            elast, conv_last = _sort_elast(elast, conv, vlast,
                                           v[:nroots,:nroots], log)
            de = e - elast

        xs = v.T.dot(xs)
        ax = v.T.dot(ax)
        if len(xs) * 2 > max_space:
            row0 = max(nroots, max_space-space_inc)
            xs = xs[:row0]
            ax = ax[:row0]
            w = w[:row0]
            if x0sym is not None:
                xs_ir = xs_ir[:row0]

        t_size = max(nroots, max_space-len(xs))
        xt = -w[:t_size,None] * xs[:t_size]
        xt += ax[:t_size]
        if x0sym is not None:
            xt_ir = xs_ir[:t_size]

        dx_norm = np.linalg.norm(xt, axis=1)
        max_dx_norm = max(dx_norm[:nroots])
        conv = dx_norm[:nroots] < tol_residual
        for k, ek in enumerate(e[:nroots]):
            if conv[k] and not conv_last[k]:
                log.debug('root %d converged  |r|= %4.3g  e= %s  max|de|= %4.3g',
                          k, dx_norm[k], ek, de[k])
            else:
                log.debug1('root %d  |r|= %4.3g  e= %s  max|de|= %4.3g',
                          k, dx_norm[k], ek, de[k])
        ide = np.argmax(abs(de))
        if all(conv):
            log.debug('converged %d %d  |r|= %4.3g  e= %s  max|de|= %4.3g',
                      icyc, len(xs), max_dx_norm, e, de[ide])
            break

        # remove subspace linear dependency
        for k, xk in enumerate(xt):
            if dx_norm[k] > tol_residual:
                xt[k] = precond(xk, e[0])
        xt -= xs.conj().dot(xt.T).T.dot(xs)
        xt_norm = np.linalg.norm(xt, axis=1)

        remaining = []
        for k, xk in enumerate(xt):
            if dx_norm[k] > tol_residual and xt_norm[k]**2 > lindep:
                xt[k] /= xt_norm[k]
                remaining.append(k)
        if len(remaining) == 0:
            log.debug(f'Linear dependency in trial subspace. |r| for each state {dx_norm}')
            break

        xt = xt[remaining]
        log.debug1('Generate %d trial vectors. Drop %d vectors',
                   len(xt), dx_norm.size - len(xt))

        if x0sym is not None:
            xt_ir = xt_ir[remaining]
        norm_min = xt_norm[remaining].min()
        log.debug('davidson %d %d |r|= %4.3g  e= %s  max|de|= %4.3g  lindep= %4.3g',
                  icyc, len(xs), max_dx_norm, e, de[ide], norm_min)

    x0 = xs[:nroots]
    # Check whether the solver finds enough eigenvectors.
    if len(x0) < min(x0_size, nroots):
        log.warn(f'Not enough eigenvectors (len(x0)={len(x0)}, nroots={nroots})')

    return conv, e, x0

def eig(aop, x0, precond, tol_residual=1e-5, nroots=1, x0sym=None, pick=None,
        max_cycle=50, max_memory=MAX_MEMORY, lindep=1e-12, verbose=logger.WARN):
    '''
    Solver for linear response eigenvalues
    [ A    B] [X] = w [X]
    [-B* -A*] [Y]     [Y]

    subject to normalization X^2 - Y^2 = 1

    Reference:
      Olsen, Jensen, and Jorgenson, J Comput Phys, 74, 265,
      DOI: 10.1016/0021-9991(88)90081-2

    Args:
        aop : function(x) => array_like_x
            The matrix-vector product operator.
        x0 : 1D array or a list of 1D array
            Initial guess.
        precond : function(dx, e) => array_like_dx
            Preconditioner to generate new trial vector.
            The argument dx is a residual vector ``A*x0-e*x0``; e is the eigenvalue.

    Kwargs:
        tol_residual : float
            Convergence tolerance for the norm of residual vector ``A*x0-e*x0``.
        lindep : float
            Linear dependency threshold.
        nroots : int
            Number of eigenvalues to be computed.
        x0sym:
            The symmetry label for each initial guess vectors.
        pick : function(w,v,nroots) => (e[idx], w[:,idx], idx)
            Function to filter eigenvalues and eigenvectors.
        max_cycle : int
            max number of iterations.
        max_memory : int or float
            Allowed memory in MB.

    Returns:
        conv : list of booleans
            Whether each root is converged.
        e : list of floats
            Eigenvalues.
        c : list of 1D arrays
            Eigenvectors.
    '''

    assert callable(pick)
    assert callable(precond)

    if isinstance(verbose, logger.Logger):
        log = verbose
    else:
        log = logger.Logger(sys.stdout, verbose)

    if isinstance(x0, np.ndarray) and x0.ndim == 1:
        x0 = x0[None,:]
    x0 = np.asarray(x0)
    x0_size = x0.shape[1]
    if MAX_SPACE_INC is None:
        space_inc = nroots
    else:
        # Adding too many trial bases in each iteration may introduce more errors
<<<<<<< HEAD
        space_inc = max(nroots, min(MAX_SPACE_INC, x0_size//5))
=======
        space_inc = max(nroots, min(MAX_SPACE_INC, x0_size//4))
>>>>>>> 3b1254fe

    max_space = int(max_memory*1e6/8/(2*x0_size) / 2 - space_inc)
    if max_space < nroots * 4 < x0_size:
        log.warn('Not enough memory to store trial space in _lr_eig.eig')
        max_space = space_inc * 2
    max_space = max(max_space, nroots * 4)
    max_space = min(max_space, x0_size)
    log.debug(f'Set max_space {max_space}, space_inc {space_inc}')

    if x0sym is None:
        x0 = _symmetric_orth(x0)
    else:
        x0_ir = np.asarray(x0sym)
        x0_orth = []
        x0_orth_ir = []
        for ir in set(x0_ir):
            idx = np.where(x0_ir == ir)[0]
            xt_sub = _symmetric_orth(x0[idx])
            x0_orth.append(xt_sub)
            x0_orth_ir.append([ir] * len(xt_sub))
        if x0_orth:
            x0 = np.vstack(x0_orth)
            x0_ir = np.hstack(x0_orth_ir)
        else:
            x0 = []
        x0_orth = x0_orth_ir = xt_sub = None
    if len(x0) == 0:
        raise LinearDependencyError('Empty initial guess')

    heff = None
    e = None
    v = None
    vlast = None
    conv_last = conv = np.zeros(nroots, dtype=bool)

    half_size = x0[0].size // 2
    fresh_start = True
    for icyc in range(max_cycle):
        if fresh_start:
            vlast = None
            conv_last = conv = np.zeros(nroots, dtype=bool)
            xs = np.zeros((0, x0_size))
            ax = np.zeros((0, x0_size))
            row1 = 0
            xt = x0
            if x0sym is not None:
                xs_ir = x0_ir

        axt = aop(xt)
        xs = np.vstack([xs, xt])
        ax = np.vstack([ax, axt])
        row0, row1 = row1, row1+len(xt)

        if heff is None:
            dtype = np.result_type(axt, xt)
            heff = np.empty((max_space*2,max_space*2), dtype=dtype)

        h11 = xs[:row0].conj().dot(axt.T).astype(dtype)
        h21 = _conj_dot(xs[:row0], axt).astype(dtype)
        heff[0:row0*2:2, row0*2+0:row1*2:2] = h11
        heff[1:row0*2:2, row0*2+0:row1*2:2] = h21
        heff[0:row0*2:2, row0*2+1:row1*2:2] = -h21.conj()
        heff[1:row0*2:2, row0*2+1:row1*2:2] = -h11.conj()

        h11 = xt.conj().dot(ax.T).astype(dtype)
        h21 = _conj_dot(xt, ax).astype(dtype)
        heff[row0*2+0:row1*2:2, 0:row1*2:2] = h11
        heff[row0*2+1:row1*2:2, 0:row1*2:2] = h21
        heff[row0*2+0:row1*2:2, 1:row1*2:2] = -h21.conj()
        heff[row0*2+1:row1*2:2, 1:row1*2:2] = -h11.conj()

        if x0sym is None:
            w, v = scipy.linalg.eig(heff[:row1*2,:row1*2])
        else:
            # Diagonalize within eash symmetry sectors
            xs_ir2 = np.repeat(xs_ir, 2)
            w = np.empty(row1*2, dtype=np.complex128)
            v = np.zeros((row1*2, row1*2), dtype=np.complex128)
            v_ir = []
            i1 = 0
            for ir in set(xs_ir):
                idx = np.where(xs_ir2 == ir)[0]
                i0, i1 = i1, i1 + idx.size
                w_sub, v_sub = scipy.linalg.eig(heff[idx[:,None],idx])
                w[i0:i1] = w_sub
                v[idx,i0:i1] = v_sub
                v_ir.append([ir] * idx.size)
            v_ir = np.hstack(v_ir)

        w, v, idx = pick(w, v, nroots, locals())
        if x0sym is not None:
            v_ir = v_ir[idx]
        if len(w) == 0:
            raise RuntimeError('Not enough eigenvalues')

        w, e, elast = w[:space_inc], w[:nroots], e
        v = v[:,:space_inc]
<<<<<<< HEAD
        if not fresh_start:
=======
        if vlast is not None:
>>>>>>> 3b1254fe
            elast, conv_last = _sort_elast(elast, conv, vlast, v[:,:nroots], log)
        vlast = v[:,:nroots]

        if elast is None:
            de = e
        elif elast.size != e.size:
            log.debug('Number of roots different from the previous step (%d,%d)',
                      e.size, elast.size)
            de = e
        else:
            de = e - elast

        x0 = _gen_x0(v, xs)
        ax0 = xt = _gen_ax0(v, ax)
        xt -= w[:,None] * x0
        ax0 = None
        if x0sym is not None:
            xt_ir = v_ir[:space_inc]
            x0_ir = v_ir[:nroots]

        dx_norm = np.linalg.norm(xt, axis=1)
        max_dx_norm = max(dx_norm[:nroots])
        conv = dx_norm[:nroots] < tol_residual
        for k, ek in enumerate(e[:nroots]):
            if conv[k] and not conv_last[k]:
                log.debug('root %d converged  |r|= %4.3g  e= %s  max|de|= %4.3g',
                          k, dx_norm[k], ek, de[k])
            else:
                log.debug1('root %d  |r|= %4.3g  e= %s  max|de|= %4.3g',
                          k, dx_norm[k], ek, de[k])
        ide = np.argmax(abs(de))
        if all(conv):
            log.debug('converged %d %d  |r|= %4.3g  e= %s  max|de|= %4.3g',
                      icyc, len(xs), max_dx_norm, e, de[ide])
            break

        # remove subspace linear dependency
        for k, xk in enumerate(xt):
            if dx_norm[k] > tol_residual:
                xt[k] = precond(xk, e[0])

        xt -= xs.conj().dot(xt.T).T.dot(xs)
        c = _conj_dot(xs, xt)
        xt[:,:half_size] -= c.T.dot(xs[:,half_size:].conj())
        xt[:,half_size:] -= c.T.dot(xs[:,:half_size].conj())

        if x0sym is None:
            xt = _symmetric_orth(xt)
        else:
            xt_orth = []
            xt_orth_ir = []
            for ir in set(xt_ir):
                idx = np.where(xt_ir == ir)[0]
                xt_sub = _symmetric_orth(xt[idx])
                xt_orth.append(xt_sub)
                xt_orth_ir.append([ir] * len(xt_sub))
            if xt_orth:
                xt = np.vstack(xt_orth)
                xs_ir = np.hstack([xs_ir, *xt_orth_ir])
            else:
                xt = []
            xt_orth = xt_orth_ir = xt_sub = None

        if len(xt) == 0:
            log.debug(f'Linear dependency in trial subspace. |r| for each state {dx_norm}')
            break
        log.debug1('Generate %d trial vectors. Drop %d vectors',
                   len(xt), dx_norm.size - len(xt))

<<<<<<< HEAD
        xt = xt[remaining]
        if x0sym is not None:
            xt_ir = xt_ir[remaining]
        norm_min = xt_norm[remaining].min()
=======
        xt_norm = np.linalg.norm(xt, axis=1)
        norm_min = xt_norm.min()
>>>>>>> 3b1254fe
        log.debug('lr_eig %d %d  |r|= %4.3g  e= %s  max|de|= %4.3g  lindep= %4.3g',
                  icyc, len(xs), max_dx_norm, e, de[ide], norm_min)

        fresh_start = len(xs)+space_inc > max_space

    # Check whether the solver finds enough eigenvectors.
    h_dim = x0[0].size
    if len(x0) < min(h_dim, nroots):
        log.warn(f'Not enough eigenvectors (len(x0)={len(x0)}, nroots={nroots})')

    return conv[:nroots], e[:nroots], x0[:nroots]

def real_eig(aop, x0, precond, tol_residual=1e-5, nroots=1, x0sym=None, pick=None,
             max_cycle=50, max_memory=MAX_MEMORY, lindep=1e-12, verbose=logger.WARN):
    '''
    Solve linear response eigenvalues for real A and B matrices
    [ A  B] [X] = w [X]
    [-B -A] [Y]     [Y]

    subject to normalization X^2 - Y^2 = 1 . This function is based on the
    algorithm implemented in https://github.com/John-zzh/improved-Davidson-Algorithm

    Args:
        aop : function(x) => array_like_x
            The matrix-vector product operator.
        x0 : 1D array or a list of 1D array
            Initial guess.
        precond : function(dx, e) => array_like_dx
            Preconditioner to generate new trial vector.

    Kwargs:
        tol_residual : float
            Convergence tolerance for the norm of residual vector ``A*x0-e*x0``.
        lindep : float
            Linear dependency threshold.
        nroots : int
            Number of eigenvalues to be computed.
        x0sym:
            The symmetry label for each initial guess vectors.
        pick : function(w,v,nroots) => (e[idx], w[:,idx], idx)
            Function to filter eigenvalues and eigenvectors.
        max_cycle : int
            max number of iterations.
        max_memory : int or float
            Allowed memory in MB.

    Returns:
        conv : list of booleans
            Whether each root is converged.
        e : list of floats
            Eigenvalues.
        c : list of 1D arrays
            Eigenvectors.
    '''

    assert pick is None
    assert callable(precond)

    if isinstance(verbose, logger.Logger):
        log = verbose
    else:
        log = logger.Logger(sys.stdout, verbose)

    assert x0.ndim == 2
    A_size = x0.shape[1] // 2
    V = x0[:,:A_size]
    W = x0[:,A_size:]
    x0 = (V, W)
    if MAX_SPACE_INC is None:
        space_inc = nroots
    else:
        # Adding too many trial bases in each iteration may cause larger errors
        space_inc = max(nroots, min(MAX_SPACE_INC, A_size//2))

    max_space = int(max_memory*1e6/8/(4*A_size) / 2 - space_inc)
    if max_space < nroots * 4 < A_size:
        log.warn('Not enough memory to store trial space in _lr_eig.eig')
        max_space = space_inc * 2
    max_space = max(max_space, nroots * 4)
    max_space = min(max_space, A_size)
    log.debug(f'Set max_space {max_space}, space_inc {space_inc}')

    if x0sym is not None:
        x0_ir = np.asarray(x0sym)

    '''U1 = AV + BW
       U2 = AW + BV'''
    V_holder = np.empty((A_size, max_space), order='F')
    W_holder = np.empty_like(V_holder)
    U1_holder = np.empty_like(V_holder)
    U2_holder = np.empty_like(V_holder)

    a = np.empty((max_space*2,max_space*2))
    b = np.empty_like(a)
    sigma = np.empty_like(a)
    pi = np.empty_like(a)
    e = None
    v_sub = None
    vlast = None
    conv_last = conv = np.zeros(nroots, dtype=bool)

    fresh_start = True
    for icyc in range(max_cycle):
        if fresh_start:
            m0 = m1 = 0
            V, W = x0
            if x0sym is not None:
                xs_ir = xt_ir = x0_ir

        axt = aop(np.hstack([V, W]))
        U1 =  axt[:,:A_size]
        U2 = -axt[:,A_size:]
        m0, m1 = m1, m1+len(U1)
        V_holder [:,m0:m1] = V.T
        W_holder [:,m0:m1] = W.T
        U1_holder[:,m0:m1] = U1.T
        U2_holder[:,m0:m1] = U2.T

        '''
        a = np.dot(V.T, U1)
        a += np.dot(W.T, U2)
        b = np.dot(V.T, U2)
        b += np.dot(W.T, U1)
        sigma = np.dot(V.T, V)
        sigma -= np.dot(W.T, W)
        pi = np.dot(V.T, W)
        pi -= np.dot(W.T, V)
        a = (a + a.T) / 2
        b = (b + b.T) / 2
        sigma = (sigma + sigma.T) / 2
        pi = (pi - pi.T) / 2
        '''
        a_block  = _sym_dot(V_holder, U1_holder, m0, m1)
        a_block += _sym_dot(W_holder, U2_holder, m0, m1)
        b_block  = _sym_dot(V_holder, U2_holder, m0, m1)
        b_block += _sym_dot(W_holder, U1_holder, m0, m1)
        sigma_block  = _sym_dot(V_holder, V_holder, m0, m1)
        sigma_block -= _sym_dot(W_holder, W_holder, m0, m1)
        pi_block  = _asym_dot(V_holder, W_holder, m0, m1)
        pi_block -= _asym_dot(W_holder, V_holder, m0, m1)
        a[:m1,m0:m1] = a_block.T
        a[m0:m1,:m1] = a_block
        b[:m1,m0:m1] = b_block.T
        b[m0:m1,:m1] = b_block
        sigma[:m1,m0:m1] = sigma_block.T
        sigma[m0:m1,:m1] = sigma_block
        pi[:m1,m0:m1] = -pi_block.T
        pi[m0:m1,:m1] = pi_block

        if x0sym is None:
            omega, x, y = TDDFT_subspace_eigen_solver(
                a[:m1,:m1], b[:m1,:m1], sigma[:m1,:m1], pi[:m1,:m1], space_inc)
        else:
            # Diagonalize within eash symmetry sectors
            omega = np.empty(m1)
            x = np.zeros((m1, m1))
            y = np.zeros_like(x)
            v_ir = []
            i1 = 0
            for ir in set(xs_ir):
                idx = np.nonzero(xs_ir[:m1] == ir)[0]
                _w, _x, _y = TDDFT_subspace_eigen_solver(
                    a[idx[:,None],idx], b[idx[:,None],idx],
                    sigma[idx[:,None],idx], pi[idx[:,None],idx], idx.size)
                i0, i1 = i1, i1 + idx.size
                omega[i0:i1] = _w
                x[idx,i0:i1] = _x
                y[idx,i0:i1] = _y
                v_ir.append([ir] * _w.size)
            idx = np.argsort(omega)
            omega = omega[idx]
            v_ir = np.hstack(v_ir)[idx]
            x = x[:,idx]
            y = y[:,idx]

        w, e, elast = omega[:space_inc], omega[:nroots], e
        v_sub = x[:,:space_inc]
        if not fresh_start:
            elast, conv_last = _sort_elast(elast, conv, vlast, v_sub[:,:nroots], log)
        vlast = v_sub[:,:nroots]

        if elast is None:
            de = e
        elif elast.size != e.size:
            log.debug('Number of roots different from the previous step (%d,%d)',
                      e.size, elast.size)
            de = e
        else:
            de = e - elast

        x = x[:,:space_inc]
        y = y[:,:space_inc]
        X_full  = V_holder[:,:m1].dot(x)
        X_full += W_holder[:,:m1].dot(y)
        Y_full  = W_holder[:,:m1].dot(x)
        Y_full += V_holder[:,:m1].dot(y)
        x0 = (X_full[:,:nroots].T, Y_full[:,:nroots].T)
        # residuals
        R_x  = U1_holder[:,:m1].dot(x)
        R_x += U2_holder[:,:m1].dot(y)
        R_x -= X_full * w
        R_y  = U2_holder[:,:m1].dot(x)
        R_y += U1_holder[:,:m1].dot(y)
        R_y += Y_full * w

        r_norms  = np.linalg.norm(R_x, axis=0) ** 2
        r_norms += np.linalg.norm(R_y, axis=0) ** 2
        r_norms = r_norms ** .5

        if x0sym is not None:
            xt_ir = v_ir[:space_inc]
            x0_ir = v_ir[:nroots]

        max_r_norm = max(r_norms[:nroots])
        conv = r_norms[:nroots] <= tol_residual
        for k, ek in enumerate(e[:nroots]):
            if conv[k] and not conv_last[k]:
                log.debug('root %d converged  |r|= %4.3g  e= %s  max|de|= %4.3g',
                          k, r_norms[k], ek, de[k])
            else:
                log.debug1('root %d  |r|= %4.3g  e= %s  max|de|= %4.3g',
                          k, r_norms[k], ek, de[k])
        ide = np.argmax(abs(de))
        if all(conv):
            log.debug('converged %d %d  |r|= %4.3g  e= %s  max|de|= %4.3g',
                      icyc, len(conv), max_r_norm, e, de[ide])
            break

        r_index = r_norms > tol_residual
        XY_new = precond(np.vstack([R_x[:,r_index], R_y[:,r_index]]).T, w[r_index])
        X_new = XY_new[:,:A_size].T
        Y_new = XY_new[:,A_size:].T
        if x0sym is None:
            V, W = VW_Gram_Schmidt_fill_holder(
                V_holder[:,:m1], W_holder[:,:m1], X_new, Y_new)
        else:
            xt_ir = xt_ir[r_index]
            xt_orth_ir = []
            V = []
            W = []
            for ir in set(xt_ir):
                idx = np.nonzero(xt_ir == ir)[0]
                _V, _W = VW_Gram_Schmidt_fill_holder(
                    V_holder[:,:m1], W_holder[:,:m1], X_new[:,idx], Y_new[:,idx])
                V.append(_V)
                W.append(_W)
                xt_orth_ir.append([ir] * len(_V))
            if len(V) > 0:
                V = np.vstack(V)
                W = np.vstack(W)
                xt_ir = np.hstack(xt_orth_ir)
                xs_ir = np.hstack([xs_ir, xt_ir])

        if len(V) == 0:
            log.debug(f'Linear dependency in trial subspace. |r| for each state {r_norms}')
            break

        log.debug1('Generate %d trial vectors. Drop %d vectors',
                   len(V), r_norms.size - len(V))
        X_new = Y_new = R_x = R_y = None

        xy_norms  = np.linalg.norm(V, axis=0) ** 2
        xy_norms += np.linalg.norm(W, axis=0) ** 2
        norm_min = (xy_norms ** .5).min()
        log.debug('real_lr_eig %d %d  |r|= %4.3g  e= %s  max|de|= %4.3g  lindep= %4.3g',
                  icyc, m1, max_r_norm, e, de[ide], norm_min)

        fresh_start = m1 + len(V) > max_space

    # Check whether the solver finds enough eigenvectors.
    if len(x0[0]) < min(A_size, nroots):
        log.warn(f'Not enough eigenvectors (len(x0)={len(x0[0])}, nroots={nroots})')

    return conv[:nroots], e[:nroots], np.hstack(x0)

def _gen_x0(v, xs):
    out = _outprod_to_subspace(v[::2], xs)
    out_conj = _outprod_to_subspace(v[1::2].conj(), xs)
    n = out.shape[1] // 2
    # v[1::2] * xs.conj() = (v[1::2].conj() * xs).conj()
    out[:,:n] += out_conj[:,n:].conj()
    out[:,n:] += out_conj[:,:n].conj()
    return out

def _gen_ax0(v, xs):
    out = _outprod_to_subspace(v[::2], xs)
    out_conj = _outprod_to_subspace(v[1::2].conj(), xs)
    n = out.shape[1] // 2
    out[:,:n] -= out_conj[:,n:].conj()
    out[:,n:] -= out_conj[:,:n].conj()
    return out

def _conj_dot(xi, xj):
    '''Dot product between the conjugated basis of xi and xj.
    The conjugated basis of xi is np.hstack([xi[half:], xi[:half]]).conj()
    '''
    n = xi.shape[-1] // 2
    return xi[:,n:].dot(xj[:,:n].T) + xi[:,:n].dot(xj[:,n:].T)

def _qr(xs, lindep=1e-14):
    '''QR decomposition for a list of vectors (for linearly independent vectors only).
    xs = (r.T).dot(qs)
    '''
    nv = 0
    idx = []
    for i, xi in enumerate(xs):
        for j in range(nv):
            prod = xs[j].conj().dot(xi)
            xi -= xs[j] * prod
        norm = np.linalg.norm(xi)
        if norm**2 > lindep:
            xs[nv] = xi/norm
            nv += 1
            idx.append(i)
    return xs[:nv], idx

def _symmetric_orth(xt, lindep=1e-6):
    '''
    Symmetric orthogonalization for xt = {[X, Y]},
    and its dual basis vectors {[Y, X]}
    '''
    xt = np.asarray(xt)
<<<<<<< HEAD
=======
    x0_size = xt.shape[1]
>>>>>>> 3b1254fe
    s11 = xt.conj().dot(xt.T)
    s21 = _conj_dot(xt, xt)
    # Symmetric orthogonalize s, where
    # s = [[s11, s21.conj().T],
    #      [s21, s11.conj()  ]]
    e, c = np.linalg.eigh(s11)
    mask = e > lindep**2
<<<<<<< HEAD
    if not np.any(mask):
        raise RuntimeError('Linear dependency in trial bases')
    c = c[:,mask] * e[mask]**-.5

    # c22 = c.conj()
    # s21 -> c22.conj().T.dot(s21).dot(c11)
    s21 = c.T.dot(s21).dot(c)

    if s21.dtype == np.float64:
        # s21 is symmetric for real vectors
        w, u = np.linalg.eigh(s21)
        mask = 1 - abs(w) > lindep
    else:
        # svd(s[:n,n:]) => svd(s21.conj().T) => u, w
        w2, u = np.linalg.eigh(s21.conj().T.dot(s21))
        mask = 1 - w2**.5 > lindep
        if not np.any(mask):
            raise RuntimeError('Linear dependency in trial bases')
        w = np.einsum('pi,pi->i', u.conj(), s21.dot(u))
    w = w[mask]
    u = u[:,mask]
=======
    e = e[mask]
    if e.size == 0:
        return np.zeros([0, x0_size], dtype=xt.dtype)
    c = c[:,mask] * e**-.5

    # c22 = c.conj()
    # s21 -> c22.conj().T.dot(s21).dot(c11)
    csc = c.T.dot(s21).dot(c)
    n = csc.shape[0]
    for i in range(n):
        _s21 = csc[i:,i:]
        if _s21.dtype == np.float64:
            # s21 is symmetric for real vectors
            w, u = np.linalg.eigh(_s21)
            mask = 1 - abs(w) > lindep
        else:
            # svd(s[:n,n:]) => svd(_s21.conj().T) => u, w
            w2, u = np.linalg.eigh(_s21.conj().T.dot(_s21))
            mask = 1 - w2**.5 > lindep
            w = np.einsum('pi,pi->i', u.conj(), _s21.dot(u))
        if np.any(mask):
            c = c[:,i:]
            break
    else:
        return np.zeros([0, x0_size], dtype=xt.dtype)
    w = w[mask]
    u = u[:,mask]
    c_orth = c.dot(u)

    if e[0] < 1e-6 or 1-abs(w[0]) < 1e-3:
        # Rerun the orthogonalization to reduce numerical errors
        e, c = np.linalg.eigh(c_orth.T.dot(s11).dot(c_orth))
        c *= e**-.5
        c_orth = c_orth.dot(c)
        if s21.dtype == np.float64:
            csc = c_orth.T.dot(s21).dot(c_orth)
            w, u = np.linalg.eigh(csc)
            c_orth = c_orth.dot(u)
        else:
            sc = s21.dot(c_orth)
            w2, u = np.linalg.eigh(sc.conj().T.dot(sc))
            c_orth = c_orth.dot(u)
            w = np.einsum('pi,pi->i', c_orth.conj(), sc.dot(u))
>>>>>>> 3b1254fe

    # Symmetric diagonalize
    # [1 w] => c = [a b]
    # [w 1]        [b a]
    # where
    # a = ((1+w)**-.5 + (1-w)**-.5)/2
    # b = ((1+w)**-.5 - (1-w)**-.5)/2
    a1 = (1 + w)**-.5
    a2 = (1 - w)**-.5
    a = (a1 + a2) / 2
    b = (a1 - a2) / 2

    m = xt.shape[1] // 2
<<<<<<< HEAD
    c_orth = c.dot(u)
=======
>>>>>>> 3b1254fe
    x_orth = (c_orth * a).T.dot(xt)
    # Contribution from the conjugated basis
    x_orth[:,:m] += (c_orth * b).T.dot(xt[:,m:].conj())
    x_orth[:,m:] += (c_orth * b).T.dot(xt[:,:m].conj())
<<<<<<< HEAD
    return x_orth
=======
    return x_orth

def _sym_dot(V, U1, m0, m1):
    '''(V*U1 + U1.T*V.T)[m0:m1,:m1]'''
    a  = V [:,m0:m1].T.dot(U1[:,:m1])
    a += U1[:,m0:m1].T.dot(V [:,:m1])
    a *= .5
    return a

def _asym_dot(V, U1, m0, m1):
    '''(V*U1 - U1.T*V.T)[m0:m1,:m1]'''
    a  = V [:,m0:m1].T.dot(U1[:,:m1])
    a -= U1[:,m0:m1].T.dot(V [:,:m1])
    a *= .5
    return a

def TDDFT_subspace_eigen_solver(a, b, sigma, pi, nroots):
    ''' [ a b ] x - [ σ   π] x  Ω = 0 '''
    ''' [ b a ] y   [-π  -σ] y    = 0 '''

    d = abs(np.diag(sigma))
    d_mh = d**(-0.5)

    s_m_p = np.einsum('i,ij,j->ij', d_mh, sigma - pi, d_mh)

    '''LU = d^−1/2 (σ − π) d^−1/2'''
    ''' A = LU '''
    L, U = scipy.linalg.lu(s_m_p, permute_l=True)
    L_inv = np.linalg.inv(L)
    U_inv = np.linalg.inv(U)

    '''U^-T d^−1/2 (a−b) d^-1/2 U^-1 = GG^T '''
    d_amb_d = np.einsum('i,ij,j->ij', d_mh, a-b, d_mh)
    GGT = np.linalg.multi_dot([U_inv.T, d_amb_d, U_inv])

    G = scipy.linalg.cholesky(GGT, lower=True)
    G_inv = np.linalg.inv(G)

    ''' M = G^T L^−1 d^−1/2 (a+b) d^−1/2 L^−T G '''
    d_apb_d = np.einsum('i,ij,j->ij', d_mh, a+b, d_mh)
    M = np.linalg.multi_dot([G.T, L_inv, d_apb_d, L_inv.T, G])

    omega2, Z = np.linalg.eigh(M)
    if np.any(omega2 <= 0):
        idx = np.nonzero(omega2 > 0)[0]
        omega2 = omega2[idx[:nroots]]
        Z = Z[:,idx[:nroots]]
    else:
        omega2 = omega2[:nroots]
        Z = Z[:,:nroots]
    omega = omega2**0.5

    ''' It requires Z^T Z = 1/Ω '''
    ''' x+y = d^−1/2 L^−T GZ Ω^-0.5 '''
    ''' x−y = d^−1/2 U^−1 G^−T Z Ω^0.5 '''
    x_p_y = np.einsum('i,ik,k->ik', d_mh, L_inv.T.dot(G.dot(Z)), omega**-0.5)
    x_m_y = np.einsum('i,ik,k->ik', d_mh, U_inv.dot(G_inv.T.dot(Z)), omega**0.5)

    x = (x_p_y + x_m_y)/2
    y = x_p_y - x
    return omega, x, y

def VW_Gram_Schmidt_fill_holder(V_holder, W_holder, X_new, Y_new, lindep=1e-6):
    '''
    QR orthogonalization for (X_new, Y_new) basis vectors, then apply symmetric
    orthogonalization for {[X, Y]}, and its dual basis vectors {[Y, X]}
    '''
    _x  = V_holder.T.dot(X_new)
    _x += W_holder.T.dot(Y_new)
    _y  = V_holder.T.dot(Y_new)
    _y += W_holder.T.dot(X_new)
    X_new -= V_holder.dot(_x)
    X_new -= W_holder.dot(_y)
    Y_new -= W_holder.dot(_x)
    Y_new -= V_holder.dot(_y)
    x0_size = X_new.shape[0]

    s11  = X_new.T.dot(X_new)
    s11 += Y_new.T.dot(Y_new)
    # s21 is symmetric
    s21  = X_new.T.dot(Y_new)
    s21 += Y_new.T.dot(X_new)
    e, c = np.linalg.eigh(s11)
    mask = e > lindep**2
    e = e[mask]
    if e.size == 0:
        return (np.zeros([0, x0_size], dtype=X_new.dtype),
                np.zeros([0, x0_size], dtype=Y_new.dtype))
    c = c[:,mask] * e**-.5

    csc = c.T.dot(s21).dot(c)
    n = csc.shape[0]
    for i in range(n):
        w, u = np.linalg.eigh(csc[i:,i:])
        mask = 1 - abs(w) > lindep
        if np.any(mask):
            c = c[:,i:]
            break
    else:
        return (np.zeros([0, x0_size], dtype=X_new.dtype),
                np.zeros([0, x0_size], dtype=Y_new.dtype))
    w = w[mask]
    u = u[:,mask]
    c_orth = c.dot(u)

    if e[0] < 1e-6 or 1-abs(w[0]) < 1e-3:
        # Rerun the orthogonalization to reduce numerical errors
        e, c = np.linalg.eigh(c_orth.T.dot(s11).dot(c_orth))
        c *= e**-.5
        c_orth = c_orth.dot(c)
        csc = c_orth.T.dot(s21).dot(c_orth)
        w, u = np.linalg.eigh(csc)
        c_orth = c_orth.dot(u)

    # Symmetric diagonalize
    # [1 w] => c = [a b]
    # [w 1]        [b a]
    # where
    # a = ((1+w)**-.5 + (1-w)**-.5)/2
    # b = ((1+w)**-.5 - (1-w)**-.5)/2
    a1 = (1 + w)**-.5
    a2 = (1 - w)**-.5
    a = (a1 + a2) / 2
    b = (a1 - a2) / 2

    x_orth  = X_new.dot(c_orth * a)
    x_orth += Y_new.dot(c_orth * b)
    y_orth  = Y_new.dot(c_orth * a)
    y_orth += X_new.dot(c_orth * b)
    return x_orth.T, y_orth.T
>>>>>>> 3b1254fe
<|MERGE_RESOLUTION|>--- conflicted
+++ resolved
@@ -86,12 +86,8 @@
         space_inc = nroots
     else:
         # Adding too many trial bases in each iteration may cause larger errors
-<<<<<<< HEAD
-        space_inc = max(nroots, min(MAX_SPACE_INC, x0_size//5))
-=======
         space_inc = max(nroots, min(MAX_SPACE_INC, x0_size//2))
 
->>>>>>> 3b1254fe
     max_space = int(max_memory*1e6/8/x0_size / 2 - nroots - space_inc)
     if max_space < nroots * 4 < x0_size:
         log.warn('Not enough memory to store trial space in _lr_eig.eigh')
@@ -299,11 +295,7 @@
         space_inc = nroots
     else:
         # Adding too many trial bases in each iteration may introduce more errors
-<<<<<<< HEAD
-        space_inc = max(nroots, min(MAX_SPACE_INC, x0_size//5))
-=======
         space_inc = max(nroots, min(MAX_SPACE_INC, x0_size//4))
->>>>>>> 3b1254fe
 
     max_space = int(max_memory*1e6/8/(2*x0_size) / 2 - space_inc)
     if max_space < nroots * 4 < x0_size:
@@ -401,11 +393,7 @@
 
         w, e, elast = w[:space_inc], w[:nroots], e
         v = v[:,:space_inc]
-<<<<<<< HEAD
-        if not fresh_start:
-=======
         if vlast is not None:
->>>>>>> 3b1254fe
             elast, conv_last = _sort_elast(elast, conv, vlast, v[:,:nroots], log)
         vlast = v[:,:nroots]
 
@@ -475,15 +463,8 @@
         log.debug1('Generate %d trial vectors. Drop %d vectors',
                    len(xt), dx_norm.size - len(xt))
 
-<<<<<<< HEAD
-        xt = xt[remaining]
-        if x0sym is not None:
-            xt_ir = xt_ir[remaining]
-        norm_min = xt_norm[remaining].min()
-=======
         xt_norm = np.linalg.norm(xt, axis=1)
         norm_min = xt_norm.min()
->>>>>>> 3b1254fe
         log.debug('lr_eig %d %d  |r|= %4.3g  e= %s  max|de|= %4.3g  lindep= %4.3g',
                   icyc, len(xs), max_dx_norm, e, de[ide], norm_min)
 
@@ -806,10 +787,7 @@
     and its dual basis vectors {[Y, X]}
     '''
     xt = np.asarray(xt)
-<<<<<<< HEAD
-=======
     x0_size = xt.shape[1]
->>>>>>> 3b1254fe
     s11 = xt.conj().dot(xt.T)
     s21 = _conj_dot(xt, xt)
     # Symmetric orthogonalize s, where
@@ -817,29 +795,6 @@
     #      [s21, s11.conj()  ]]
     e, c = np.linalg.eigh(s11)
     mask = e > lindep**2
-<<<<<<< HEAD
-    if not np.any(mask):
-        raise RuntimeError('Linear dependency in trial bases')
-    c = c[:,mask] * e[mask]**-.5
-
-    # c22 = c.conj()
-    # s21 -> c22.conj().T.dot(s21).dot(c11)
-    s21 = c.T.dot(s21).dot(c)
-
-    if s21.dtype == np.float64:
-        # s21 is symmetric for real vectors
-        w, u = np.linalg.eigh(s21)
-        mask = 1 - abs(w) > lindep
-    else:
-        # svd(s[:n,n:]) => svd(s21.conj().T) => u, w
-        w2, u = np.linalg.eigh(s21.conj().T.dot(s21))
-        mask = 1 - w2**.5 > lindep
-        if not np.any(mask):
-            raise RuntimeError('Linear dependency in trial bases')
-        w = np.einsum('pi,pi->i', u.conj(), s21.dot(u))
-    w = w[mask]
-    u = u[:,mask]
-=======
     e = e[mask]
     if e.size == 0:
         return np.zeros([0, x0_size], dtype=xt.dtype)
@@ -883,7 +838,6 @@
             w2, u = np.linalg.eigh(sc.conj().T.dot(sc))
             c_orth = c_orth.dot(u)
             w = np.einsum('pi,pi->i', c_orth.conj(), sc.dot(u))
->>>>>>> 3b1254fe
 
     # Symmetric diagonalize
     # [1 w] => c = [a b]
@@ -897,17 +851,10 @@
     b = (a1 - a2) / 2
 
     m = xt.shape[1] // 2
-<<<<<<< HEAD
-    c_orth = c.dot(u)
-=======
->>>>>>> 3b1254fe
     x_orth = (c_orth * a).T.dot(xt)
     # Contribution from the conjugated basis
     x_orth[:,:m] += (c_orth * b).T.dot(xt[:,m:].conj())
     x_orth[:,m:] += (c_orth * b).T.dot(xt[:,:m].conj())
-<<<<<<< HEAD
-    return x_orth
-=======
     return x_orth
 
 def _sym_dot(V, U1, m0, m1):
@@ -1037,5 +984,4 @@
     x_orth += Y_new.dot(c_orth * b)
     y_orth  = Y_new.dot(c_orth * a)
     y_orth += X_new.dot(c_orth * b)
-    return x_orth.T, y_orth.T
->>>>>>> 3b1254fe
+    return x_orth.T, y_orth.T