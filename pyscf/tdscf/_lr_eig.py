--- conflicted
+++ resolved
@@ -328,11 +328,8 @@
     heff = None
     e = None
     v = None
-<<<<<<< HEAD
     vlast = None
     conv_last = conv = np.zeros(nroots, dtype=bool)
-=======
->>>>>>> c5896890
 
     half_size = x0[0].size // 2
     fresh_start = True
@@ -396,11 +393,7 @@
 
         w, e, elast = w[:space_inc], w[:nroots], e
         v = v[:,:space_inc]
-<<<<<<< HEAD
-        if not fresh_start:
-=======
-        if not fresh_start and vlast is not None:
->>>>>>> c5896890
+        if vlast is not None:
             elast, conv_last = _sort_elast(elast, conv, vlast, v[:,:nroots], log)
         vlast = v[:,:nroots]
 
