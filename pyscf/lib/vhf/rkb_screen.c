/* Copyright 2014-2018 The PySCF Developers. All Rights Reserved.

   Licensed under the Apache License, Version 2.0 (the "License");
    you may not use this file except in compliance with the License.
    You may obtain a copy of the License at

        http://www.apache.org/licenses/LICENSE-2.0

    Unless required by applicable law or agreed to in writing, software
    distributed under the License is distributed on an "AS IS" BASIS,
    WITHOUT WARRANTIES OR CONDITIONS OF ANY KIND, either express or implied.
    See the License for the specific language governing permissions and
    limitations under the License.

 *
 * Author: Qiming Sun <osirpt.sun@gmail.com>
 */

#include <stdio.h>
#include <stdlib.h>
#include <math.h>
#include <complex.h>
#include <assert.h>
#include "cint.h"
#include "cvhf.h"
#include "optimizer.h"
#include "np_helper/np_helper.h"
#include "gto/gto.h"

#define LL 0
#define SS 1
#define SL 2
#define LS 3

int int2e_spinor();
int int2e_spsp1spsp2_spinor();
int int2e_spsp1_spinor();
int int2e_breit_ssp1ssp2_spinor(); /// LSLS
int int2e_breit_sps1sps2_spinor(); /// SLSL
int int2e_breit_ssp1sps2_spinor(); /// LSSL
int int2e_breit_sps1ssp2_spinor(); /// SLLS

/* --------------- prescreen in ao2mo --------------- */

// added by Ning, email: ningzhang1024@gmail.com

int CVHFrkbllll_schwarz_cond(int *shls, CVHFOpt *opt,
                             int *atm, int *bas, double *env)
{
        if (opt == NULL)
        {
                return 1; // no screen
        }
        int i = shls[0];
        int j = shls[1];
        int k = shls[2];
        int l = shls[3];
        int n = opt->nbas;
        assert(opt->q_cond);
        assert(i < n);
        assert(j < n);
        assert(k < n);
        assert(l < n);
        double qijkl = opt->q_cond[i * n + j] * opt->q_cond[k * n + l];
        return qijkl > opt->direct_scf_cutoff;
}

int CVHFrkbssll_schwarz_cond(int *shls, CVHFOpt *opt,
                             int *atm, int *bas, double *env)
{
        if (opt == NULL)
        {
                return 1; // no screen
        }
        int i = shls[0];
        int j = shls[1];
        int k = shls[2];
        int l = shls[3];
        int n = opt->nbas;
        assert(opt->q_cond);
        assert(i < n);
        assert(j < n);
        assert(k < n);
        assert(l < n);
        double qijkl = opt->q_cond[n * n * SS + i * n + j] * opt->q_cond[k * n + l];
        return qijkl > opt->direct_scf_cutoff;
}

int CVHFrkbllss_schwarz_cond(int *shls, CVHFOpt *opt,
                             int *atm, int *bas, double *env)
{
        if (opt == NULL)
        {
                return 1; // no screen
        }
        int i = shls[0];
        int j = shls[1];
        int k = shls[2];
        int l = shls[3];
        int n = opt->nbas;
        assert(opt->q_cond);
        assert(i < n);
        assert(j < n);
        assert(k < n);
        assert(l < n);
        double qijkl = opt->q_cond[n * n * SS + k * n + l] * opt->q_cond[i * n + j];
        return qijkl > opt->direct_scf_cutoff;
}

int CVHFrkbssss_schwarz_cond(int *shls, CVHFOpt *opt,
                             int *atm, int *bas, double *env)
{
        if (opt == NULL)
        {
                return 1; // no screen
        }
        int i = shls[0];
        int j = shls[1];
        int k = shls[2];
        int l = shls[3];
        int n = opt->nbas;
        assert(opt->q_cond);
        assert(i < n);
        assert(j < n);
        assert(k < n);
        assert(l < n);
        double qijkl = opt->q_cond[i * n + j] * opt->q_cond[k * n + l];
        return qijkl > opt->direct_scf_cutoff;
}

///// breit term screening

int CVHFrkblsls_schwarz_cond(int *shls, CVHFOpt *opt,
                             int *atm, int *bas, double *env)
{
        if (opt == NULL)
        {
                return 1; // no screen
        }
        int i = shls[0];
        int j = shls[1];
        int k = shls[2];
        int l = shls[3];
        int n = opt->nbas;
        assert(opt->q_cond);
        assert(i < n);
        assert(j < n);
        assert(k < n);
        assert(l < n);
        double qijkl = opt->q_cond[i * n + j] * opt->q_cond[n * n * SS + k * n + l]; /// first lssl then slls
        return qijkl > opt->direct_scf_cutoff;
}

int CVHFrkblssl_schwarz_cond(int *shls, CVHFOpt *opt,
                             int *atm, int *bas, double *env)
{
        if (opt == NULL)
        {
                return 1; // no screen
        }
        int i = shls[0];
        int j = shls[1];
        int k = shls[2];
        int l = shls[3];
        int n = opt->nbas;
        assert(opt->q_cond);
        assert(i < n);
        assert(j < n);
        assert(k < n);
        assert(l < n);
        double qijkl = opt->q_cond[i * n + j] * opt->q_cond[k * n + l]; /// only lssl
        return qijkl > opt->direct_scf_cutoff;
}

int CVHFrkbslls_schwarz_cond(int *shls, CVHFOpt *opt,
                             int *atm, int *bas, double *env)
{
        if (opt == NULL)
        {
                return 1; // no screen
        }
        int i = shls[0];
        int j = shls[1];
        int k = shls[2];
        int l = shls[3];
        int n = opt->nbas;
        assert(opt->q_cond);
        assert(i < n);
        assert(j < n);
        assert(k < n);
        assert(l < n);
        double qijkl = opt->q_cond[i * n + j] * opt->q_cond[k * n + l]; /// only slls
        return qijkl > opt->direct_scf_cutoff;
}

int CVHFrkbslsl_schwarz_cond(int *shls, CVHFOpt *opt,
                             int *atm, int *bas, double *env)
{
        if (opt == NULL)
        {
                return 1; // no screen
        }
        int i = shls[0];
        int j = shls[1];
        int k = shls[2];
        int l = shls[3];
        int n = opt->nbas;
        assert(opt->q_cond);
        assert(i < n);
        assert(j < n);
        assert(k < n);
        assert(l < n);
        double qijkl = opt->q_cond[n * n * SS + i * n + j] * opt->q_cond[k * n + l]; /// first lssl then slls
        return qijkl > opt->direct_scf_cutoff;
}

/* --------------- the original code --------------- */

int CVHFrkbllll_prescreen(int *shls, CVHFOpt *opt,
                          int *atm, int *bas, double *env)
{
        if (opt == NULL)
        {
                return 1; // no screen
        }
        int i = shls[0];
        int j = shls[1];
        int k = shls[2];
        int l = shls[3];
        int n = opt->nbas;
        assert(opt->q_cond);
        assert(opt->dm_cond);
        assert(i < n);
        assert(j < n);
        assert(k < n);
        assert(l < n);
        double qijkl = opt->q_cond[i * n + j] * opt->q_cond[k * n + l];
        double dmin = opt->direct_scf_cutoff / qijkl;
        return qijkl > opt->direct_scf_cutoff && ((opt->dm_cond[j * n + i] > dmin) || (opt->dm_cond[l * n + k] > dmin) || (opt->dm_cond[j * n + k] > dmin) || (opt->dm_cond[j * n + l] > dmin) || (opt->dm_cond[i * n + k] > dmin) || (opt->dm_cond[i * n + l] > dmin));
}

int CVHFrkbllll_vkscreen(int *shls, CVHFOpt *opt,
                         double **dms_cond, int n_dm, double *dm_atleast,
                         int *atm, int *bas, double *env)
{
        int i = shls[0];
        int j = shls[1];
        int k = shls[2];
        int l = shls[3];
        int nbas = opt->nbas;
<<<<<<< HEAD
        int idm;
        double qijkl = opt->q_cond[i * nbas + j] * opt->q_cond[k * nbas + l];
        double *pdmscond = opt->dm_cond + nbas * nbas;
        for (idm = 0; idm < (n_dm + 1) / 2; idm++)
        {
                // note in _vhf.rdirect_mapdm, J and K share the same DM
                dms_cond[idm * 2 + 0] = pdmscond + idm * nbas * nbas; // for vj
                dms_cond[idm * 2 + 1] = pdmscond + idm * nbas * nbas; // for vk
=======
        double qijkl = opt->q_cond[i*nbas+j] * opt->q_cond[k*nbas+l];
        if (n_dm <= 2) {
                int nbas2 = nbas * nbas;
                double *pdmscond = opt->dm_cond + nbas2;
// note in _vhf.rdirect_mapdm, J and K share the same DM
                dms_cond[0] = pdmscond; // for vj
                dms_cond[1] = pdmscond; // for vk
        } else {
                int idm;
                for (idm = 0; idm < n_dm; idm++) {
                        dms_cond[idm] = opt->dm_cond;
                }
>>>>>>> d57f1d6c
        }
        *dm_atleast = opt->direct_scf_cutoff / qijkl;
        return 1;
}

int CVHFrkbssll_prescreen(int *shls, CVHFOpt *opt,
                          int *atm, int *bas, double *env)
{
        if (opt == NULL)
        {
                return 1; // no screen
        }
        int i = shls[0];
        int j = shls[1];
        int k = shls[2];
        int l = shls[3];
        int n = opt->nbas;
        assert(opt->q_cond);
        assert(opt->dm_cond);
        assert(i < n);
        assert(j < n);
        assert(k < n);
        assert(l < n);
        double *dmsl = opt->dm_cond + n * n * SL;
        double qijkl = opt->q_cond[n * n * SS + i * n + j] * opt->q_cond[k * n + l];
        double dmin = opt->direct_scf_cutoff / qijkl;
        return qijkl > opt->direct_scf_cutoff && ((opt->dm_cond[n * n * SS + j * n + i] > dmin) || (opt->dm_cond[l * n + k] > dmin) || (dmsl[j * n + k] > dmin) || (dmsl[j * n + l] > dmin) || (dmsl[i * n + k] > dmin) || (dmsl[i * n + l] > dmin));
}

// be careful with the order in dms_cond, the current order (dmll, dmss, dmsl)
// is consistent to the function _call_veff_ssll in dhf.py
int CVHFrkbssll_vkscreen(int *shls, CVHFOpt *opt,
                         double **dms_cond, int n_dm, double *dm_atleast,
                         int *atm, int *bas, double *env)
{
        int i = shls[0];
        int j = shls[1];
        int k = shls[2];
        int l = shls[3];
        int nbas = opt->nbas;
        int nbas2 = nbas * nbas;
        int idm;
<<<<<<< HEAD
        double qijkl = opt->q_cond[nbas * nbas * SS + i * nbas + j] * opt->q_cond[k * nbas + l];
        double *pdmscond = opt->dm_cond + 4 * nbas * nbas;
        int nset = (n_dm + 2) / 3;
        double *dmscondll = pdmscond + nset * nbas * nbas * LL;
        double *dmscondss = pdmscond + nset * nbas * nbas * SS;
        double *dmscondsl = pdmscond + nset * nbas * nbas * SL;
        for (idm = 0; idm < nset; idm++)
        {
                dms_cond[nset * 0 + idm] = dmscondll + idm * nbas * nbas;
                dms_cond[nset * 1 + idm] = dmscondss + idm * nbas * nbas;
                dms_cond[nset * 2 + idm] = dmscondsl + idm * nbas * nbas;
=======
        double qijkl = opt->q_cond[nbas2*SS+i*nbas+j] * opt->q_cond[k*nbas+l];
        double *dm_cond = opt->dm_cond;
        int nset = (n_dm+2) / 3;
        double *dmscondll = dm_cond + (1+nset)*nbas2*LL + nbas2;
        double *dmscondss = dm_cond + (1+nset)*nbas2*SS + nbas2;
        double *dmscondsl = dm_cond + (1+nset)*nbas2*SL + nbas2;
        for (idm = 0; idm < nset; idm++) {
                dms_cond[nset*0+idm] = dmscondll + idm*nbas2;
                dms_cond[nset*1+idm] = dmscondss + idm*nbas2;
                dms_cond[nset*2+idm] = dmscondsl + idm*nbas2;
>>>>>>> d57f1d6c
        }
        *dm_atleast = opt->direct_scf_cutoff / qijkl;
        return 1;
}

<<<<<<< HEAD
static void set_qcond(int (*intor)(), CINTOpt *cintopt, double *qcond,
                      int *ao_loc, int *atm, int natm,
                      int *bas, int nbas, double *env)
=======

void CVHFrkb_q_cond(int (*intor)(), CINTOpt *cintopt, double *qcond,
                    int *ao_loc, int *atm, int natm,
                    int *bas, int nbas, double *env)
>>>>>>> d57f1d6c
{
        int shls_slice[] = {0, nbas};
        const int cache_size = GTOmax_cache_size(intor, shls_slice, 1,
                                                 atm, natm, bas, nbas, env);
#pragma omp parallel
        {
                double qtmp, tmp;
                int i, j, ij, di, dj, ish, jsh;
                int shls[4];
                double *cache = malloc(sizeof(double) * cache_size);
                di = 0;
                for (ish = 0; ish < nbas; ish++)
                {
                        dj = ao_loc[ish + 1] - ao_loc[ish];
                        di = MAX(di, dj);
                }
                double complex *buf = malloc(sizeof(double complex) * di * di * di * di);
#pragma omp for schedule(dynamic, 4)
                for (ij = 0; ij < nbas * (nbas + 1) / 2; ij++)
                {
                        ish = (int)(sqrt(2 * ij + .25) - .5 + 1e-7);
                        jsh = ij - ish * (ish + 1) / 2;
                        di = ao_loc[ish + 1] - ao_loc[ish];
                        dj = ao_loc[jsh + 1] - ao_loc[jsh];
                        shls[0] = ish;
                        shls[1] = jsh;
                        // shls[2] = ish;
                        // shls[3] = jsh;
                        shls[2] = jsh;
                        shls[3] = ish;
                        qtmp = 1e-100;
                        if (0 != (*intor)(buf, NULL, shls, atm, natm, bas, nbas, env, cintopt, cache))
                        {
                                for (i = 0; i < di; i++)
                                {
                                        for (j = 0; j < dj; j++)
                                        {
                                                // tmp = cabs(buf[i + di * j + di * dj * i + di * dj * di * j]);
                                                tmp = cabs(buf[i + di * j + di * dj * j + di * dj * dj * i]);
                                                qtmp = MAX(qtmp, tmp);
                                        }
                                }
                                qtmp = sqrt(qtmp);
                        }
                        qcond[ish * nbas + jsh] = qtmp;
                        qcond[jsh * nbas + ish] = qtmp;
                }
                free(buf);
                free(cache);
        }
}

void CVHFrkbllll_direct_scf(CVHFOpt *opt, int (*intor)(), CINTOpt *cintopt,
                            int *ao_loc, int *atm, int natm,
                            int *bas, int nbas, double *env)
{
        if (opt->q_cond != NULL)
        {
                free(opt->q_cond);
        }
        opt->q_cond = (double *)malloc(sizeof(double) * nbas * nbas);

        assert(intor == &int2e_spinor);
        CVHFrkb_q_cond(intor, cintopt, opt->q_cond, ao_loc, atm, natm, bas, nbas, env);
}

void CVHFrkbssss_direct_scf(CVHFOpt *opt, int (*intor)(), CINTOpt *cintopt,
                            int *ao_loc, int *atm, int natm,
                            int *bas, int nbas, double *env)
{
        if (opt->q_cond != NULL)
        {
                free(opt->q_cond);
        }
        opt->q_cond = (double *)malloc(sizeof(double) * nbas * nbas);

        assert(intor == &int2e_spsp1spsp2_spinor);
        CVHFrkb_q_cond(intor, cintopt, opt->q_cond, ao_loc, atm, natm, bas, nbas, env);
}

void CVHFrkbssll_direct_scf(CVHFOpt *opt, int (*intor)(), CINTOpt *cintopt,
                            int *ao_loc, int *atm, int natm,
                            int *bas, int nbas, double *env)
{
        if (opt->q_cond != NULL)
        {
                free(opt->q_cond);
        }
        opt->q_cond = (double *)malloc(sizeof(double) * nbas * nbas * 2);

<<<<<<< HEAD
        set_qcond(&int2e_spinor, NULL, opt->q_cond, ao_loc, atm, natm, bas, nbas, env);
        set_qcond(&int2e_spsp1spsp2_spinor, NULL, opt->q_cond + nbas * nbas, ao_loc,
                  atm, natm, bas, nbas, env);
}

/// breit term screening

void CVHFrkblsls_direct_scf(CVHFOpt *opt, int (*intor)(), CINTOpt *cintopt,
                            int *ao_loc, int *atm, int natm,
                            int *bas, int nbas, double *env)
{
        if (opt->q_cond != NULL)
        {
                free(opt->q_cond);
        }
        opt->q_cond = (double *)malloc(sizeof(double) * nbas * nbas * 2);

        // assert(intor == &int2e_breit_ssp1ssp2_spinor);

        set_qcond(&int2e_breit_ssp1sps2_spinor, NULL, opt->q_cond, ao_loc, atm, natm, bas, nbas, env); /// first lssl
        set_qcond(&int2e_breit_sps1ssp2_spinor, NULL, opt->q_cond + nbas * nbas, ao_loc,
                  atm, natm, bas, nbas, env); /// then slls
}

void CVHFrkblssl_direct_scf(CVHFOpt *opt, int (*intor)(), CINTOpt *cintopt,
                            int *ao_loc, int *atm, int natm,
                            int *bas, int nbas, double *env)
{
        if (opt->q_cond != NULL)
        {
                free(opt->q_cond);
        }
        opt->q_cond = (double *)malloc(sizeof(double) * nbas * nbas);

        // assert(intor == &int2e_breit_ssp1ssp2_spinor);

        set_qcond(&int2e_breit_ssp1sps2_spinor, NULL, opt->q_cond, ao_loc, atm, natm, bas, nbas, env); /// only lssl
}

void CVHFrkbslls_direct_scf(CVHFOpt *opt, int (*intor)(), CINTOpt *cintopt,
                            int *ao_loc, int *atm, int natm,
                            int *bas, int nbas, double *env)
{
        if (opt->q_cond != NULL)
        {
                free(opt->q_cond);
        }
        opt->q_cond = (double *)malloc(sizeof(double) * nbas * nbas);

        // assert(intor == &int2e_breit_ssp1ssp2_spinor);

        set_qcond(&int2e_breit_sps1ssp2_spinor, NULL, opt->q_cond, ao_loc, atm, natm, bas, nbas, env); /// only slls
}

void CVHFrkbslsl_direct_scf(CVHFOpt *opt, int (*intor)(), CINTOpt *cintopt,
                            int *ao_loc, int *atm, int natm,
                            int *bas, int nbas, double *env)
{
        if (opt->q_cond != NULL)
        {
                free(opt->q_cond);
        }
        opt->q_cond = (double *)malloc(sizeof(double) * nbas * nbas * 2);

        // assert(intor == &int2e_breit_ssp1ssp2_spinor);

        set_qcond(&int2e_breit_ssp1sps2_spinor, NULL, opt->q_cond, ao_loc, atm, natm, bas, nbas, env); /// first lssl
        set_qcond(&int2e_breit_sps1ssp2_spinor, NULL, opt->q_cond + nbas * nbas, ao_loc,
                  atm, natm, bas, nbas, env); /// then slls
}

static void set_dmcond(double *dmcond, double *dmscond, double complex *dm,
                       double direct_scf_cutoff, int nset, int *ao_loc,
                       int *atm, int natm, int *bas, int nbas, double *env)
=======
        CVHFrkb_q_cond(&int2e_spinor, NULL, opt->q_cond, ao_loc, atm, natm, bas, nbas, env);
        CVHFrkb_q_cond(&int2e_spsp1spsp2_spinor, NULL, opt->q_cond+nbas*nbas, ao_loc,
                  atm, natm, bas, nbas, env);
}

void CVHFrkb_dm_cond(double *dmcond, double complex *dm, int nset, int *ao_loc,
                     int *atm, int natm, int *bas, int nbas, double *env)
>>>>>>> d57f1d6c
{
        double *dmscond = dmcond + nbas * nbas;
        size_t nao = ao_loc[nbas];
        double dmax, dmaxi, tmp;
        int i, j, ish, jsh;
        int iset;
        double complex *pdm;

        for (ish = 0; ish < nbas; ish++)
        {
                for (jsh = 0; jsh <= ish; jsh++)
                {
                        dmax = 0;
                        for (iset = 0; iset < nset; iset++)
                        {
                                dmaxi = 0;
                                pdm = dm + nao * nao * iset;
                                for (i = ao_loc[ish]; i < ao_loc[ish + 1]; i++)
                                {
                                        for (j = ao_loc[jsh]; j < ao_loc[jsh + 1]; j++)
                                        {
                                                tmp = cabs(pdm[i * nao + j]) + cabs(pdm[j * nao + i]);
                                                dmaxi = MAX(dmaxi, tmp);
                                        }
                                }
                                dmscond[iset * nbas * nbas + ish * nbas + jsh] = .5 * dmaxi;
                                dmscond[iset * nbas * nbas + jsh * nbas + ish] = .5 * dmaxi;
                                dmax = MAX(dmax, dmaxi);
                        }
                        dmcond[ish * nbas + jsh] = .5 * dmax;
                        dmcond[jsh * nbas + ish] = .5 * dmax;
                }
        }
}

//  dm_cond ~ 1+nset, dm_cond + dms_cond
void CVHFrkbllll_direct_scf_dm(CVHFOpt *opt, double complex *dm, int nset,
                               int *ao_loc, int *atm, int natm,
                               int *bas, int nbas, double *env)
{
        if (opt->dm_cond != NULL)
        { // NOT reuse opt->dm_cond because nset may be diff in different call
                free(opt->dm_cond);
        }
        opt->dm_cond = (double *)malloc(sizeof(double) * nbas * nbas * (1 + nset));
        NPdset0(opt->dm_cond, ((size_t)nbas) * nbas * (1 + nset));
        // dmcond followed by dmscond which are max matrix element for each dm
<<<<<<< HEAD
        set_dmcond(opt->dm_cond, opt->dm_cond + nbas * nbas, dm,
                   opt->direct_scf_cutoff, nset, ao_loc, atm, natm, bas, nbas, env);
=======
        CVHFrkb_dm_cond(opt->dm_cond, dm, nset, ao_loc, atm, natm, bas, nbas, env);
>>>>>>> d57f1d6c
}

void CVHFrkbssss_direct_scf_dm(CVHFOpt *opt, double complex *dm, int nset,
                               int *ao_loc, int *atm, int natm,
                               int *bas, int nbas, double *env)
{
        if (opt->dm_cond != NULL)
        {
                free(opt->dm_cond);
        }
<<<<<<< HEAD
        opt->dm_cond = (double *)malloc(sizeof(double) * nbas * nbas * (1 + nset));
        NPdset0(opt->dm_cond, ((size_t)nbas) * nbas * (1 + nset));
        set_dmcond(opt->dm_cond, opt->dm_cond + nbas * nbas, dm,
                   opt->direct_scf_cutoff, nset, ao_loc, atm, natm, bas, nbas, env);
=======
        opt->dm_cond = (double *)malloc(sizeof(double)*nbas*nbas*(1+nset));
        NPdset0(opt->dm_cond, ((size_t)nbas)*nbas*(1+nset));
        CVHFrkb_dm_cond(opt->dm_cond, dm, nset, ao_loc, atm, natm, bas, nbas, env);
>>>>>>> d57f1d6c
}

// the current order of dmscond (dmll, dmss, dmsl) is consistent to the
// function _call_veff_ssll in dhf.py
void CVHFrkbssll_dm_cond(double *dm_cond, double complex *dm, int nset, int *ao_loc,
                         int *atm, int natm, int *bas, int nbas, double *env)
{
<<<<<<< HEAD
        if (opt->dm_cond != NULL)
        {
                free(opt->dm_cond);
        }
        if (nset < 4)
        {
                fprintf(stderr, "4 sets of DMs (dmll,dmss,dmsl,dmls) are "
                                "required to set rkb prescreening\n");
                exit(1);
        }
        nset = nset / 4;
        int n2c = CINTtot_cgto_spinor(bas, nbas);
        size_t nbas2 = nbas * nbas;
        opt->dm_cond = (double *)malloc(sizeof(double) * nbas2 * 4 * (1 + nset));
        NPdset0(opt->dm_cond, nbas2 * 4 * (1 + nset));

        // 4 types of dmcond (LL,SS,SL,LS) followed by 4 types of dmscond
        double *dmcondll = opt->dm_cond + nbas2 * LL;
        double *dmcondss = opt->dm_cond + nbas2 * SS;
        double *dmcondsl = opt->dm_cond + nbas2 * SL;
        double *dmcondls = opt->dm_cond + nbas2 * LS;
        double *pdmscond = opt->dm_cond + nbas2 * 4;
        double *dmscondll = pdmscond + nset * nbas2 * LL;
        double *dmscondss = pdmscond + nset * nbas2 * SS;
        double *dmscondsl = pdmscond + nset * nbas2 * SL;
        double *dmscondls = pdmscond + nset * nbas2 * LS;
        double complex *dmll = dm + n2c * n2c * LL * nset;
        double complex *dmss = dm + n2c * n2c * SS * nset;
        double complex *dmsl = dm + n2c * n2c * SL * nset;
        double complex *dmls = dm + n2c * n2c * LS * nset;
=======
        nset = nset / 4;
        int n2c = CINTtot_cgto_spinor(bas, nbas);
        size_t nbas2 = nbas * nbas;
        double *dmcondll = dm_cond + (1+nset)*nbas2*LL;
        double *dmcondss = dm_cond + (1+nset)*nbas2*SS;
        double *dmcondsl = dm_cond + (1+nset)*nbas2*SL;
        double *dmcondls = dm_cond + (1+nset)*nbas2*LS;
        double *dmscondls = dmcondls + nbas2;
        double *dmscondsl = dmcondsl + nbas2;
        double complex *dmll = dm + n2c*n2c*LL*nset;
        double complex *dmss = dm + n2c*n2c*SS*nset;
        double complex *dmsl = dm + n2c*n2c*SL*nset;
        double complex *dmls = dm + n2c*n2c*LS*nset;
>>>>>>> d57f1d6c

        CVHFrkb_dm_cond(dmcondll, dmll, nset, ao_loc, atm, natm, bas, nbas, env);
        CVHFrkb_dm_cond(dmcondss, dmss, nset, ao_loc, atm, natm, bas, nbas, env);
        CVHFrkb_dm_cond(dmcondsl, dmsl, nset, ao_loc, atm, natm, bas, nbas, env);
        CVHFrkb_dm_cond(dmcondls, dmls, nset, ao_loc, atm, natm, bas, nbas, env);

        // aggregate dmcondls to dmcondsl
        int i, j, n;
        for (i = 0; i < nbas; i++)
        {
                for (j = 0; j < nbas; j++)
                {
                        dmcondsl[i * nbas + j] = MAX(dmcondsl[i * nbas + j], dmcondls[j * nbas + i]);
                }
        }
        for (n = 0; n < nset; n++)
        {
                for (i = 0; i < nbas; i++)
                {
                        for (j = 0; j < nbas; j++)
                        {
                                dmscondsl[i * nbas + j] = MAX(dmscondsl[i * nbas + j], dmscondls[j * nbas + i]);
                        }
                }
                dmscondsl += nbas2;
                dmscondls += nbas2;
        }
}

<<<<<<< HEAD
/* -------------- the following subroutines are added by Ning to debug, it seems that the order of the original screening is not correct! -------------- */

static void print_qcond_debug(int (*intor)(), CINTOpt *cintopt, double *qcond,
                              int *ao_loc, int *atm, int natm,
                              int *bas, int nbas, double *env)
{
        int shls_slice[] = {0, nbas};
        const int cache_size = GTOmax_cache_size(intor, shls_slice, 1,
                                                 atm, natm, bas, nbas, env);

        double qtmp, tmp;
        int i, j, ij, di, dj, ish, jsh;
        int shls[4];
        double *cache = malloc(sizeof(double) * cache_size);
        di = 0;
        for (ish = 0; ish < nbas; ish++)
        {
                dj = ao_loc[ish + 1] - ao_loc[ish];
                di = MAX(di, dj);
        }

        double complex *buf = malloc(sizeof(double complex) * di * di * di * di);

        printf("qcond with order ijij :\n");

        for (ij = 0; ij < nbas * (nbas + 1) / 2; ij++)
        {
                ish = (int)(sqrt(2 * ij + .25) - .5 + 1e-7);
                jsh = ij - ish * (ish + 1) / 2;
                di = ao_loc[ish + 1] - ao_loc[ish];
                dj = ao_loc[jsh + 1] - ao_loc[jsh];
                shls[0] = ish;
                shls[1] = jsh;
                shls[2] = ish;
                shls[3] = jsh;
                qtmp = 1e-100;
                if (0 != (*intor)(buf, NULL, shls, atm, natm, bas, nbas, env, cintopt, cache))
                {
                        for (i = 0; i < di; i++)
                        {
                                for (j = 0; j < dj; j++)
                                {
                                        tmp = cabs(buf[i + di * j + di * dj * i + di * dj * di * j]);
                                        printf("(%2d, %2d|%2d,%2d) = %15.8e + %15.8e\n",
                                               ao_loc[jsh] + j, ao_loc[ish] + i, ao_loc[jsh] + j, ao_loc[ish] + i, /// order ijij
                                               creal(buf[i + di * j + di * dj * i + di * dj * di * j]),
                                               cimag(buf[i + di * j + di * dj * i + di * dj * di * j]));
                                        qtmp = MAX(qtmp, tmp);
                                }
                        }
                        qtmp = sqrt(qtmp);
                }
                qcond[ish * nbas + jsh] = qtmp;
                qcond[jsh * nbas + ish] = qtmp;
        }

        printf("\nqcond with order ijji :\n");

        double *qcond2 = malloc(sizeof(double) * nbas * nbas);

        for (ij = 0; ij < nbas * (nbas + 1) / 2; ij++)
        {
                ish = (int)(sqrt(2 * ij + .25) - .5 + 1e-7);
                jsh = ij - ish * (ish + 1) / 2;
                di = ao_loc[ish + 1] - ao_loc[ish];
                dj = ao_loc[jsh + 1] - ao_loc[jsh];
                shls[0] = ish;
                shls[1] = jsh;
                shls[2] = jsh;
                shls[3] = ish;
                qtmp = 1e-100;
                if (0 != (*intor)(buf, NULL, shls, atm, natm, bas, nbas, env, cintopt, cache))
                {
                        for (i = 0; i < di; i++)
                        {
                                for (j = 0; j < dj; j++)
                                {
                                        tmp = cabs(buf[i + di * j + di * dj * j + di * dj * dj * i]);
                                        printf("(%2d, %2d|%2d,%2d) = %15.8e + %15.8e\n",
                                               ao_loc[ish] + i, ao_loc[jsh] + j, ao_loc[jsh] + j, ao_loc[ish] + i, /// order ijij
                                               creal(buf[i + di * j + di * dj * j + di * dj * dj * i]),
                                               cimag(buf[i + di * j + di * dj * j + di * dj * dj * i]));
                                        qtmp = MAX(qtmp, tmp);
                                }
                        }
                        qtmp = sqrt(qtmp);
                }
                qcond2[ish * nbas + jsh] = qtmp;
                qcond2[jsh * nbas + ish] = qtmp;
        }

        printf("\nqcond with order ijji - qcond with order ijij (squared!):\n");
        for (i = 0; i < nbas; i++)
        {
                for (j = 0; j < nbas; j++)
                {
                        printf("%3d %3d %15.8e %15.8e\n", i, j, qcond2[i * nbas + j] * qcond2[i * nbas + j], qcond[i * nbas + j] * qcond[i * nbas + j]);
                }
        }

        free(buf);
        free(cache);
        free(qcond2);
}

void CVHFrkbllll_direct_scf_debug(CVHFOpt *opt, int (*intor)(), CINTOpt *cintopt,
                                  int *ao_loc, int *atm, int natm,
                                  int *bas, int nbas, double *env)
{
        printf("debugging qcond in CVHFrkbllll_direct_scf\n");
        if (opt->q_cond != NULL)
        {
                free(opt->q_cond);
        }
        opt->q_cond = (double *)malloc(sizeof(double) * nbas * nbas);

        assert(intor == &int2e_spinor);
        print_qcond_debug(intor, cintopt, opt->q_cond, ao_loc, atm, natm, bas, nbas, env);
}

void CVHFrkbssss_direct_scf_debug(CVHFOpt *opt, int (*intor)(), CINTOpt *cintopt,
                                  int *ao_loc, int *atm, int natm,
                                  int *bas, int nbas, double *env)
{
        printf("debugging qcond in CVHFrkbssss_direct_scf\n");
        if (opt->q_cond != NULL)
        {
                free(opt->q_cond);
        }
        opt->q_cond = (double *)malloc(sizeof(double) * nbas * nbas);

        assert(intor == &int2e_spsp1spsp2_spinor);
        print_qcond_debug(intor, cintopt, opt->q_cond, ao_loc, atm, natm, bas, nbas, env);
=======
// the current order of dmscond (dmll, dmss, dmsl) is consistent to the
// function _call_veff_ssll in dhf.py
void CVHFrkbssll_direct_scf_dm(CVHFOpt *opt, double complex *dm, int nset,
                               int *ao_loc, int *atm, int natm,
                               int *bas, int nbas, double *env)
{
        if (opt->dm_cond != NULL) {
                free(opt->dm_cond);
        }
        if (nset < 4) {
                fprintf(stderr, "4 sets of DMs (dmll,dmss,dmsl,dmls) are "
                        "required to set rkb prescreening\n");
                exit(1);
        }
        nset = nset / 4;
        size_t nbas2 = nbas * nbas;
        opt->dm_cond = (double *)malloc(sizeof(double)*nbas2*4*(1+nset));
        CVHFrkbssll_dm_cond(opt->dm_cond, dm, nset, ao_loc,
                            atm, natm, bas, nbas, env);
>>>>>>> d57f1d6c
}<|MERGE_RESOLUTION|>--- conflicted
+++ resolved
@@ -1,11 +1,11 @@
 /* Copyright 2014-2018 The PySCF Developers. All Rights Reserved.
-
+  
    Licensed under the Apache License, Version 2.0 (the "License");
     you may not use this file except in compliance with the License.
     You may obtain a copy of the License at
-
+ 
         http://www.apache.org/licenses/LICENSE-2.0
-
+ 
     Unless required by applicable law or agreed to in writing, software
     distributed under the License is distributed on an "AS IS" BASIS,
     WITHOUT WARRANTIES OR CONDITIONS OF ANY KIND, either express or implied.
@@ -32,195 +32,14 @@
 #define SL 2
 #define LS 3
 
+
 int int2e_spinor();
 int int2e_spsp1spsp2_spinor();
-int int2e_spsp1_spinor();
-int int2e_breit_ssp1ssp2_spinor(); /// LSLS
-int int2e_breit_sps1sps2_spinor(); /// SLSL
-int int2e_breit_ssp1sps2_spinor(); /// LSSL
-int int2e_breit_sps1ssp2_spinor(); /// SLLS
-
-/* --------------- prescreen in ao2mo --------------- */
-
-// added by Ning, email: ningzhang1024@gmail.com
-
-int CVHFrkbllll_schwarz_cond(int *shls, CVHFOpt *opt,
-                             int *atm, int *bas, double *env)
-{
-        if (opt == NULL)
-        {
-                return 1; // no screen
-        }
-        int i = shls[0];
-        int j = shls[1];
-        int k = shls[2];
-        int l = shls[3];
-        int n = opt->nbas;
-        assert(opt->q_cond);
-        assert(i < n);
-        assert(j < n);
-        assert(k < n);
-        assert(l < n);
-        double qijkl = opt->q_cond[i * n + j] * opt->q_cond[k * n + l];
-        return qijkl > opt->direct_scf_cutoff;
-}
-
-int CVHFrkbssll_schwarz_cond(int *shls, CVHFOpt *opt,
-                             int *atm, int *bas, double *env)
-{
-        if (opt == NULL)
-        {
-                return 1; // no screen
-        }
-        int i = shls[0];
-        int j = shls[1];
-        int k = shls[2];
-        int l = shls[3];
-        int n = opt->nbas;
-        assert(opt->q_cond);
-        assert(i < n);
-        assert(j < n);
-        assert(k < n);
-        assert(l < n);
-        double qijkl = opt->q_cond[n * n * SS + i * n + j] * opt->q_cond[k * n + l];
-        return qijkl > opt->direct_scf_cutoff;
-}
-
-int CVHFrkbllss_schwarz_cond(int *shls, CVHFOpt *opt,
-                             int *atm, int *bas, double *env)
-{
-        if (opt == NULL)
-        {
-                return 1; // no screen
-        }
-        int i = shls[0];
-        int j = shls[1];
-        int k = shls[2];
-        int l = shls[3];
-        int n = opt->nbas;
-        assert(opt->q_cond);
-        assert(i < n);
-        assert(j < n);
-        assert(k < n);
-        assert(l < n);
-        double qijkl = opt->q_cond[n * n * SS + k * n + l] * opt->q_cond[i * n + j];
-        return qijkl > opt->direct_scf_cutoff;
-}
-
-int CVHFrkbssss_schwarz_cond(int *shls, CVHFOpt *opt,
-                             int *atm, int *bas, double *env)
-{
-        if (opt == NULL)
-        {
-                return 1; // no screen
-        }
-        int i = shls[0];
-        int j = shls[1];
-        int k = shls[2];
-        int l = shls[3];
-        int n = opt->nbas;
-        assert(opt->q_cond);
-        assert(i < n);
-        assert(j < n);
-        assert(k < n);
-        assert(l < n);
-        double qijkl = opt->q_cond[i * n + j] * opt->q_cond[k * n + l];
-        return qijkl > opt->direct_scf_cutoff;
-}
-
-///// breit term screening
-
-int CVHFrkblsls_schwarz_cond(int *shls, CVHFOpt *opt,
-                             int *atm, int *bas, double *env)
-{
-        if (opt == NULL)
-        {
-                return 1; // no screen
-        }
-        int i = shls[0];
-        int j = shls[1];
-        int k = shls[2];
-        int l = shls[3];
-        int n = opt->nbas;
-        assert(opt->q_cond);
-        assert(i < n);
-        assert(j < n);
-        assert(k < n);
-        assert(l < n);
-        double qijkl = opt->q_cond[i * n + j] * opt->q_cond[n * n * SS + k * n + l]; /// first lssl then slls
-        return qijkl > opt->direct_scf_cutoff;
-}
-
-int CVHFrkblssl_schwarz_cond(int *shls, CVHFOpt *opt,
-                             int *atm, int *bas, double *env)
-{
-        if (opt == NULL)
-        {
-                return 1; // no screen
-        }
-        int i = shls[0];
-        int j = shls[1];
-        int k = shls[2];
-        int l = shls[3];
-        int n = opt->nbas;
-        assert(opt->q_cond);
-        assert(i < n);
-        assert(j < n);
-        assert(k < n);
-        assert(l < n);
-        double qijkl = opt->q_cond[i * n + j] * opt->q_cond[k * n + l]; /// only lssl
-        return qijkl > opt->direct_scf_cutoff;
-}
-
-int CVHFrkbslls_schwarz_cond(int *shls, CVHFOpt *opt,
-                             int *atm, int *bas, double *env)
-{
-        if (opt == NULL)
-        {
-                return 1; // no screen
-        }
-        int i = shls[0];
-        int j = shls[1];
-        int k = shls[2];
-        int l = shls[3];
-        int n = opt->nbas;
-        assert(opt->q_cond);
-        assert(i < n);
-        assert(j < n);
-        assert(k < n);
-        assert(l < n);
-        double qijkl = opt->q_cond[i * n + j] * opt->q_cond[k * n + l]; /// only slls
-        return qijkl > opt->direct_scf_cutoff;
-}
-
-int CVHFrkbslsl_schwarz_cond(int *shls, CVHFOpt *opt,
-                             int *atm, int *bas, double *env)
-{
-        if (opt == NULL)
-        {
-                return 1; // no screen
-        }
-        int i = shls[0];
-        int j = shls[1];
-        int k = shls[2];
-        int l = shls[3];
-        int n = opt->nbas;
-        assert(opt->q_cond);
-        assert(i < n);
-        assert(j < n);
-        assert(k < n);
-        assert(l < n);
-        double qijkl = opt->q_cond[n * n * SS + i * n + j] * opt->q_cond[k * n + l]; /// first lssl then slls
-        return qijkl > opt->direct_scf_cutoff;
-}
-
-/* --------------- the original code --------------- */
 
 int CVHFrkbllll_prescreen(int *shls, CVHFOpt *opt,
                           int *atm, int *bas, double *env)
 {
-        if (opt == NULL)
-        {
+        if (opt == NULL) {
                 return 1; // no screen
         }
         int i = shls[0];
@@ -234,9 +53,15 @@
         assert(j < n);
         assert(k < n);
         assert(l < n);
-        double qijkl = opt->q_cond[i * n + j] * opt->q_cond[k * n + l];
+        double qijkl = opt->q_cond[i*n+j] * opt->q_cond[k*n+l];
         double dmin = opt->direct_scf_cutoff / qijkl;
-        return qijkl > opt->direct_scf_cutoff && ((opt->dm_cond[j * n + i] > dmin) || (opt->dm_cond[l * n + k] > dmin) || (opt->dm_cond[j * n + k] > dmin) || (opt->dm_cond[j * n + l] > dmin) || (opt->dm_cond[i * n + k] > dmin) || (opt->dm_cond[i * n + l] > dmin));
+        return qijkl > opt->direct_scf_cutoff
+            &&((opt->dm_cond[j*n+i] > dmin)
+            || (opt->dm_cond[l*n+k] > dmin)
+            || (opt->dm_cond[j*n+k] > dmin)
+            || (opt->dm_cond[j*n+l] > dmin)
+            || (opt->dm_cond[i*n+k] > dmin)
+            || (opt->dm_cond[i*n+l] > dmin));
 }
 
 int CVHFrkbllll_vkscreen(int *shls, CVHFOpt *opt,
@@ -248,16 +73,6 @@
         int k = shls[2];
         int l = shls[3];
         int nbas = opt->nbas;
-<<<<<<< HEAD
-        int idm;
-        double qijkl = opt->q_cond[i * nbas + j] * opt->q_cond[k * nbas + l];
-        double *pdmscond = opt->dm_cond + nbas * nbas;
-        for (idm = 0; idm < (n_dm + 1) / 2; idm++)
-        {
-                // note in _vhf.rdirect_mapdm, J and K share the same DM
-                dms_cond[idm * 2 + 0] = pdmscond + idm * nbas * nbas; // for vj
-                dms_cond[idm * 2 + 1] = pdmscond + idm * nbas * nbas; // for vk
-=======
         double qijkl = opt->q_cond[i*nbas+j] * opt->q_cond[k*nbas+l];
         if (n_dm <= 2) {
                 int nbas2 = nbas * nbas;
@@ -270,7 +85,6 @@
                 for (idm = 0; idm < n_dm; idm++) {
                         dms_cond[idm] = opt->dm_cond;
                 }
->>>>>>> d57f1d6c
         }
         *dm_atleast = opt->direct_scf_cutoff / qijkl;
         return 1;
@@ -279,8 +93,7 @@
 int CVHFrkbssll_prescreen(int *shls, CVHFOpt *opt,
                           int *atm, int *bas, double *env)
 {
-        if (opt == NULL)
-        {
+        if (opt == NULL) {
                 return 1; // no screen
         }
         int i = shls[0];
@@ -294,10 +107,16 @@
         assert(j < n);
         assert(k < n);
         assert(l < n);
-        double *dmsl = opt->dm_cond + n * n * SL;
-        double qijkl = opt->q_cond[n * n * SS + i * n + j] * opt->q_cond[k * n + l];
+        double *dmsl = opt->dm_cond + n*n*SL;
+        double qijkl = opt->q_cond[n*n*SS+i*n+j] * opt->q_cond[k*n+l];
         double dmin = opt->direct_scf_cutoff / qijkl;
-        return qijkl > opt->direct_scf_cutoff && ((opt->dm_cond[n * n * SS + j * n + i] > dmin) || (opt->dm_cond[l * n + k] > dmin) || (dmsl[j * n + k] > dmin) || (dmsl[j * n + l] > dmin) || (dmsl[i * n + k] > dmin) || (dmsl[i * n + l] > dmin));
+        return qijkl > opt->direct_scf_cutoff
+            &&((opt->dm_cond[n*n*SS+j*n+i] > dmin)
+            || (opt->dm_cond[l*n+k] > dmin)
+            || (dmsl[j*n+k] > dmin)
+            || (dmsl[j*n+l] > dmin)
+            || (dmsl[i*n+k] > dmin)
+            || (dmsl[i*n+l] > dmin));
 }
 
 // be careful with the order in dms_cond, the current order (dmll, dmss, dmsl)
@@ -313,19 +132,6 @@
         int nbas = opt->nbas;
         int nbas2 = nbas * nbas;
         int idm;
-<<<<<<< HEAD
-        double qijkl = opt->q_cond[nbas * nbas * SS + i * nbas + j] * opt->q_cond[k * nbas + l];
-        double *pdmscond = opt->dm_cond + 4 * nbas * nbas;
-        int nset = (n_dm + 2) / 3;
-        double *dmscondll = pdmscond + nset * nbas * nbas * LL;
-        double *dmscondss = pdmscond + nset * nbas * nbas * SS;
-        double *dmscondsl = pdmscond + nset * nbas * nbas * SL;
-        for (idm = 0; idm < nset; idm++)
-        {
-                dms_cond[nset * 0 + idm] = dmscondll + idm * nbas * nbas;
-                dms_cond[nset * 1 + idm] = dmscondss + idm * nbas * nbas;
-                dms_cond[nset * 2 + idm] = dmscondsl + idm * nbas * nbas;
-=======
         double qijkl = opt->q_cond[nbas2*SS+i*nbas+j] * opt->q_cond[k*nbas+l];
         double *dm_cond = opt->dm_cond;
         int nset = (n_dm+2) / 3;
@@ -336,83 +142,66 @@
                 dms_cond[nset*0+idm] = dmscondll + idm*nbas2;
                 dms_cond[nset*1+idm] = dmscondss + idm*nbas2;
                 dms_cond[nset*2+idm] = dmscondsl + idm*nbas2;
->>>>>>> d57f1d6c
         }
         *dm_atleast = opt->direct_scf_cutoff / qijkl;
         return 1;
 }
 
-<<<<<<< HEAD
-static void set_qcond(int (*intor)(), CINTOpt *cintopt, double *qcond,
-                      int *ao_loc, int *atm, int natm,
-                      int *bas, int nbas, double *env)
-=======
 
 void CVHFrkb_q_cond(int (*intor)(), CINTOpt *cintopt, double *qcond,
                     int *ao_loc, int *atm, int natm,
                     int *bas, int nbas, double *env)
->>>>>>> d57f1d6c
 {
         int shls_slice[] = {0, nbas};
         const int cache_size = GTOmax_cache_size(intor, shls_slice, 1,
                                                  atm, natm, bas, nbas, env);
 #pragma omp parallel
-        {
-                double qtmp, tmp;
-                int i, j, ij, di, dj, ish, jsh;
-                int shls[4];
-                double *cache = malloc(sizeof(double) * cache_size);
-                di = 0;
-                for (ish = 0; ish < nbas; ish++)
-                {
-                        dj = ao_loc[ish + 1] - ao_loc[ish];
-                        di = MAX(di, dj);
+{
+        double qtmp, tmp;
+        int i, j, ij, di, dj, ish, jsh;
+        int shls[4];
+        double *cache = malloc(sizeof(double) * cache_size);
+        di = 0;
+        for (ish = 0; ish < nbas; ish++) {
+                dj = ao_loc[ish+1] - ao_loc[ish];
+                di = MAX(di, dj);
+        }
+        double complex *buf = malloc(sizeof(double complex) * di*di*di*di);
+#pragma omp for schedule(dynamic, 4)
+        for (ij = 0; ij < nbas*(nbas+1)/2; ij++) {
+                ish = (int)(sqrt(2*ij+.25) - .5 + 1e-7);
+                jsh = ij - ish*(ish+1)/2;
+                di = ao_loc[ish+1] - ao_loc[ish];
+                dj = ao_loc[jsh+1] - ao_loc[jsh];
+                shls[0] = ish;
+                shls[1] = jsh;
+                shls[2] = ish;
+                shls[3] = jsh;
+                qtmp = 1e-100;
+                if (0 != (*intor)(buf, NULL, shls, atm, natm, bas, nbas, env, cintopt, cache)) {
+                        for (i = 0; i < di; i++) {
+                        for (j = 0; j < dj; j++) {
+                                tmp = cabs(buf[i+di*j+di*dj*i+di*dj*di*j]);
+                                qtmp = MAX(qtmp, tmp);
+                        } }
+                        qtmp = sqrt(qtmp);
                 }
-                double complex *buf = malloc(sizeof(double complex) * di * di * di * di);
-#pragma omp for schedule(dynamic, 4)
-                for (ij = 0; ij < nbas * (nbas + 1) / 2; ij++)
-                {
-                        ish = (int)(sqrt(2 * ij + .25) - .5 + 1e-7);
-                        jsh = ij - ish * (ish + 1) / 2;
-                        di = ao_loc[ish + 1] - ao_loc[ish];
-                        dj = ao_loc[jsh + 1] - ao_loc[jsh];
-                        shls[0] = ish;
-                        shls[1] = jsh;
-                        // shls[2] = ish;
-                        // shls[3] = jsh;
-                        shls[2] = jsh;
-                        shls[3] = ish;
-                        qtmp = 1e-100;
-                        if (0 != (*intor)(buf, NULL, shls, atm, natm, bas, nbas, env, cintopt, cache))
-                        {
-                                for (i = 0; i < di; i++)
-                                {
-                                        for (j = 0; j < dj; j++)
-                                        {
-                                                // tmp = cabs(buf[i + di * j + di * dj * i + di * dj * di * j]);
-                                                tmp = cabs(buf[i + di * j + di * dj * j + di * dj * dj * i]);
-                                                qtmp = MAX(qtmp, tmp);
-                                        }
-                                }
-                                qtmp = sqrt(qtmp);
-                        }
-                        qcond[ish * nbas + jsh] = qtmp;
-                        qcond[jsh * nbas + ish] = qtmp;
-                }
-                free(buf);
-                free(cache);
-        }
+                qcond[ish*nbas+jsh] = qtmp;
+                qcond[jsh*nbas+ish] = qtmp;
+        }
+        free(buf);
+        free(cache);
+}
 }
 
 void CVHFrkbllll_direct_scf(CVHFOpt *opt, int (*intor)(), CINTOpt *cintopt,
                             int *ao_loc, int *atm, int natm,
                             int *bas, int nbas, double *env)
 {
-        if (opt->q_cond != NULL)
-        {
+        if (opt->q_cond != NULL) {
                 free(opt->q_cond);
         }
-        opt->q_cond = (double *)malloc(sizeof(double) * nbas * nbas);
+        opt->q_cond = (double *)malloc(sizeof(double) * nbas*nbas);
 
         assert(intor == &int2e_spinor);
         CVHFrkb_q_cond(intor, cintopt, opt->q_cond, ao_loc, atm, natm, bas, nbas, env);
@@ -422,102 +211,25 @@
                             int *ao_loc, int *atm, int natm,
                             int *bas, int nbas, double *env)
 {
-        if (opt->q_cond != NULL)
-        {
+        if (opt->q_cond != NULL) {
                 free(opt->q_cond);
         }
-        opt->q_cond = (double *)malloc(sizeof(double) * nbas * nbas);
+        opt->q_cond = (double *)malloc(sizeof(double) * nbas*nbas);
 
         assert(intor == &int2e_spsp1spsp2_spinor);
         CVHFrkb_q_cond(intor, cintopt, opt->q_cond, ao_loc, atm, natm, bas, nbas, env);
 }
+
 
 void CVHFrkbssll_direct_scf(CVHFOpt *opt, int (*intor)(), CINTOpt *cintopt,
                             int *ao_loc, int *atm, int natm,
                             int *bas, int nbas, double *env)
 {
-        if (opt->q_cond != NULL)
-        {
+        if (opt->q_cond != NULL) {
                 free(opt->q_cond);
         }
-        opt->q_cond = (double *)malloc(sizeof(double) * nbas * nbas * 2);
-
-<<<<<<< HEAD
-        set_qcond(&int2e_spinor, NULL, opt->q_cond, ao_loc, atm, natm, bas, nbas, env);
-        set_qcond(&int2e_spsp1spsp2_spinor, NULL, opt->q_cond + nbas * nbas, ao_loc,
-                  atm, natm, bas, nbas, env);
-}
-
-/// breit term screening
-
-void CVHFrkblsls_direct_scf(CVHFOpt *opt, int (*intor)(), CINTOpt *cintopt,
-                            int *ao_loc, int *atm, int natm,
-                            int *bas, int nbas, double *env)
-{
-        if (opt->q_cond != NULL)
-        {
-                free(opt->q_cond);
-        }
-        opt->q_cond = (double *)malloc(sizeof(double) * nbas * nbas * 2);
-
-        // assert(intor == &int2e_breit_ssp1ssp2_spinor);
-
-        set_qcond(&int2e_breit_ssp1sps2_spinor, NULL, opt->q_cond, ao_loc, atm, natm, bas, nbas, env); /// first lssl
-        set_qcond(&int2e_breit_sps1ssp2_spinor, NULL, opt->q_cond + nbas * nbas, ao_loc,
-                  atm, natm, bas, nbas, env); /// then slls
-}
-
-void CVHFrkblssl_direct_scf(CVHFOpt *opt, int (*intor)(), CINTOpt *cintopt,
-                            int *ao_loc, int *atm, int natm,
-                            int *bas, int nbas, double *env)
-{
-        if (opt->q_cond != NULL)
-        {
-                free(opt->q_cond);
-        }
-        opt->q_cond = (double *)malloc(sizeof(double) * nbas * nbas);
-
-        // assert(intor == &int2e_breit_ssp1ssp2_spinor);
-
-        set_qcond(&int2e_breit_ssp1sps2_spinor, NULL, opt->q_cond, ao_loc, atm, natm, bas, nbas, env); /// only lssl
-}
-
-void CVHFrkbslls_direct_scf(CVHFOpt *opt, int (*intor)(), CINTOpt *cintopt,
-                            int *ao_loc, int *atm, int natm,
-                            int *bas, int nbas, double *env)
-{
-        if (opt->q_cond != NULL)
-        {
-                free(opt->q_cond);
-        }
-        opt->q_cond = (double *)malloc(sizeof(double) * nbas * nbas);
-
-        // assert(intor == &int2e_breit_ssp1ssp2_spinor);
-
-        set_qcond(&int2e_breit_sps1ssp2_spinor, NULL, opt->q_cond, ao_loc, atm, natm, bas, nbas, env); /// only slls
-}
-
-void CVHFrkbslsl_direct_scf(CVHFOpt *opt, int (*intor)(), CINTOpt *cintopt,
-                            int *ao_loc, int *atm, int natm,
-                            int *bas, int nbas, double *env)
-{
-        if (opt->q_cond != NULL)
-        {
-                free(opt->q_cond);
-        }
-        opt->q_cond = (double *)malloc(sizeof(double) * nbas * nbas * 2);
-
-        // assert(intor == &int2e_breit_ssp1ssp2_spinor);
-
-        set_qcond(&int2e_breit_ssp1sps2_spinor, NULL, opt->q_cond, ao_loc, atm, natm, bas, nbas, env); /// first lssl
-        set_qcond(&int2e_breit_sps1ssp2_spinor, NULL, opt->q_cond + nbas * nbas, ao_loc,
-                  atm, natm, bas, nbas, env); /// then slls
-}
-
-static void set_dmcond(double *dmcond, double *dmscond, double complex *dm,
-                       double direct_scf_cutoff, int nset, int *ao_loc,
-                       int *atm, int natm, int *bas, int nbas, double *env)
-=======
+        opt->q_cond = (double *)malloc(sizeof(double) * nbas*nbas*2);
+
         CVHFrkb_q_cond(&int2e_spinor, NULL, opt->q_cond, ao_loc, atm, natm, bas, nbas, env);
         CVHFrkb_q_cond(&int2e_spsp1spsp2_spinor, NULL, opt->q_cond+nbas*nbas, ao_loc,
                   atm, natm, bas, nbas, env);
@@ -525,7 +237,6 @@
 
 void CVHFrkb_dm_cond(double *dmcond, double complex *dm, int nset, int *ao_loc,
                      int *atm, int natm, int *bas, int nbas, double *env)
->>>>>>> d57f1d6c
 {
         double *dmscond = dmcond + nbas * nbas;
         size_t nao = ao_loc[nbas];
@@ -534,31 +245,24 @@
         int iset;
         double complex *pdm;
 
-        for (ish = 0; ish < nbas; ish++)
-        {
-                for (jsh = 0; jsh <= ish; jsh++)
-                {
-                        dmax = 0;
-                        for (iset = 0; iset < nset; iset++)
-                        {
-                                dmaxi = 0;
-                                pdm = dm + nao * nao * iset;
-                                for (i = ao_loc[ish]; i < ao_loc[ish + 1]; i++)
-                                {
-                                        for (j = ao_loc[jsh]; j < ao_loc[jsh + 1]; j++)
-                                        {
-                                                tmp = cabs(pdm[i * nao + j]) + cabs(pdm[j * nao + i]);
-                                                dmaxi = MAX(dmaxi, tmp);
-                                        }
-                                }
-                                dmscond[iset * nbas * nbas + ish * nbas + jsh] = .5 * dmaxi;
-                                dmscond[iset * nbas * nbas + jsh * nbas + ish] = .5 * dmaxi;
-                                dmax = MAX(dmax, dmaxi);
-                        }
-                        dmcond[ish * nbas + jsh] = .5 * dmax;
-                        dmcond[jsh * nbas + ish] = .5 * dmax;
+        for (ish = 0; ish < nbas; ish++) {
+        for (jsh = 0; jsh <= ish; jsh++) {
+                dmax = 0;
+                for (iset = 0; iset < nset; iset++) {
+                        dmaxi = 0;
+                        pdm = dm + nao*nao*iset;
+                        for (i = ao_loc[ish]; i < ao_loc[ish+1]; i++) {
+                        for (j = ao_loc[jsh]; j < ao_loc[jsh+1]; j++) {
+                                tmp = cabs(pdm[i*nao+j]) + cabs(pdm[j*nao+i]);
+                                dmaxi = MAX(dmaxi, tmp);
+                        } }
+                        dmscond[iset*nbas*nbas+ish*nbas+jsh] = .5 * dmaxi;
+                        dmscond[iset*nbas*nbas+jsh*nbas+ish] = .5 * dmaxi;
+                        dmax = MAX(dmax, dmaxi);
                 }
-        }
+                dmcond[ish*nbas+jsh] = .5 * dmax;
+                dmcond[jsh*nbas+ish] = .5 * dmax;
+        } }
 }
 
 //  dm_cond ~ 1+nset, dm_cond + dms_cond
@@ -566,39 +270,25 @@
                                int *ao_loc, int *atm, int natm,
                                int *bas, int nbas, double *env)
 {
-        if (opt->dm_cond != NULL)
-        { // NOT reuse opt->dm_cond because nset may be diff in different call
+        if (opt->dm_cond != NULL) { // NOT reuse opt->dm_cond because nset may be diff in different call
                 free(opt->dm_cond);
         }
-        opt->dm_cond = (double *)malloc(sizeof(double) * nbas * nbas * (1 + nset));
-        NPdset0(opt->dm_cond, ((size_t)nbas) * nbas * (1 + nset));
+        opt->dm_cond = (double *)malloc(sizeof(double)*nbas*nbas*(1+nset));
+        NPdset0(opt->dm_cond, ((size_t)nbas)*nbas*(1+nset));
         // dmcond followed by dmscond which are max matrix element for each dm
-<<<<<<< HEAD
-        set_dmcond(opt->dm_cond, opt->dm_cond + nbas * nbas, dm,
-                   opt->direct_scf_cutoff, nset, ao_loc, atm, natm, bas, nbas, env);
-=======
         CVHFrkb_dm_cond(opt->dm_cond, dm, nset, ao_loc, atm, natm, bas, nbas, env);
->>>>>>> d57f1d6c
 }
 
 void CVHFrkbssss_direct_scf_dm(CVHFOpt *opt, double complex *dm, int nset,
                                int *ao_loc, int *atm, int natm,
                                int *bas, int nbas, double *env)
 {
-        if (opt->dm_cond != NULL)
-        {
+        if (opt->dm_cond != NULL) {
                 free(opt->dm_cond);
         }
-<<<<<<< HEAD
-        opt->dm_cond = (double *)malloc(sizeof(double) * nbas * nbas * (1 + nset));
-        NPdset0(opt->dm_cond, ((size_t)nbas) * nbas * (1 + nset));
-        set_dmcond(opt->dm_cond, opt->dm_cond + nbas * nbas, dm,
-                   opt->direct_scf_cutoff, nset, ao_loc, atm, natm, bas, nbas, env);
-=======
         opt->dm_cond = (double *)malloc(sizeof(double)*nbas*nbas*(1+nset));
         NPdset0(opt->dm_cond, ((size_t)nbas)*nbas*(1+nset));
         CVHFrkb_dm_cond(opt->dm_cond, dm, nset, ao_loc, atm, natm, bas, nbas, env);
->>>>>>> d57f1d6c
 }
 
 // the current order of dmscond (dmll, dmss, dmsl) is consistent to the
@@ -606,38 +296,6 @@
 void CVHFrkbssll_dm_cond(double *dm_cond, double complex *dm, int nset, int *ao_loc,
                          int *atm, int natm, int *bas, int nbas, double *env)
 {
-<<<<<<< HEAD
-        if (opt->dm_cond != NULL)
-        {
-                free(opt->dm_cond);
-        }
-        if (nset < 4)
-        {
-                fprintf(stderr, "4 sets of DMs (dmll,dmss,dmsl,dmls) are "
-                                "required to set rkb prescreening\n");
-                exit(1);
-        }
-        nset = nset / 4;
-        int n2c = CINTtot_cgto_spinor(bas, nbas);
-        size_t nbas2 = nbas * nbas;
-        opt->dm_cond = (double *)malloc(sizeof(double) * nbas2 * 4 * (1 + nset));
-        NPdset0(opt->dm_cond, nbas2 * 4 * (1 + nset));
-
-        // 4 types of dmcond (LL,SS,SL,LS) followed by 4 types of dmscond
-        double *dmcondll = opt->dm_cond + nbas2 * LL;
-        double *dmcondss = opt->dm_cond + nbas2 * SS;
-        double *dmcondsl = opt->dm_cond + nbas2 * SL;
-        double *dmcondls = opt->dm_cond + nbas2 * LS;
-        double *pdmscond = opt->dm_cond + nbas2 * 4;
-        double *dmscondll = pdmscond + nset * nbas2 * LL;
-        double *dmscondss = pdmscond + nset * nbas2 * SS;
-        double *dmscondsl = pdmscond + nset * nbas2 * SL;
-        double *dmscondls = pdmscond + nset * nbas2 * LS;
-        double complex *dmll = dm + n2c * n2c * LL * nset;
-        double complex *dmss = dm + n2c * n2c * SS * nset;
-        double complex *dmsl = dm + n2c * n2c * SL * nset;
-        double complex *dmls = dm + n2c * n2c * LS * nset;
-=======
         nset = nset / 4;
         int n2c = CINTtot_cgto_spinor(bas, nbas);
         size_t nbas2 = nbas * nbas;
@@ -651,7 +309,6 @@
         double complex *dmss = dm + n2c*n2c*SS*nset;
         double complex *dmsl = dm + n2c*n2c*SL*nset;
         double complex *dmls = dm + n2c*n2c*LS*nset;
->>>>>>> d57f1d6c
 
         CVHFrkb_dm_cond(dmcondll, dmll, nset, ao_loc, atm, natm, bas, nbas, env);
         CVHFrkb_dm_cond(dmcondss, dmss, nset, ao_loc, atm, natm, bas, nbas, env);
@@ -660,162 +317,20 @@
 
         // aggregate dmcondls to dmcondsl
         int i, j, n;
-        for (i = 0; i < nbas; i++)
-        {
-                for (j = 0; j < nbas; j++)
-                {
-                        dmcondsl[i * nbas + j] = MAX(dmcondsl[i * nbas + j], dmcondls[j * nbas + i]);
-                }
-        }
-        for (n = 0; n < nset; n++)
-        {
-                for (i = 0; i < nbas; i++)
-                {
-                        for (j = 0; j < nbas; j++)
-                        {
-                                dmscondsl[i * nbas + j] = MAX(dmscondsl[i * nbas + j], dmscondls[j * nbas + i]);
-                        }
-                }
+        for (i = 0; i < nbas; i++) {
+        for (j = 0; j < nbas; j++) {
+                dmcondsl[i*nbas+j] = MAX(dmcondsl[i*nbas+j], dmcondls[j*nbas+i]);
+        } }
+        for (n = 0; n < nset; n++) {
+                for (i = 0; i < nbas; i++) {
+                for (j = 0; j < nbas; j++) {
+                        dmscondsl[i*nbas+j] = MAX(dmscondsl[i*nbas+j], dmscondls[j*nbas+i]);
+                } }
                 dmscondsl += nbas2;
                 dmscondls += nbas2;
         }
 }
 
-<<<<<<< HEAD
-/* -------------- the following subroutines are added by Ning to debug, it seems that the order of the original screening is not correct! -------------- */
-
-static void print_qcond_debug(int (*intor)(), CINTOpt *cintopt, double *qcond,
-                              int *ao_loc, int *atm, int natm,
-                              int *bas, int nbas, double *env)
-{
-        int shls_slice[] = {0, nbas};
-        const int cache_size = GTOmax_cache_size(intor, shls_slice, 1,
-                                                 atm, natm, bas, nbas, env);
-
-        double qtmp, tmp;
-        int i, j, ij, di, dj, ish, jsh;
-        int shls[4];
-        double *cache = malloc(sizeof(double) * cache_size);
-        di = 0;
-        for (ish = 0; ish < nbas; ish++)
-        {
-                dj = ao_loc[ish + 1] - ao_loc[ish];
-                di = MAX(di, dj);
-        }
-
-        double complex *buf = malloc(sizeof(double complex) * di * di * di * di);
-
-        printf("qcond with order ijij :\n");
-
-        for (ij = 0; ij < nbas * (nbas + 1) / 2; ij++)
-        {
-                ish = (int)(sqrt(2 * ij + .25) - .5 + 1e-7);
-                jsh = ij - ish * (ish + 1) / 2;
-                di = ao_loc[ish + 1] - ao_loc[ish];
-                dj = ao_loc[jsh + 1] - ao_loc[jsh];
-                shls[0] = ish;
-                shls[1] = jsh;
-                shls[2] = ish;
-                shls[3] = jsh;
-                qtmp = 1e-100;
-                if (0 != (*intor)(buf, NULL, shls, atm, natm, bas, nbas, env, cintopt, cache))
-                {
-                        for (i = 0; i < di; i++)
-                        {
-                                for (j = 0; j < dj; j++)
-                                {
-                                        tmp = cabs(buf[i + di * j + di * dj * i + di * dj * di * j]);
-                                        printf("(%2d, %2d|%2d,%2d) = %15.8e + %15.8e\n",
-                                               ao_loc[jsh] + j, ao_loc[ish] + i, ao_loc[jsh] + j, ao_loc[ish] + i, /// order ijij
-                                               creal(buf[i + di * j + di * dj * i + di * dj * di * j]),
-                                               cimag(buf[i + di * j + di * dj * i + di * dj * di * j]));
-                                        qtmp = MAX(qtmp, tmp);
-                                }
-                        }
-                        qtmp = sqrt(qtmp);
-                }
-                qcond[ish * nbas + jsh] = qtmp;
-                qcond[jsh * nbas + ish] = qtmp;
-        }
-
-        printf("\nqcond with order ijji :\n");
-
-        double *qcond2 = malloc(sizeof(double) * nbas * nbas);
-
-        for (ij = 0; ij < nbas * (nbas + 1) / 2; ij++)
-        {
-                ish = (int)(sqrt(2 * ij + .25) - .5 + 1e-7);
-                jsh = ij - ish * (ish + 1) / 2;
-                di = ao_loc[ish + 1] - ao_loc[ish];
-                dj = ao_loc[jsh + 1] - ao_loc[jsh];
-                shls[0] = ish;
-                shls[1] = jsh;
-                shls[2] = jsh;
-                shls[3] = ish;
-                qtmp = 1e-100;
-                if (0 != (*intor)(buf, NULL, shls, atm, natm, bas, nbas, env, cintopt, cache))
-                {
-                        for (i = 0; i < di; i++)
-                        {
-                                for (j = 0; j < dj; j++)
-                                {
-                                        tmp = cabs(buf[i + di * j + di * dj * j + di * dj * dj * i]);
-                                        printf("(%2d, %2d|%2d,%2d) = %15.8e + %15.8e\n",
-                                               ao_loc[ish] + i, ao_loc[jsh] + j, ao_loc[jsh] + j, ao_loc[ish] + i, /// order ijij
-                                               creal(buf[i + di * j + di * dj * j + di * dj * dj * i]),
-                                               cimag(buf[i + di * j + di * dj * j + di * dj * dj * i]));
-                                        qtmp = MAX(qtmp, tmp);
-                                }
-                        }
-                        qtmp = sqrt(qtmp);
-                }
-                qcond2[ish * nbas + jsh] = qtmp;
-                qcond2[jsh * nbas + ish] = qtmp;
-        }
-
-        printf("\nqcond with order ijji - qcond with order ijij (squared!):\n");
-        for (i = 0; i < nbas; i++)
-        {
-                for (j = 0; j < nbas; j++)
-                {
-                        printf("%3d %3d %15.8e %15.8e\n", i, j, qcond2[i * nbas + j] * qcond2[i * nbas + j], qcond[i * nbas + j] * qcond[i * nbas + j]);
-                }
-        }
-
-        free(buf);
-        free(cache);
-        free(qcond2);
-}
-
-void CVHFrkbllll_direct_scf_debug(CVHFOpt *opt, int (*intor)(), CINTOpt *cintopt,
-                                  int *ao_loc, int *atm, int natm,
-                                  int *bas, int nbas, double *env)
-{
-        printf("debugging qcond in CVHFrkbllll_direct_scf\n");
-        if (opt->q_cond != NULL)
-        {
-                free(opt->q_cond);
-        }
-        opt->q_cond = (double *)malloc(sizeof(double) * nbas * nbas);
-
-        assert(intor == &int2e_spinor);
-        print_qcond_debug(intor, cintopt, opt->q_cond, ao_loc, atm, natm, bas, nbas, env);
-}
-
-void CVHFrkbssss_direct_scf_debug(CVHFOpt *opt, int (*intor)(), CINTOpt *cintopt,
-                                  int *ao_loc, int *atm, int natm,
-                                  int *bas, int nbas, double *env)
-{
-        printf("debugging qcond in CVHFrkbssss_direct_scf\n");
-        if (opt->q_cond != NULL)
-        {
-                free(opt->q_cond);
-        }
-        opt->q_cond = (double *)malloc(sizeof(double) * nbas * nbas);
-
-        assert(intor == &int2e_spsp1spsp2_spinor);
-        print_qcond_debug(intor, cintopt, opt->q_cond, ao_loc, atm, natm, bas, nbas, env);
-=======
 // the current order of dmscond (dmll, dmss, dmsl) is consistent to the
 // function _call_veff_ssll in dhf.py
 void CVHFrkbssll_direct_scf_dm(CVHFOpt *opt, double complex *dm, int nset,
@@ -835,5 +350,4 @@
         opt->dm_cond = (double *)malloc(sizeof(double)*nbas2*4*(1+nset));
         CVHFrkbssll_dm_cond(opt->dm_cond, dm, nset, ao_loc,
                             atm, natm, bas, nbas, env);
->>>>>>> d57f1d6c
 }