/* Copyright 2014-2018 The PySCF Developers. All Rights Reserved.

   Licensed under the Apache License, Version 2.0 (the "License");
    you may not use this file except in compliance with the License.
    You may obtain a copy of the License at

        http://www.apache.org/licenses/LICENSE-2.0

    Unless required by applicable law or agreed to in writing, software
    distributed under the License is distributed on an "AS IS" BASIS,
    WITHOUT WARRANTIES OR CONDITIONS OF ANY KIND, either express or implied.
    See the License for the specific language governing permissions and
    limitations under the License.

 *
 * Fast numerical integration on uniform grids.
 * (See also cp2k multigrid algorithm)
 *
 * Author: Qiming Sun <osirpt.sun@gmail.com>
 */

#include <stdlib.h>
<<<<<<< HEAD
=======
#include <stdio.h>
#include <stdint.h>
>>>>>>> c0c4dbcb
#include <math.h>
#include <assert.h>
#include <complex.h>
#include "config.h"
#include "cint.h"
#include "np_helper/np_helper.h"
#include "gto/grid_ao_drv.h"
#include "vhf/fblas.h"

#ifndef __USE_ISOC99
#define rint(x) (int)round(x)
#endif

#define PLAIN           0
#define HERMITIAN       1
#define ANTIHERMI       2
#define SYMMETRIC       3
#define OF_CMPLX        2
#define EIJCUTOFF       60
#define EXPMAX          700
#define EXPMIN          -700
#define MAX_THREADS     256
#define PTR_EXPDROP     16

#define SQUARE(x)       (*(x) * *(x) + *(x+1) * *(x+1) + *(x+2) * *(x+2))

double CINTsquare_dist(const double *r1, const double *r2);
double CINTcommon_fac_sp(int l);

static const int _LEN_CART[] = {
        1, 3, 6, 10, 15, 21, 28, 36, 45, 55, 66, 78, 91, 105, 120, 136
};
static const int _CUM_LEN_CART[] = {
        1, 4, 10, 20, 35, 56, 84, 120, 165, 220, 286, 364, 455, 560, 680, 816,
};
static int _MAX_RR_SIZE[] = {
        1, 4, 12, 30, 60, 120, 210, 350, 560, 840, 1260, 1800, 2520, 3465, 4620,
        6160, 8008, 10296, 13104, 16380, 20475,
};

/*
 * WHEREX_IF_L_INC1 = [xyz2addr(x,y,z) for x,y,z in loopcart(L_MAX) if x > 0]
 * WHEREY_IF_L_INC1 = [xyz2addr(x,y,z) for x,y,z in loopcart(L_MAX) if y > 0]
 * WHEREZ_IF_L_INC1 = [xyz2addr(x,y,z) for x,y,z in loopcart(L_MAX) if z > 0]
 */
static const int _UPIDY[] = {
        1,
        3, 4,
        6, 7, 8,
        10, 11, 12, 13,
        15, 16, 17, 18, 19,
        21, 22, 23, 24, 25, 26,
        28, 29, 30, 31, 32, 33, 34,
        36, 37, 38, 39, 40, 41, 42, 43,
        45, 46, 47, 48, 49, 50, 51, 52, 53,
        55, 56, 57, 58, 59, 60, 61, 62, 63, 64,
        66, 67, 68, 69, 70, 71, 72, 73, 74, 75, 76,
        78, 79, 80, 81, 82, 83, 84, 85, 86, 87, 88, 89,
        91, 92, 93, 94, 95, 96, 97, 98, 99,100,101,102,103,
       105,106,107,108,109,110,111,112,113,114,115,116,117,118,
       120,121,122,123,124,125,126,127,128,129,130,131,132,133,134,
};
static const int _UPIDZ[] = {
        2,
        4, 5,
        7, 8, 9,
        11, 12, 13, 14,
        16, 17, 18, 19, 20,
        22, 23, 24, 25, 26, 27,
        29, 30, 31, 32, 33, 34, 35,
        37, 38, 39, 40, 41, 42, 43, 44,
        46, 47, 48, 49, 50, 51, 52, 53, 54,
        56, 57, 58, 59, 60, 61, 62, 63, 64, 65,
        67, 68, 69, 70, 71, 72, 73, 74, 75, 76, 77,
        79, 80, 81, 82, 83, 84, 85, 86, 87, 88, 89, 90,
        92, 93, 94, 95, 96, 97, 98, 99,100,101,102,103,104,
       106,107,108,109,110,111,112,113,114,115,116,117,118,119,
       121,122,123,124,125,126,127,128,129,130,131,132,133,134,135,
};
#define WHEREX_IF_L_INC1(i)     i
#define WHEREY_IF_L_INC1(i)     _UPIDY[i]
#define WHEREZ_IF_L_INC1(i)     _UPIDZ[i]
#define STARTX_IF_L_DEC1(l)     0
#define STARTY_IF_L_DEC1(l)     (((l)<2)?0:_LEN_CART[(l)-2])
#define STARTZ_IF_L_DEC1(l)     (_LEN_CART[(l)-1]-1)

void GTOplain_vrr2d_ket_inc1(double *out, const double *g,
                             double *rirj, int li, int lj);
/* (li+lj,0) => (li,lj) */
// Input g is used as buffer in the iterations.
// Ensure size of g > _MAX_RR_SIZE[li+lj]
static void _plain_vrr2d(double *out, double *g, double *gbuf2, int li, int lj,
                         double *ri, double *rj)
{
        const int nmax = li + lj;
        double *g00, *g01, *gswap, *pg00, *pg01;
        int row_01, col_01, row_00, col_00;
        int i, j;
        double rirj[3];
        rirj[0] = ri[0] - rj[0];
        rirj[1] = ri[1] - rj[1];
        rirj[2] = ri[2] - rj[2];

        g00 = gbuf2;
        g01 = g;
        for (j = 1; j < lj; j++) {
                gswap = g00;
                g00 = g01;
                g01 = gswap;
                pg00 = g00;
                pg01 = g01;
                for (i = li; i <= nmax-j; i++) {
                        GTOplain_vrr2d_ket_inc1(pg01, pg00, rirj, i, j);
                        row_01 = _LEN_CART[i];
                        col_01 = _LEN_CART[j];
                        row_00 = _LEN_CART[i  ];
                        col_00 = _LEN_CART[j-1];
                        pg00 += row_00*col_00;
                        pg01 += row_01*col_01;
                }
        }
        GTOplain_vrr2d_ket_inc1(out, g01, rirj, li, lj);
}

/*
 * rcut is the distance over which the integration (from rcut to infty) is
 * smaller than the required precision
 * integral ~= \int_{rcut}^infty r^{l+2} exp(-alpha r^2) dr
 *
 * * if l is odd:
 *   integral = \sum_n (l+1)!!/(l+3-2n)!! * rcut^{l+3-2n}/(2 alpha)^n
 *                     * exp(-alpha {rcut}^2)
 *
 * * elif l is even and rcut > 1:
 *   integral < [\sum_{n<=l/2+1} (l+1)!!/(l+3-2n)!! * rcut^{l+3-2n}/(2 alpha)^n
 *               + 1/(2 alpha)^(l/2+2)] * exp(-alpha {rcut}^2)
 *
 * * elif l is even and rcut < 1:
 *   integral < [\sum_{n<=l/2+1} (l+1)!!/(l+3-2n)!! * rcut^{l+3-2n}/(2 alpha)^n] * exp(-alpha {rcut}^2)
 *              + (l+1)!! / (2 alpha)^{l/2+1} * \sqrt(pi/alpha)/2
 */
static double gto_rcut(double alpha, int l, double c, double log_prec)
{
        double log_c = log(fabs(c));
        double prod = 0;
        double r = 10.;
        double log_2a = log(2*alpha);
        double log_r = log(r);

        if (2*log_r + log_2a > 1) { // r^2 >~ 3/(2a)
                prod = (l+1) * log_r - log_2a;
        } else {
                prod = -(l+4)/2 * log_2a;
        }

        //log_r = .5 * (prod / alpha);
        //if (2*log_r + log_2a > 1) {
        //        prod = (l+1) * log_r - log_2a;
        //} else {
        //        prod = -(l+4)/2 * log_2a;
        //}

        prod += log_c - log_prec;
        if (prod < alpha) {
                // if rcut < 1, estimating based on exp^{-a*rcut^2}
                prod = log_c - log_prec;
        }
        if (prod > 0) {
                r = sqrt(prod / alpha);
        } else {
                r = 0;
        }
        return r;
}

static int _has_overlap(int nx0, int nx1, int nx_per_cell)
{
        return nx0 < nx1 + 3;
}

static int _num_grids_on_x(int nimgx, int nx0, int nx1, int nx_per_cell)
{
        int ngridx;
        if (nimgx == 1) {
                ngridx = nx1 - nx0;
        } else if (nimgx == 2 && !_has_overlap(nx0, nx1, nx_per_cell)) {
                ngridx = nx1 - nx0 + nx_per_cell;
        } else {
                ngridx = nx_per_cell;
        }
        return ngridx;
}

static int _orth_components(double *xs_exp, int *img_slice, int *grid_slice,
                            double a, double b, double cutoff,
                            double xi, double xj, double ai, double aj,
                            int periodic, int nx_per_cell, int topl,
                            int offset, int submesh, double *cache)
{
        double aij = ai + aj;
        double xij = (ai * xi + aj * xj) / aij;
        double heights_inv = b;
        double xij_frac = xij * heights_inv;
        double edge0 = xij_frac - cutoff * heights_inv;
        double edge1 = xij_frac + cutoff * heights_inv;
        if (edge0 == edge1) {
// cutoff may be so small that it does not provide difference to edge0 and
// edge1. When edge0 and edge1 are right on the edge of the box (== integer),
// nimg0 may be equal to nimg1 and nimg can be 0.  Skip this extreme condition.
                return 0;
        }

        int nimg0 = 0;
        int nimg1 = 1;
// If submesh is not identical to mesh, it means the product of the basis
// functions should be completely inside the unit cell. Only one image needs to
// be considered.
        if (offset != 0 || submesh != nx_per_cell) {
// |i> is the steep function and centered inside image 0. Moving |j> all around
// will not change the center of |ij>. The periodic system can be treated as
// non-periodic system so that only one image needs to be considered.
                nimg0 = (int)floor(xij_frac);
                nimg1 = nimg0 + 1;
                edge0 = MAX(edge0, nimg0);
                edge1 = MIN(edge1, nimg1);
        } else if (periodic) {
                nimg0 = (int)floor(edge0);
                nimg1 = (int)ceil (edge1);
        }
        int nimg = nimg1 - nimg0;
        int nmx0 = nimg0 * nx_per_cell;
        int nmx1 = nimg1 * nx_per_cell;
        int nmx = nmx1 - nmx0;

        int nx0 = (int)floor(edge0 * nx_per_cell);
        int nx1 = (int)ceil (edge1 * nx_per_cell);
        int nx0_edge;
        int nx1_edge;
        // to ensure nx0, nx1 being inside the unit cell
        if (periodic) {
                nx0 = (nx0 - nmx0) % nx_per_cell;
                nx1 = (nx1 - nmx0) % nx_per_cell;
                if (nx1 == 0) {
                        nx1 = nx_per_cell;
                }
        }
        // If only 1 image is required, after drawing the grids to the unit cell
        // as above, the periodic system can be treated as a non-periodic
        // system, which requires [nx0:nx1] being inside submesh.  It is
        // necessary because xij+/-cutoff may be out of the submesh for periodic
        // systems when offset and submesh are specified.
        if (nimg == 1) {
                nx0 = MIN(nx0, offset + submesh);
                nx0 = MAX(nx0, offset);
                nx1 = MIN(nx1, offset + submesh);
                nx1 = MAX(nx1, offset);
                nx0_edge = nx0;
                nx1_edge = nx1;
        } else {
                nx0_edge = 0;
                nx1_edge = nmx;
        }
        img_slice[0] = nimg0;
        img_slice[1] = nimg1;
        grid_slice[0] = nx0;
        grid_slice[1] = nx1;

        int ngridx = _num_grids_on_x(nimg, nx0, nx1, nx_per_cell);
        if (ngridx == 0) {
                return 0;
        }

        int i, m, l;
        double *px0;

        double *gridx = cache;
        double *xs_all = cache + nmx;
        if (nimg == 1) {
                xs_all = xs_exp;
        }
        int grid_close_to_xij = rint(xij_frac * nx_per_cell) - nmx0;
        grid_close_to_xij = MIN(grid_close_to_xij, nx1_edge);
        grid_close_to_xij = MAX(grid_close_to_xij, nx0_edge);

        double img0_x = a * nimg0;
        double dx = a / nx_per_cell;
        double base_x = img0_x + dx * grid_close_to_xij;
        double x0xij = base_x - xij;
        double _x0x0 = -aij * x0xij * x0xij;
        if (_x0x0 < EXPMIN) {
                return 0;
        }

        double _dxdx = -aij * dx * dx;
        double _x0dx = -2 * aij * x0xij * dx;
        double exp_dxdx = exp(_dxdx);
        double exp_2dxdx = exp_dxdx * exp_dxdx;
        double exp_x0dx = exp(_x0dx + _dxdx);
        double exp_x0x0 = exp(_x0x0);

        for (i = grid_close_to_xij; i < nx1_edge; i++) {
                xs_all[i] = exp_x0x0;
                exp_x0x0 *= exp_x0dx;
                exp_x0dx *= exp_2dxdx;
        }

        exp_x0dx = exp(_dxdx - _x0dx);
        exp_x0x0 = exp(_x0x0);
        for (i = grid_close_to_xij-1; i >= nx0_edge; i--) {
                exp_x0x0 *= exp_x0dx;
                exp_x0dx *= exp_2dxdx;
                xs_all[i] = exp_x0x0;
        }

        if (topl > 0) {
                double x0xi = img0_x - xi;
                for (i = nx0_edge; i < nx1_edge; i++) {
                        gridx[i] = x0xi + i * dx;
                }
                for (l = 1; l <= topl; l++) {
                        px0 = xs_all + (l-1) * nmx;
                        for (i = nx0_edge; i < nx1_edge; i++) {
                                px0[nmx+i] = px0[i] * gridx[i];
                        }
                }
        }

        if (nimg > 1) {
                for (l = 0; l <= topl; l++) {
                        px0 = xs_all + l * nmx;
                        for (i = 0; i < nx_per_cell; i++) {
                                xs_exp[l*nx_per_cell+i] = px0[i];
                        }
                        for (m = 1; m < nimg; m++) {
                                px0 = xs_all + l * nmx + m*nx_per_cell;
                                for (i = 0; i < nx_per_cell; i++) {
                                        xs_exp[l*nx_per_cell+i] += px0[i];
                                }
                        }
                }
        }
        return ngridx;
}

static int _init_orth_data(double **xs_exp, double **ys_exp, double **zs_exp,
                           int *img_slice, int *grid_slice,
                           int *offset, int *submesh, int *mesh,
                           int topl, int dimension, double cutoff,
                           double ai, double aj, double *ri, double *rj,
                           double *a, double *b, double *cache)
{
        int l1 = topl + 1;
        *xs_exp = cache;
        *ys_exp = *xs_exp + l1 * mesh[0];
        *zs_exp = *ys_exp + l1 * mesh[1];
        int data_size = l1 * (mesh[0] + mesh[1] + mesh[2]);
        cache += data_size;

        int ngridx = _orth_components(*xs_exp, img_slice, grid_slice,
                                      a[0], b[0], cutoff, ri[0], rj[0], ai, aj,
                                      (dimension>=1), mesh[0], topl,
                                      offset[0], submesh[0], cache);
        if (ngridx == 0) {
                return 0;
        }

        int ngridy = _orth_components(*ys_exp, img_slice+2, grid_slice+2,
                                      a[4], b[4], cutoff, ri[1], rj[1], ai, aj,
                                      (dimension>=2), mesh[1], topl,
                                      offset[1], submesh[1], cache);
        if (ngridy == 0) {
                return 0;
        }

        int ngridz = _orth_components(*zs_exp, img_slice+4, grid_slice+4,
                                      a[8], b[8], cutoff, ri[2], rj[2], ai, aj,
                                      (dimension>=3), mesh[2], topl,
                                      offset[2], submesh[2], cache);
        if (ngridz == 0) {
                return 0;
        }

        return data_size;
}

static void _orth_ints(double *out, double *weights,
                       int floorl, int topl, double fac,
                       double *xs_exp, double *ys_exp, double *zs_exp,
                       int *img_slice, int *grid_slice,
                       int *offset, int *submesh, int *mesh, double *cache)
{
        int l1 = topl + 1;
        int nimgx0 = img_slice[0];
        int nimgx1 = img_slice[1];
        int nimgy0 = img_slice[2];
        int nimgy1 = img_slice[3];
        int nimgz0 = img_slice[4];
        int nimgz1 = img_slice[5];
        int nimgx = nimgx1 - nimgx0;
        int nimgy = nimgy1 - nimgy0;
        int nimgz = nimgz1 - nimgz0;
        int nx0 = grid_slice[0];
        int nx1 = grid_slice[1];
        int ny0 = grid_slice[2];
        int ny1 = grid_slice[3];
        int nz0 = grid_slice[4];
        int nz1 = grid_slice[5];
        int ngridx = _num_grids_on_x(nimgx, nx0, nx1, mesh[0]);
        int ngridy = _num_grids_on_x(nimgy, ny0, ny1, mesh[1]);
        //int ngridz = _num_grids_on_x(nimgz, nz0, nz1, mesh[2]);

        const char TRANS_N = 'N';
        const double D0 = 0;
        const double D1 = 1;
        int xcols = mesh[1] * mesh[2];
        int ycols = mesh[2];
        double *weightyz = cache;
        double *weightz = weightyz + l1*xcols;
        double *pz, *pweightz;
        double val;
        int lx, ly, lz;
        int l, i, n;

        //TODO: optimize the case in which nimgy << mesh[1] and nimgz << mesh[2]
        if (nimgx == 1) {
                dgemm_(&TRANS_N, &TRANS_N, &xcols, &l1, &ngridx,
                       &fac, weights+nx0*xcols, &xcols, xs_exp+nx0, mesh,
                       &D0, weightyz, &xcols);
        } else if (nimgx == 2 && !_has_overlap(nx0, nx1, mesh[0])) {
                dgemm_(&TRANS_N, &TRANS_N, &xcols, &l1, &nx1,
                       &fac, weights, &xcols, xs_exp, mesh,
                       &D0, weightyz, &xcols);
                ngridx = mesh[0] - nx0;
                dgemm_(&TRANS_N, &TRANS_N, &xcols, &l1, &ngridx,
                       &fac, weights+nx0*xcols, &xcols, xs_exp+nx0, mesh,
                       &D1, weightyz, &xcols);
        } else {
                dgemm_(&TRANS_N, &TRANS_N, &xcols, &l1, mesh,
                       &fac, weights, &xcols, xs_exp, mesh,
                       &D0, weightyz, &xcols);
        }

        if (nimgy == 1) {
                for (lx = 0; lx <= topl; lx++) {
                        dgemm_(&TRANS_N, &TRANS_N, &ycols, &l1, &ngridy,
                               &D1, weightyz+lx*xcols+ny0*ycols, &ycols, ys_exp+ny0, mesh+1,
                               &D0, weightz+lx*l1*ycols, &ycols);
                        // call _orth_dot_z if ngridz << nimgz
                }
        } else if (nimgy == 2 && !_has_overlap(ny0, ny1, mesh[1])) {
                ngridy = mesh[1] - ny0;
                for (lx = 0; lx <= topl; lx++) {
                        dgemm_(&TRANS_N, &TRANS_N, &ycols, &l1, &ny1,
                               &D1, weightyz+lx*xcols, &ycols, ys_exp, mesh+1,
                               &D0, weightz+lx*l1*ycols, &ycols);
                        dgemm_(&TRANS_N, &TRANS_N, &ycols, &l1, &ngridy,
                               &D1, weightyz+lx*xcols+ny0*ycols, &ycols, ys_exp+ny0, mesh+1,
                               &D1, weightz+lx*l1*ycols, &ycols);
                        // call _orth_dot_z if ngridz << nimgz
                }
        } else {
                for (lx = 0; lx <= topl; lx++) {
                        dgemm_(&TRANS_N, &TRANS_N, &ycols, &l1, mesh+1,
                               &D1, weightyz+lx*xcols, &ycols, ys_exp, mesh+1,
                               &D0, weightz+lx*l1*ycols, &ycols);
                }
        }

        if (nimgz == 1) {
                for (n = 0, l = floorl; l <= topl; l++) {
                for (lx = l; lx >= 0; lx--) {
                for (ly = l - lx; ly >= 0; ly--, n++) {
                        lz = l - lx - ly;
                        pz = zs_exp + lz * mesh[2];
                        pweightz = weightz + (lx * l1 + ly) * mesh[2];
                        val = 0;
                        for (i = nz0; i < nz1; i++) {
                                val += pweightz[i] * pz[i];
                        }
                        out[n] = val;
                } } }
        } else if (nimgz == 2 && !_has_overlap(nz0, nz1, mesh[2])) {
                for (n = 0, l = floorl; l <= topl; l++) {
                for (lx = l; lx >= 0; lx--) {
                for (ly = l - lx; ly >= 0; ly--, n++) {
                        lz = l - lx - ly;
                        pz = zs_exp + lz * mesh[2];
                        pweightz = weightz + (lx * l1 + ly) * mesh[2];
                        val = 0;
                        for (i = 0; i < nz1; i++) {
                                val += pweightz[i] * pz[i];
                        }
                        for (i = nz0; i < mesh[2]; i++) {
                                val += pweightz[i] * pz[i];
                        }
                        out[n] = val;
                } } }
        } else {
                for (n = 0, l = floorl; l <= topl; l++) {
                for (lx = l; lx >= 0; lx--) {
                for (ly = l - lx; ly >= 0; ly--, n++) {
                        lz = l - lx - ly;
                        pz = zs_exp + lz * mesh[2];
                        pweightz = weightz + (lx * l1 + ly) * mesh[2];
                        val = 0;
                        for (i = 0; i < mesh[2]; i++) {
                                val += pweightz[i] * pz[i];
                        }
                        out[n] = val;
                } } }
        }
}

int NUMINTeval_lda_orth(double *weights, double *out, int comp,
                        int li, int lj, double ai, double aj,
                        double *ri, double *rj, double fac, double log_prec,
                        int dimension, double *a, double *b,
                        int *offset, int *submesh, int *mesh, double *cache)
{
        int floorl = li;
        int topl = li + lj;
        int offset_g1d = _CUM_LEN_CART[floorl] - _LEN_CART[floorl];
        int len_g3d = _CUM_LEN_CART[topl] - offset_g1d;
        double cutoff = gto_rcut(ai+aj, topl, fac, log_prec);
        double *g3d = cache;
        cache += len_g3d;
        int img_slice[6];
        int grid_slice[6];
        double *xs_exp, *ys_exp, *zs_exp;
        int data_size = _init_orth_data(&xs_exp, &ys_exp, &zs_exp, img_slice,
                                        grid_slice, offset, submesh, mesh,
                                        topl, dimension, cutoff,
                                        ai, aj, ri, rj, a, b, cache);
        if (data_size == 0) {
                return 0;
        }
        cache += data_size;

        _orth_ints(g3d, weights, floorl, topl, fac, xs_exp, ys_exp, zs_exp,
                   img_slice, grid_slice, offset, submesh, mesh, cache);

        cache = g3d + _MAX_RR_SIZE[topl];
        _plain_vrr2d(out, g3d, cache, li, lj, ri, rj);
        return 1;
}


static void _rr_nablax_i(double *out, double *li_up, double *li_down,
                         int li, int lj, double ai)
{
        int di = _LEN_CART[li];
        int di1 = _LEN_CART[li+1];
        int dj = _LEN_CART[lj];
        int li_1 = li - 1;
        int i, j, lx, ly;
        double fac = -2 * ai;

        for (i = 0; i < di; i++) {
                for (j = 0; j < dj; j++) {
                        out[di*j+i] += li_up[di1*j+WHEREX_IF_L_INC1(i)] * fac;
                }
        }

        if (li_1 >= 0) {
                di1 = _LEN_CART[li_1];
                for (i = 0, lx = li_1; lx >= 0; lx--) {
                for (ly = li_1 - lx; ly >= 0; ly--, i++) {
                        //lz = li_1 - lx - ly;
                        fac = lx + 1;
                        for (j = 0; j < dj; j++) {
                                out[di*j+WHEREX_IF_L_INC1(i)] += li_down[di1*j+i] * fac;
                        }
                } }
        }
}

static void _rr_nablay_i(double *out, double *li_up, double *li_down,
                         int li, int lj, double ai)
{
        int di = _LEN_CART[li];
        int di1 = _LEN_CART[li+1];
        int dj = _LEN_CART[lj];
        int li_1 = li - 1;
        int i, j, lx, ly;
        double fac = -2 * ai;

        for (i = 0; i < di; i++) {
                for (j = 0; j < dj; j++) {
                        out[di*j+i] += li_up[di1*j+WHEREY_IF_L_INC1(i)] * fac;
                }
        }

        if (li_1 >= 0) {
                di1 = _LEN_CART[li_1];
                for (i = 0, lx = li_1; lx >= 0; lx--) {
                for (ly = li_1 - lx; ly >= 0; ly--, i++) {
                        //lz = li_1 - lx - ly;
                        fac = ly + 1;
                        for (j = 0; j < dj; j++) {
                                out[di*j+WHEREY_IF_L_INC1(i)] += li_down[di1*j+i] * fac;
                        }
                } }
        }
}

static void _rr_nablaz_i(double *out, double *li_up, double *li_down,
                         int li, int lj, double ai)
{
        int di = _LEN_CART[li];
        int di1 = _LEN_CART[li+1];
        int dj = _LEN_CART[lj];
        int li_1 = li - 1;
        int i, j, lx, ly, lz;
        double fac = -2 * ai;

        for (i = 0; i < di; i++) {
                for (j = 0; j < dj; j++) {
                        out[di*j+i] += li_up[di1*j+WHEREZ_IF_L_INC1(i)] * fac;
                }
        }

        if (li_1 >= 0) {
                di1 = _LEN_CART[li_1];
                for (i = 0, lx = li_1; lx >= 0; lx--) {
                for (ly = li_1 - lx; ly >= 0; ly--, i++) {
                        lz = li_1 - lx - ly;
                        fac = lz + 1;
                        for (j = 0; j < dj; j++) {
                                out[di*j+WHEREZ_IF_L_INC1(i)] += li_down[di1*j+i] * fac;
                        }
                } }
        }
}


static void _plain_vrr2d_updown(double *out_up, double *out_down,
                                double *g, double *gbuf2, int li, int lj,
                                double *ri, double *rj)
{
        int nmax = li + 1 + lj;
        int li_1 = MAX(li - 1, 0);
        double *g00, *g01, *gswap, *pg00, *pg01;
        int row_01, col_01, row_00, col_00;
        int i, j;
        double rirj[3];
        rirj[0] = ri[0] - rj[0];
        rirj[1] = ri[1] - rj[1];
        rirj[2] = ri[2] - rj[2];

        g00 = gbuf2;
        g01 = g;
        for (j = 1; j < lj; j++) {
                gswap = g00;
                g00 = g01;
                g01 = gswap;
                pg00 = g00;
                pg01 = g01;
                for (i = li_1; i <= nmax-j; i++) {
                        GTOplain_vrr2d_ket_inc1(pg01, pg00, rirj, i, j);
                        row_01 = _LEN_CART[i];
                        col_01 = _LEN_CART[j];
                        row_00 = _LEN_CART[i  ];
                        col_00 = _LEN_CART[j-1];
                        pg00 += row_00*col_00;
                        pg01 += row_01*col_01;
                }
        }

        if (li == 0) {
                g01 += _LEN_CART[MAX(lj-1, 0)];
        } else {
                GTOplain_vrr2d_ket_inc1(out_down, g01, rirj, li_1, lj);
                g01 += (_LEN_CART[li_1] + _LEN_CART[li]) * _LEN_CART[MAX(lj-1, 0)];
        }
        GTOplain_vrr2d_ket_inc1(out_up, g01, rirj, li+1, lj);
}

int NUMINTeval_gga_orth(double *weights, double *out, int comp,
                        int li, int lj, double ai, double aj,
                        double *ri, double *rj, double fac, double log_prec,
                        int dimension, double *a, double *b,
                        int *offset, int *submesh, int *mesh, double *cache)
{
        int floorl = MAX(li - 1, 0);
        int topl = li + 1 + lj;
        int di = _LEN_CART[li];
        int dj = _LEN_CART[lj];
        double cutoff = gto_rcut(ai+aj, topl, fac, log_prec);
        double *out_up = cache;
        double *out_down = out_up + _LEN_CART[li+1] * dj;
        double *g3d = out_down + di * dj;
        cache = g3d + _MAX_RR_SIZE[topl];
        int img_slice[6];
        int grid_slice[6];
        double *xs_exp, *ys_exp, *zs_exp;
        int data_size = _init_orth_data(&xs_exp, &ys_exp, &zs_exp, img_slice,
                                        grid_slice, offset, submesh, mesh,
                                        topl, dimension, cutoff,
                                        ai, aj, ri, rj, a, b, cache);
        if (data_size == 0) {
                return 0;
        }
        cache += data_size;

        size_t ngrids = ((size_t)mesh[0]) * mesh[1] * mesh[2];
        double *vx = weights + ngrids;
        double *vy = vx + ngrids;
        double *vz = vy + ngrids;
        _orth_ints(g3d, weights, li, li+lj, fac, xs_exp, ys_exp, zs_exp,
                   img_slice, grid_slice, offset, submesh, mesh, cache);
        _plain_vrr2d(out, g3d, cache, li, lj, ri, rj);

        _orth_ints(g3d, vx, floorl, topl, fac, xs_exp, ys_exp, zs_exp,
                   img_slice, grid_slice, offset, submesh, mesh, cache);
        _plain_vrr2d_updown(out_up, out_down, g3d, cache, li, lj, ri, rj);
        _rr_nablax_i(out, out_up, out_down, li, lj, ai);

        _orth_ints(g3d, vy, floorl, topl, fac, xs_exp, ys_exp, zs_exp,
                   img_slice, grid_slice, offset, submesh, mesh, cache);
        _plain_vrr2d_updown(out_up, out_down, g3d, cache, li, lj, ri, rj);
        _rr_nablay_i(out, out_up, out_down, li, lj, ai);

        _orth_ints(g3d, vz, floorl, topl, fac, xs_exp, ys_exp, zs_exp,
                   img_slice, grid_slice, offset, submesh, mesh, cache);
        _plain_vrr2d_updown(out_up, out_down, g3d, cache, li, lj, ri, rj);
        _rr_nablaz_i(out, out_up, out_down, li, lj, ai);
        return 1;
}


static int _MAX_AFFINE_SIZE[] = {
        1, 8, 32, 108, 270, 640, 1280, 2500, 4375, 7560, 12096, 19208, 28812,
        43008, 61440, 87480,
};
/*
 * x = a00 x' + a10 y' + a20 z'
 * y = a01 x' + a11 y' + a21 z'
 * z = a02 x' + a12 y' + a22 z'
 * Given f(x',y',z') use the above equations to evaluate f(x,y,z)
 */
static void _affine_trans(double *out, double *int3d, double *a,
                          int floorl, int topl, double *cache)
{
        if (topl == 0) {
                out[0] = int3d[0];
                return;
        }

        int lx, ly, lz, l, m, n, i;
        int l1, l1l1, l1l1l1, lll;
        double *old = int3d;
        double *new = cache + _MAX_AFFINE_SIZE[topl];
        double *oldx, *oldy, *oldz, *newx, *tmp;
        double vx, vy, vz;

        if (floorl == 0) {
                out[0] = int3d[0];
                out += 1;
        }

        for (m = 1, l = topl; m <= topl; m++, l--) {
                l1 = l + 1;
                l1l1 = l1 * l1;
                lll = l * l * l;
                l1l1l1 = l1l1 * l1;
                newx = new;
                // attach x
                for (i = STARTX_IF_L_DEC1(m); i < _LEN_CART[m-1]; i++) {
                        oldx = old + i * l1l1l1 + l1l1;
                        oldy = old + i * l1l1l1 + l1;
                        oldz = old + i * l1l1l1 + 1;
                        for (n = 0, lx = 0; lx < l; lx++) {
                        for (ly = 0; ly < l; ly++) {
                        for (lz = 0; lz < l; lz++, n++) {
                                vx = oldx[lx*l1l1+ly*l1+lz];
                                vy = oldy[lx*l1l1+ly*l1+lz];
                                vz = oldz[lx*l1l1+ly*l1+lz];
                                newx[n] = vx * a[0] + vy * a[3] + vz * a[6];
                        } } }
                        newx += lll;
                }

                // attach y
                for (i = STARTY_IF_L_DEC1(m); i < _LEN_CART[m-1]; i++) {
                        oldx = old + i * l1l1l1 + l1l1;
                        oldy = old + i * l1l1l1 + l1;
                        oldz = old + i * l1l1l1 + 1;
                        for (n = 0, lx = 0; lx < l; lx++) {
                        for (ly = 0; ly < l; ly++) {
                        for (lz = 0; lz < l; lz++, n++) {
                                vx = oldx[lx*l1l1+ly*l1+lz];
                                vy = oldy[lx*l1l1+ly*l1+lz];
                                vz = oldz[lx*l1l1+ly*l1+lz];
                                newx[n] = vx * a[1] + vy * a[4] + vz * a[7];
                        } } }
                        newx += lll;
                }

                // attach z
                i = STARTZ_IF_L_DEC1(m);
                oldx = old + i * l1l1l1 + l1l1;
                oldy = old + i * l1l1l1 + l1;
                oldz = old + i * l1l1l1 + 1;
                for (n = 0, lx = 0; lx < l; lx++) {
                for (ly = 0; ly < l; ly++) {
                for (lz = 0; lz < l; lz++, n++) {
                        vx = oldx[lx*l1l1+ly*l1+lz];
                        vy = oldy[lx*l1l1+ly*l1+lz];
                        vz = oldz[lx*l1l1+ly*l1+lz];
                        newx[n] = vx * a[2] + vy * a[5] + vz * a[8];
                } } }

                if (floorl <= m) {
                        for (i = 0; i < _LEN_CART[m]; i++) {
                                out[i] = new[i * lll];
                        }
                        out += _LEN_CART[m];
                }

                if (m == 1) {
                        old = new;
                        new = cache;
                } else {
                        tmp = old;
                        old = new;
                        new = tmp;
                }
        }
}

static void _reverse_affine_trans(double *out3d, double *in, double *a,
                                  int floorl, int topl, double *cache)
{
        if (topl == 0) {
                out3d[0] = in[0];
                return;
        }

        int lx, ly, lz, l, m, n, i;
        int l1, l1l1, l1l1l1, lll;
        double *cart = in;
        double *old = cache;
        double *new = cache + _MAX_AFFINE_SIZE[topl];
        double *oldx, *newx, *newy, *newz, *tmp;

        for (l = floorl; l <= topl; l++) {
                cart += _LEN_CART[l];
        }
        for (l = 1, m = topl; l <= topl; l++, m--) {
                l1 = l + 1;
                l1l1 = l1 * l1;
                lll = l * l * l;
                l1l1l1 = l1l1 * l1;

                if (l == topl) {
                        new = out3d;
                }
                for (n = 0; n < l1l1l1*_LEN_CART[m-1]; n++) {
                        new[n] = 0;
                }

                if (floorl <= m) {
                        cart -= _LEN_CART[m];
                        for (i = 0; i < _LEN_CART[m]; i++) {
                                old[i * lll] = cart[i];
                        }
                }

                oldx = old;
                // attach x
                for (i = STARTX_IF_L_DEC1(m); i < _LEN_CART[m-1]; i++) {
                        newx = new + i * l1l1l1 + l1l1;
                        newy = new + i * l1l1l1 + l1;
                        newz = new + i * l1l1l1 + 1;
                        for (n = 0, lx = 0; lx < l; lx++) {
                        for (ly = 0; ly < l; ly++) {
                        for (lz = 0; lz < l; lz++, n++) {
                                newx[lx*l1l1+ly*l1+lz] += a[0] * oldx[n];
                                newy[lx*l1l1+ly*l1+lz] += a[3] * oldx[n];
                                newz[lx*l1l1+ly*l1+lz] += a[6] * oldx[n];
                        } } }
                        oldx += lll;
                }

                // attach y
                for (i = STARTY_IF_L_DEC1(m); i < _LEN_CART[m-1]; i++) {
                        newx = new + i * l1l1l1 + l1l1;
                        newy = new + i * l1l1l1 + l1;
                        newz = new + i * l1l1l1 + 1;
                        for (n = 0, lx = 0; lx < l; lx++) {
                        for (ly = 0; ly < l; ly++) {
                        for (lz = 0; lz < l; lz++, n++) {
                                newx[lx*l1l1+ly*l1+lz] += a[1] * oldx[n];
                                newy[lx*l1l1+ly*l1+lz] += a[4] * oldx[n];
                                newz[lx*l1l1+ly*l1+lz] += a[7] * oldx[n];
                        } } }
                        oldx += lll;
                }

                // attach z
                i = STARTZ_IF_L_DEC1(m);
                newx = new + i * l1l1l1 + l1l1;
                newy = new + i * l1l1l1 + l1;
                newz = new + i * l1l1l1 + 1;
                for (n = 0, lx = 0; lx < l; lx++) {
                for (ly = 0; ly < l; ly++) {
                for (lz = 0; lz < l; lz++, n++) {
                        newx[lx*l1l1+ly*l1+lz] += a[2] * oldx[n];
                        newy[lx*l1l1+ly*l1+lz] += a[5] * oldx[n];
                        newz[lx*l1l1+ly*l1+lz] += a[8] * oldx[n];
                } } }

                tmp = new;
                new = old;
                old = tmp;
        }

        if (floorl == 0) {
                out3d[0] = in[0];
        }
}

static int _nonorth_components(double *xs_exp, int *img_slice, int *grid_slice,
                               double *b, int periodic, int nx_per_cell,
                               int topl, int offset, int submesh,
                               double xi_frac, double xij_frac, double cutoff)
{
        double heights_inv = sqrt(SQUARE(b));
        double edge0 = xij_frac - cutoff * heights_inv;
        double edge1 = xij_frac + cutoff * heights_inv;
        if (edge0 == edge1) {
// cutoff may be so small that it does not provide difference to edge0 and
// edge1. When edge0 and edge1 are right on the edge of the box (== integer),
// nimg0 may be equal to nimg1 and nimg can be 0.  Skip this extreme condition.
                return 0;
        }

        int nimg0 = 0;
        int nimg1 = 1;
// If submesh is not identical to mesh, it means the product of the basis
// functions should be completely inside the unit cell. Only one image needs to
// be considered.
        if (offset != 0 || submesh != nx_per_cell) {
// |i> is the steep function and centered inside image 0. Moving |j> all around
// will not change the center of |ij>. The periodic system can be treated as
// non-periodic system so that only one image needs to be considered.
                nimg0 = (int)floor(xij_frac);
                nimg1 = nimg0 + 1;
                edge0 = MAX(edge0, nimg0);
                edge1 = MIN(edge1, nimg1);
        } else if (periodic) {
                nimg0 = (int)floor(edge0);
                nimg1 = (int)ceil (edge1);
        }
        int nimg = nimg1 - nimg0;
        int nmx0 = nimg0 * nx_per_cell;

        int nx0 = (int)floor(edge0 * nx_per_cell);
        int nx1 = (int)ceil (edge1 * nx_per_cell);
        if (nimg == 1) {
                nx0 = MIN(nx0, nmx0 + offset + submesh);
                nx0 = MAX(nx0, nmx0 + offset);
                nx1 = MIN(nx1, nmx0 + offset + submesh);
                nx1 = MAX(nx1, nmx0 + offset);
        }

        img_slice[0] = nimg0;
        img_slice[1] = nimg1;
        grid_slice[0] = nx0;
        grid_slice[1] = nx1;

        int nx = nx1 - nx0;
        if (nx <= 0) {
                return 0;
        }

        int i, l;
        double x0;
        double dx = 1. / nx_per_cell;
        double *pxs_exp;
        for (i = 0; i < nx; i++) {
                xs_exp[i] = 1;
        }
        for (l = 1; l <= topl; l++) {
                pxs_exp = xs_exp + (l-1) * nx;
                x0 = nx0 * dx - xi_frac;
                for (i = 0; i < nx; i++, x0+=dx) {
                        xs_exp[l*nx+i] = x0 * pxs_exp[i];
                }
        }
        return nx;
}

static void _nonorth_dot_z(double *val, double *weights, int meshz,
                           int nz0, int nz1, int grid_close_to_zij,
                           double e_z0z0, double e_z0dz, double e_dzdz,
                           double _z0dz, double _dzdz)
{
        int iz, iz1;
        if (e_z0z0 == 0) {
                for (iz = 0; iz < nz1-nz0; iz++) {
                        val[iz] = 0;
                }
                return;
        }

        double exp_2dzdz = e_dzdz * e_dzdz;
        double exp_z0z0, exp_z0dz;

        exp_z0z0 = e_z0z0;
        exp_z0dz = e_z0dz * e_dzdz;

        //:iz1 = grid_close_to_zij % meshz + meshz;
        //:for (iz = grid_close_to_zij-nz0; iz < nz1-nz0; iz++, iz1++) {
        //:        if (iz1 >= meshz) {
        //:                iz1 -= meshz;
        //:        }
        //:        val[iz] = weights[iz1] * exp_z0z0;
        //:        exp_z0z0 *= exp_z0dz;
        //:        exp_z0dz *= exp_2dzdz;
        //:}
        iz1 = grid_close_to_zij % meshz;
        if (iz1 < 0) {
                iz1 += meshz;
        }
        iz = grid_close_to_zij-nz0;
        while (iz+meshz-iz1 < nz1-nz0) {
                for (; iz1 < meshz; iz1++, iz++) {
                        val[iz] = weights[iz1] * exp_z0z0;
                        exp_z0z0 *= exp_z0dz;
                        exp_z0dz *= exp_2dzdz;
                }
                iz1 = 0;
        }
        for (; iz < nz1-nz0; iz++, iz1++) {
                val[iz] = weights[iz1] * exp_z0z0;
                exp_z0z0 *= exp_z0dz;
                exp_z0dz *= exp_2dzdz;
        }

        exp_z0z0 = e_z0z0;
        if (e_z0dz != 0) {
                exp_z0dz = e_dzdz / e_z0dz;
        } else {
                exp_z0dz = exp(_dzdz - _z0dz);
        }
        //:iz1 = (grid_close_to_zij-1) % meshz;
        //:for (iz = grid_close_to_zij-nz0-1; iz >= 0; iz--, iz1--) {
        //:        if (iz1 < 0) {
        //:                iz1 += meshz;
        //:        }
        //:        exp_z0z0 *= exp_z0dz;
        //:        exp_z0dz *= exp_2dzdz;
        //:        val[iz] = weights[iz1] * exp_z0z0;
        //:}
        iz1 = (grid_close_to_zij-1) % meshz;
        if (iz1 < 0) {
                iz1 += meshz;
        }
        iz = grid_close_to_zij-nz0 - 1;
        while (iz-iz1 >= 0) {
                for (; iz1 >= 0; iz1--, iz--) {
                        exp_z0z0 *= exp_z0dz;
                        exp_z0dz *= exp_2dzdz;
                        val[iz] = weights[iz1] * exp_z0z0;
                }
                iz1 = meshz - 1;
        }
        for (; iz >= 0; iz--, iz1--) {
                exp_z0z0 *= exp_z0dz;
                exp_z0dz *= exp_2dzdz;
                val[iz] = weights[iz1] * exp_z0z0;
        }
}

static void _nonorth_dot_z_1img(double *val, double *weights, int meshz,
                                int nz0, int nz1, int grid_close_to_zij,
                                double e_z0z0, double e_z0dz, double e_dzdz,
                                double _z0dz, double _dzdz)
{
        int iz, iz1;
        if (e_z0z0 == 0) {
                for (iz = 0; iz < nz1-nz0; iz++) {
                        val[iz] = 0;
                }
                return;
        }

        double exp_2dzdz = e_dzdz * e_dzdz;
        double exp_z0z0, exp_z0dz;

        exp_z0z0 = e_z0z0;
        exp_z0dz = e_z0dz * e_dzdz;
        iz1 = grid_close_to_zij % meshz;
        if (iz1 < 0) {
                iz1 += meshz;
        }
        for (iz = grid_close_to_zij-nz0; iz < nz1-nz0; iz++, iz1++) {
                val[iz] = weights[iz1] * exp_z0z0;
                exp_z0z0 *= exp_z0dz;
                exp_z0dz *= exp_2dzdz;
        }

        exp_z0z0 = e_z0z0;
        if (e_z0dz != 0) {
                exp_z0dz = e_dzdz / e_z0dz;
        } else {
                exp_z0dz = exp(_dzdz - _z0dz);
        }
        iz1 = (grid_close_to_zij-1) % meshz;
        if (iz1 < 0) {
                iz1 += meshz;
        }
        for (iz = grid_close_to_zij-nz0-1; iz >= 0; iz--, iz1--) {
                exp_z0z0 *= exp_z0dz;
                exp_z0dz *= exp_2dzdz;
                val[iz] = weights[iz1] * exp_z0z0;
        }
}

static void _nonorth_ints(double *out, double *weights, double fac, double aij,
                          int topl, int dimension,
                          double *a, double *rij_frac,
                          int *mesh, int *img_slice, int *grid_slice,
                          double *xs_exp, double *ys_exp, double *zs_exp,
                          double *cache)
{
        int l1 = topl + 1;
        int l1l1 = l1 * l1;
        int l1l1l1 = l1l1 * l1;
        int nx0 = grid_slice[0];
        int nx1 = grid_slice[1];
        int ny0 = grid_slice[2];
        int ny1 = grid_slice[3];
        int nz0 = grid_slice[4];
        int nz1 = grid_slice[5];
        int ngridx = nx1 - nx0;
        int ngridy = ny1 - ny0;
        int ngridz = nz1 - nz0;
        //int nimgx0 = img_slice[0];
        //int nimgx1 = img_slice[1];
        //int nimgy0 = img_slice[2];
        //int nimgy1 = img_slice[3];
        int nimgz0 = img_slice[4];
        int nimgz1 = img_slice[5];
        //int nimgx = nimgx1 - nimgx0;
        //int nimgy = nimgy1 - nimgy0;
        int nimgz = nimgz1 - nimgz0;

        const char TRANS_T = 'T';
        const char TRANS_N = 'N';
        const double D0 = 0;
        const double D1 = 1;
        // aa = einsum('ij,kj->ik', a, a)
        //double aa[9];
        //int n3 = 3;
        //dgemm_(&TRANS_T, &TRANS_N, &n3, &n3, &n3,
        //       &aij, a, &n3, a, &n3, &D0, aa, &n3);
        double aa_xx = aij * (a[0] * a[0] + a[1] * a[1] + a[2] * a[2]);
        double aa_xy = aij * (a[0] * a[3] + a[1] * a[4] + a[2] * a[5]);
        double aa_xz = aij * (a[0] * a[6] + a[1] * a[7] + a[2] * a[8]);
        double aa_yy = aij * (a[3] * a[3] + a[4] * a[4] + a[5] * a[5]);
        double aa_yz = aij * (a[3] * a[6] + a[4] * a[7] + a[5] * a[8]);
        double aa_zz = aij * (a[6] * a[6] + a[7] * a[7] + a[8] * a[8]);

        int ix, iy, ix1, iy1, n;
        double dx = 1. / mesh[0];
        double dy = 1. / mesh[1];
        double dz = 1. / mesh[2];

        double *cache_xyz = cache;
        double *weight_x = cache_xyz + l1l1l1;
        double *weight_z = weight_x + l1l1 * ngridx;
        double *weight_yz = weight_z + l1 * ngridz;
        double *pweights;

        //int grid_close_to_xij = rint(rij_frac[0] * mesh[0]);
        int grid_close_to_yij = rint(rij_frac[1] * mesh[1]);
        int grid_close_to_zij = rint(rij_frac[2] * mesh[2]);
        //grid_close_to_xij = MIN(grid_close_to_xij, nx1);
        //grid_close_to_xij = MAX(grid_close_to_xij, nx0);
        grid_close_to_yij = MIN(grid_close_to_yij, ny1);
        grid_close_to_yij = MAX(grid_close_to_yij, ny0);
        grid_close_to_zij = MIN(grid_close_to_zij, nz1);
        grid_close_to_zij = MAX(grid_close_to_zij, nz0);

        double img0_x = 0;
        double img0_y = 0;
        double img0_z = 0;
        double base_x = img0_x;// + dx * grid_close_to_xij;
        double base_y = img0_y + dy * grid_close_to_yij;
        double base_z = img0_z + dz * grid_close_to_zij;
        double x0xij = base_x - rij_frac[0];
        double y0yij = base_y - rij_frac[1];
        double z0zij = base_z - rij_frac[2];

        double _dydy = -dy * dy * aa_yy;
        double _dzdz = -dz * dz * aa_zz;
        double _dydz = -dy * dz * aa_yz * 2;
        double exp_dydy = exp(_dydy);
        double exp_2dydy = exp_dydy * exp_dydy;
        double exp_dzdz = exp(_dzdz);
        double exp_dydz = exp(_dydz);
        double exp_dydz_i = (exp_dydz == 0) ? 0 : 1./exp_dydz;
        double x1xij, tmpx, tmpy, tmpz;
        double _xyz0xyz0, _xyz0dy, _xyz0dz, _z0dz;
        double exp_xyz0xyz0, exp_xyz0dz;
        double exp_y0dy, exp_z0z0, exp_z0dz;

        ix1 = nx0 % mesh[0] + mesh[0];
        for (ix = nx0; ix < nx1; ix++, ix1++) {
                if (ix1 >= mesh[0]) {
                        ix1 -= mesh[0];
                }
                x1xij = x0xij + ix*dx;
                tmpx = x1xij * aa_xx + y0yij * aa_xy + z0zij * aa_xz;
                tmpy = x1xij * aa_xy + y0yij * aa_yy + z0zij * aa_yz;
                tmpz = x1xij * aa_xz + y0yij * aa_yz + z0zij * aa_zz;
                _xyz0xyz0 = -x1xij * tmpx - y0yij * tmpy - z0zij * tmpz;
                if (_xyz0xyz0 < EXPMIN) {
// _xyz0dy (and _xyz0dz) can be very big, even greater than the effective range
// of exp function (and produce inf).  When exp_xyz0xyz0 is 0 and exp_xyz0dy is
// inf, the product will be ill-defined.  |_xyz0dy| should be smaller than
// |_xyz0xyz0| in any situations.  exp_xyz0xyz0 should dominate the product
// exp_xyz0xyz0 * exp_xyz0dy.  When exp_xyz0xyz0 is 0, the product should be 0.
// All the rest exp products should be smaller than exp_xyz0xyz0 and can be
// neglected.
                        pweights = weight_x + (ix-nx0)*l1l1;
                        for (n = 0; n < l1l1; n++) {
                                pweights[n] = 0;
                        }
                        continue;
                }
                _xyz0dy = -2 * dy * tmpy;
                _xyz0dz = -2 * dz * tmpz;
                exp_xyz0xyz0 = fac * exp(_xyz0xyz0);
                exp_xyz0dz = exp(_xyz0dz);

                //exp_xyz0dy = exp(_xyz0dy);
                //exp_y0dy = exp_xyz0dy * exp_dydy;
                exp_y0dy = exp(_xyz0dy + _dydy);
                exp_z0z0 = exp_xyz0xyz0;
                exp_z0dz = exp_xyz0dz;
                _z0dz = _xyz0dz;
                iy1 = grid_close_to_yij % mesh[1] + mesh[1];
                for (iy = grid_close_to_yij; iy < ny1; iy++, iy1++) {
                        if (iy1 >= mesh[1]) {
                                iy1 -= mesh[1];
                        }
                        pweights = weights + (ix1 * mesh[1] + iy1) * mesh[2];
if (nimgz == 1) {
        _nonorth_dot_z_1img(weight_yz+(iy-ny0)*ngridz, pweights,
                            mesh[2], nz0, nz1, grid_close_to_zij,
                            exp_z0z0, exp_z0dz, exp_dzdz, _z0dz, _dzdz);
} else {
        _nonorth_dot_z(weight_yz+(iy-ny0)*ngridz, pweights,
                       mesh[2], nz0, nz1, grid_close_to_zij,
                       exp_z0z0, exp_z0dz, exp_dzdz, _z0dz, _dzdz);
}
                        _z0dz += _dydz;
                        exp_z0z0 *= exp_y0dy;
                        exp_z0dz *= exp_dydz;
                        exp_y0dy *= exp_2dydy;
                }

                exp_y0dy = exp(_dydy - _xyz0dy);
                exp_z0z0 = exp_xyz0xyz0;
                exp_z0dz = exp_xyz0dz;
                _z0dz = _xyz0dz;
                iy1 = (grid_close_to_yij-1) % mesh[1];
                for (iy = grid_close_to_yij-1; iy >= ny0; iy--, iy1--) {
                        if (iy1 < 0) {
                                iy1 += mesh[1];
                        }
                        exp_z0z0 *= exp_y0dy;
                        exp_y0dy *= exp_2dydy;
                        _z0dz -= _dydz;
                        if (exp_dydz != 0) {
                                exp_z0dz *= exp_dydz_i;
                        } else {
                                exp_z0dz = exp(_z0dz);
                        }
                        pweights = weights + (ix1 * mesh[1] + iy1) * mesh[2];
if (nimgz == 1) {
        _nonorth_dot_z_1img(weight_yz+(iy-ny0)*ngridz, pweights,
                            mesh[2], nz0, nz1, grid_close_to_zij,
                            exp_z0z0, exp_z0dz, exp_dzdz, _z0dz, _dzdz);
} else {
        _nonorth_dot_z(weight_yz+(iy-ny0)*ngridz, pweights,
                       mesh[2], nz0, nz1, grid_close_to_zij,
                       exp_z0z0, exp_z0dz, exp_dzdz, _z0dz, _dzdz);
}
                }

                dgemm_(&TRANS_N, &TRANS_N, &ngridz, &l1, &ngridy,
                       &D1, weight_yz, &ngridz, ys_exp, &ngridy,
                       &D0, weight_z, &ngridz);
                dgemm_(&TRANS_T, &TRANS_N, &l1, &l1, &ngridz,
                       &D1, zs_exp, &ngridz, weight_z, &ngridz,
                       &D0, weight_x+(ix-nx0)*l1l1, &l1);
        }
        dgemm_(&TRANS_N, &TRANS_N, &l1l1, &l1, &ngridx,
               &D1, weight_x, &l1l1, xs_exp, &ngridx,
               &D0, out, &l1l1);
}

static void _make_rij_frac(double *ri_frac, double *rij_frac,
                           double *ri, double *rj, double ai, double aj,
                           double *a, double *b)
{
        double aij = ai + aj;
        double rij[3];
        rij[0] = (ai * ri[0] + aj * rj[0]) / aij;
        rij[1] = (ai * ri[1] + aj * rj[1]) / aij;
        rij[2] = (ai * ri[2] + aj * rj[2]) / aij;
        // rij_frac = einsum('ij,j->ik', b, rij)
        rij_frac[0] = rij[0] * b[0] + rij[1] * b[1] + rij[2] * b[2];
        rij_frac[1] = rij[0] * b[3] + rij[1] * b[4] + rij[2] * b[5];
        rij_frac[2] = rij[0] * b[6] + rij[1] * b[7] + rij[2] * b[8];
        ri_frac[0] = ri[0] * b[0] + ri[1] * b[1] + ri[2] * b[2];
        ri_frac[1] = ri[0] * b[3] + ri[1] * b[4] + ri[2] * b[5];
        ri_frac[2] = ri[0] * b[6] + ri[1] * b[7] + ri[2] * b[8];
}

static int _init_nonorth_data(double **xs_exp, double **ys_exp, double **zs_exp,
                              int *img_slice, int *grid_slice,
                              int *offset, int *submesh, int *mesh,
                              int topl, int dimension, double cutoff,
                              double *a, double *b,
                              double *ri_frac, double *rij_frac, double *cache)
{
        int l1 = topl + 1;
        *xs_exp = cache;
        int ngridx = _nonorth_components(*xs_exp, img_slice, grid_slice,
                                         b, (dimension>=1), mesh[0], topl,
                                         offset[0], submesh[0], ri_frac[0],
                                         rij_frac[0], cutoff);
        if (ngridx == 0) {
                return 0;
        }

        *ys_exp = *xs_exp + l1 * ngridx;
        int ngridy = _nonorth_components(*ys_exp, img_slice+2, grid_slice+2,
                                         b+3, (dimension>=2), mesh[1], topl,
                                         offset[1], submesh[1], ri_frac[1],
                                         rij_frac[1], cutoff);
        if (ngridy == 0) {
                return 0;
        }

        *zs_exp = *ys_exp + l1 * ngridy;
        int ngridz = _nonorth_components(*zs_exp, img_slice+4, grid_slice+4,
                                         b+6, (dimension>=3), mesh[2], topl,
                                         offset[2], submesh[2], ri_frac[2],
                                         rij_frac[2], cutoff);
        if (ngridz == 0) {
                return 0;
        }

        int data_size = l1 * (ngridx + ngridy + ngridz);
        return data_size;
}


int NUMINTeval_lda_nonorth(double *weights, double *out, int comp,
                           int li, int lj, double ai, double aj,
                           double *ri, double *rj, double fac, double log_prec,
                           int dimension, double *a, double *b,
                           int *offset, int *submesh, int *mesh, double *cache)
{
        int floorl = li;
        int topl = li + lj;
        int l1 = topl + 1;
        double aij = ai + aj;
        double cutoff = gto_rcut(aij, topl, fac, log_prec);
        int img_slice[6];
        int grid_slice[6];
        double ri_frac[3];
        double rij_frac[3];
        double *xs_exp, *ys_exp, *zs_exp;
        _make_rij_frac(ri_frac, rij_frac, ri, rj, ai, aj, a, b);

        int data_size = _init_nonorth_data(&xs_exp, &ys_exp, &zs_exp,
                                           img_slice, grid_slice,
                                           offset, mesh, mesh,
                                           topl, dimension, cutoff, a, b,
                                           ri_frac, rij_frac, cache);
        if (data_size == 0) {
                return 0;
        }
        cache += data_size;
        double *g3d = cache;
        double *buf = g3d + l1 * l1 * l1;
        cache = buf + _MAX_RR_SIZE[topl];

        _nonorth_ints(g3d, weights, fac, aij, topl, dimension,
                      a, rij_frac, mesh, img_slice, grid_slice,
                      xs_exp, ys_exp, zs_exp, cache);

        _affine_trans(buf, g3d, a, floorl, topl, cache);
        _plain_vrr2d(out, buf, cache, li, lj, ri, rj);
        return 1;
}

int NUMINTeval_gga_nonorth(double *weights, double *out, int comp,
                           int li, int lj, double ai, double aj,
                           double *ri, double *rj, double fac, double log_prec,
                           int dimension, double *a, double *b,
                           int *offset, int *submesh, int *mesh, double *cache)
{
        int floorl = MAX(li - 1, 0);
        int topl = li + 1 + lj;
        int l1 = topl + 1;
        double aij = ai + aj;
        double cutoff = gto_rcut(aij, topl, fac, log_prec);
        int img_slice[6];
        int grid_slice[6];
        double ri_frac[3];
        double rij_frac[3];
        double *xs_exp, *ys_exp, *zs_exp;
        _make_rij_frac(ri_frac, rij_frac, ri, rj, ai, aj, a, b);

        int data_size = _init_nonorth_data(&xs_exp, &ys_exp, &zs_exp,
                                           img_slice, grid_slice,
                                           offset, mesh, mesh,
                                           topl, dimension, cutoff, a, b,
                                           ri_frac, rij_frac, cache);
        if (data_size == 0) {
                return 0;
        }
        cache += data_size;

        int dj = _LEN_CART[lj];
        double *g3d = cache;
        double *buf = g3d + l1 * l1 * l1;
        double *out_up = cache;
        double *out_down = out_up + _LEN_CART[li+1] * dj;
        cache = buf + _MAX_RR_SIZE[topl];

        size_t ngrids = ((size_t)mesh[0]) * mesh[1] * mesh[2];
        double *vx = weights + ngrids;
        double *vy = vx + ngrids;
        double *vz = vy + ngrids;
        _nonorth_ints(g3d, weights, fac, aij, li+lj, dimension,
                      a, rij_frac, mesh, img_slice, grid_slice,
                      xs_exp, ys_exp, zs_exp, cache);
        _affine_trans(buf, g3d, a, li, li+lj, cache);
        _plain_vrr2d(out, buf, cache, li, lj, ri, rj);

        _nonorth_ints(g3d, vx, fac, aij, topl, dimension,
                      a, rij_frac, mesh, img_slice, grid_slice,
                      xs_exp, ys_exp, zs_exp, cache);
        _affine_trans(buf, g3d, a, floorl, topl, cache);
        _plain_vrr2d_updown(out_up, out_down, buf, cache, li, lj, ri, rj);
        _rr_nablax_i(out, out_up, out_down, li, lj, ai);

        _nonorth_ints(g3d, vy, fac, aij, topl, dimension,
                      a, rij_frac, mesh, img_slice, grid_slice,
                      xs_exp, ys_exp, zs_exp, cache);
        _affine_trans(buf, g3d, a, floorl, topl, cache);
        _plain_vrr2d_updown(out_up, out_down, buf, cache, li, lj, ri, rj);
        _rr_nablay_i(out, out_up, out_down, li, lj, ai);

        _nonorth_ints(g3d, vz, fac, aij, topl, dimension,
                      a, rij_frac, mesh, img_slice, grid_slice,
                      xs_exp, ys_exp, zs_exp, cache);
        _affine_trans(buf, g3d, a, floorl, topl, cache);
        _plain_vrr2d_updown(out_up, out_down, buf, cache, li, lj, ri, rj);
        _rr_nablaz_i(out, out_up, out_down, li, lj, ai);
        return 1;
}

static void _apply_ints(int (*eval_ints)(), double *weights, double *mat,
                        size_t *dims, int comp, double fac,
                        double log_prec, int dimension, double *a, double *b,
                        int *offset, int *submesh, int *mesh, int *shls,
                        int *atm, int *bas, double *env, double *cache)
{
        int i_sh = shls[0];
        int j_sh = shls[1];
        int li = bas(ANG_OF, i_sh);
        int lj = bas(ANG_OF, j_sh);
        double *ri = env + atm(PTR_COORD, bas(ATOM_OF, i_sh));
        double *rj = env + atm(PTR_COORD, bas(ATOM_OF, j_sh));
        double ai = env[bas(PTR_EXP, i_sh)];
        double aj = env[bas(PTR_EXP, j_sh)];
        double ci = env[bas(PTR_COEFF, i_sh)];
        double cj = env[bas(PTR_COEFF, j_sh)];
        double aij = ai + aj;
        double rrij = CINTsquare_dist(ri, rj);
        double eij = (ai * aj / aij) * rrij;
        if (eij > EIJCUTOFF) {
                return;
        }
        fac *= exp(-eij) * ci * cj * CINTcommon_fac_sp(li) * CINTcommon_fac_sp(lj);
        if (fac < env[PTR_EXPDROP]) {
                return;
        }

        int di = _LEN_CART[li];
        int dj = _LEN_CART[lj];
        double *out = cache;
        cache += comp * di * dj;

        int value = (*eval_ints)(weights, out, comp, li, lj, ai, aj, ri, rj,
                                 fac, log_prec, dimension, a, b,
                                 offset, submesh, mesh, cache);
        if (value != 0) {
                size_t naoi = dims[0];
                size_t naoj = dims[1];
                int i, j, ic;
                for (ic = 0; ic < comp; ic++) {
                        for (j = 0; j < dj; j++) {
                        for (i = 0; i < di; i++) {
                                mat[j*naoi+i] += out[j*di+i];
                        } }
                        mat += naoi * naoj;
                        out += di * dj;
                }
        }
}

static int _nonorth_cache_size(int *mesh, int l)
{
        int dcart = _LEN_CART[l];
        int deriv = 1;
        int topl = l + l + deriv;
        int l1 = topl + 1;
        const int nimgs = 1;
        int cache_size = 0;
        cache_size += l1 * (mesh[0] + mesh[1] + mesh[2]) * nimgs;
        cache_size += mesh[1] * mesh[2]; // * nimgs * nimgs
        cache_size += l1 * mesh[2] * nimgs;
        cache_size += l1 * l1 * mesh[0];
        cache_size = MAX(cache_size, _MAX_AFFINE_SIZE[topl]*2);
        cache_size += l1 * l1 * l1;
        cache_size += _MAX_RR_SIZE[topl];
        return dcart*dcart + cache_size;
}

static int _max_cache_size(int (*fsize)(), int *shls_slice, int *bas, int *mesh)
{
        int i, n;
        int i0 = MIN(shls_slice[0], shls_slice[2]);
        int i1 = MAX(shls_slice[1], shls_slice[3]);
        int cache_size = 0;
        for (i = i0; i < i1; i++) {
                n = (*fsize)(mesh, bas(ANG_OF, i));
                cache_size = MAX(cache_size, n);
        }
        return cache_size+1000000;
}

static void shift_bas(double *env_loc, double *env, double *Ls, int ptr, int iL)
{
        env_loc[ptr+0] = env[ptr+0] + Ls[iL*3+0];
        env_loc[ptr+1] = env[ptr+1] + Ls[iL*3+1];
        env_loc[ptr+2] = env[ptr+2] + Ls[iL*3+2];
}

// Numerical integration for uncontracted Cartesian basis
// F_mat needs to be initialized as 0
void NUMINT_fill2c(int (*eval_ints)(), double *weights, double *F_mat,
                   int comp, int hermi, int *shls_slice, int *ao_loc,
                   double log_prec, int dimension, int nimgs, double *Ls,
                   double *a, double *b, int *offset, int *submesh, int *mesh,
                   int *atm, int natm, int *bas, int nbas, double *env,
                   int nenv)
{
        const int ish0 = shls_slice[0];
        const int ish1 = shls_slice[1];
        const int jsh0 = shls_slice[2];
        const int jsh1 = shls_slice[3];
        const int nish = ish1 - ish0;
        const int njsh = jsh1 - jsh0;
        const size_t naoi = ao_loc[ish1] - ao_loc[ish0];
        const size_t naoj = ao_loc[jsh1] - ao_loc[jsh0];
        const int cache_size = _max_cache_size(_nonorth_cache_size, shls_slice,
                                               bas, mesh);
        if (dimension == 0) {
                nimgs = 1;
        }
#pragma omp parallel
{
        size_t ncij = comp * naoi * naoj;
        size_t nijsh = nish * njsh;
        size_t dims[] = {naoi, naoj};
        size_t ijm;
        int ish, jsh, ij, m, i0, j0;
        int shls[2];
        double *cache = malloc(sizeof(double) * cache_size);
        double *env_loc = malloc(sizeof(double)*nenv);
        NPdcopy(env_loc, env, nenv);
        int ptrxyz;
#pragma omp for schedule(dynamic)
        for (ijm = 0; ijm < nimgs*nijsh; ijm++) {
                m = ijm / nijsh;
                ij = ijm % nijsh;
                ish = ij / njsh;
                jsh = ij % njsh;
                if (hermi != PLAIN && ish > jsh) {
                        // fill up only upper triangle of F_mat
                        continue;
                }

                ish += ish0;
                jsh += jsh0;
                shls[0] = ish;
                shls[1] = jsh;
                i0 = ao_loc[ish] - ao_loc[ish0];
                j0 = ao_loc[jsh] - ao_loc[jsh0];
                if (dimension != 0) {
                        ptrxyz = atm(PTR_COORD, bas(ATOM_OF,jsh));
                        shift_bas(env_loc, env, Ls, ptrxyz, m);
                }
                _apply_ints(eval_ints, weights, F_mat+m*ncij+j0*naoi+i0,
                            dims, comp, 1., log_prec, dimension, a, b,
                            offset, submesh, mesh,
                            shls, atm, bas, env_loc, cache);
        }
        free(cache);
        free(env_loc);
}
}


/*************************************************
 *
 * rho
 *
 *************************************************/
void GTOreverse_vrr2d_ket_inc1(double *g01, double *g00,
                               double *rirj, int li, int lj);
/* (li,lj) => (li+lj,0) */
void GTOreverse_vrr2d_ket(double *g00, double *g01,
                          int li, int lj, double *ri, double *rj)
{
        int nmax = li + lj;
        double *out = g00;
        double *gswap, *pg00, *pg01;
        int row_01, col_01, row_00, col_00, row_g;
        int i, j, n;
        double rirj[3];
        rirj[0] = ri[0] - rj[0];
        rirj[1] = ri[1] - rj[1];
        rirj[2] = ri[2] - rj[2];

        for (j = lj; j > 0; j--) {
                col_01 = _LEN_CART[j];
                col_00 = _LEN_CART[j-1];
                row_g = _CUM_LEN_CART[nmax+1-j] - _CUM_LEN_CART[li] + _LEN_CART[li];
                for (n = 0; n < row_g*col_00; n++) {
                        g00[n] = 0;
                }
                pg00 = g00;
                pg01 = g01;
                for (i = li; i <= nmax-j; i++) {
                        GTOreverse_vrr2d_ket_inc1(pg01, pg00, rirj, i, j);
                        row_01 = _LEN_CART[i];
                        row_00 = _LEN_CART[i];
                        pg00 += row_00 * col_00;
                        pg01 += row_01 * col_01;
                }
                gswap = g00;
                g00 = g01;
                g01 = gswap;
        }

        if (out != g01) {
                row_g = _CUM_LEN_CART[nmax] - _CUM_LEN_CART[li] + _LEN_CART[li];
                for (n = 0; n < row_g; n++) {
                        out[n] = g01[n];
                }
        }
}

void _cart_to_xyz(double *dm_xyz, double *dm_cart,
                         int floorl, int topl, int l1)
{
        int l1l1 = l1 * l1;
        int l, lx, ly, lz, n;

        for (n = 0, l = floorl; l <= topl; l++) {
        for (lx = l; lx >= 0; lx--) {
        for (ly = l - lx; ly >= 0; ly--, n++) {
                lz = l - lx - ly;
                dm_xyz[lx*l1l1+ly*l1+lz] += dm_cart[n];
        } } }
}

static void _orth_rho(double *rho, double *dm_xyz,
                      double fac, int topl, int *offset, int *submesh,
                      int *mesh, int *img_slice, int *grid_slice,
                      double *xs_exp, double *ys_exp, double *zs_exp,
                      double *cache)
{
        int l1 = topl + 1;
        int l1l1 = l1 * l1;
        int nimgx0 = img_slice[0];
        int nimgx1 = img_slice[1];
        int nimgy0 = img_slice[2];
        int nimgy1 = img_slice[3];
        int nimgz0 = img_slice[4];
        int nimgz1 = img_slice[5];
        int nimgx = nimgx1 - nimgx0;
        int nimgy = nimgy1 - nimgy0;
        int nimgz = nimgz1 - nimgz0;
        int nx0 = MAX(grid_slice[0], offset[0]);
        int nx1 = MIN(grid_slice[1], offset[0]+submesh[0]);
        int ny0 = MAX(grid_slice[2], offset[1]);
        int ny1 = MIN(grid_slice[3], offset[1]+submesh[1]);
        int nz0 = MAX(grid_slice[4], offset[2]);
        int nz1 = MIN(grid_slice[5], offset[2]+submesh[2]);
        int ngridx = _num_grids_on_x(nimgx, nx0, nx1, mesh[0]);
        int ngridy = _num_grids_on_x(nimgy, ny0, ny1, mesh[1]);
        int ngridz = _num_grids_on_x(nimgz, nz0, nz1, mesh[2]);
        if (ngridx == 0 || ngridy == 0 || ngridz == 0) {
                return;
        }

        const char TRANS_N = 'N';
        const char TRANS_T = 'T';
        const double D0 = 0;
        const double D1 = 1;
        int xcols = submesh[1] * submesh[2];
        double *xyr = cache;
        double *xqr = xyr + l1l1 * submesh[2];
        int i, l;

        if (nimgz == 1) {
                for (l = 0; l <= topl; l++) {
                        for (i = offset[2]; i < nz0; i++) {
                                zs_exp[l*mesh[2]+i] = 0;
                        }
                        for (i = nz1; i < offset[2]+submesh[2]; i++) {
                                zs_exp[l*mesh[2]+i] = 0;
                        }
                }
        } else if (nimgz == 2 && !_has_overlap(nz0, nz1, mesh[2])) {
                for (l = 0; l <= topl; l++) {
                        for (i = nz1; i < nz0; i++) {
                                zs_exp[l*mesh[2]+i] = 0;
                        }
                }
        }
        dgemm_(&TRANS_N, &TRANS_N, submesh+2, &l1l1, &l1,
               &fac, zs_exp+offset[2], mesh+2, dm_xyz, &l1,
               &D0, xyr, submesh+2);

        if (nimgy == 1) {
                for (l = 0; l <= topl; l++) {
                        for (i = 0; i < (ny0-offset[1])*submesh[2]; i++) {
                                xqr[l*xcols+i] = 0;
                        }
                        for (i = (ny1-offset[1])*submesh[2]; i < xcols; i++) {
                                xqr[l*xcols+i] = 0;
                        }
                        dgemm_(&TRANS_N, &TRANS_T, submesh+2, &ngridy, &l1,
                               &D1, xyr+l*l1*submesh[2], submesh+2, ys_exp+ny0, mesh+1,
                               &D0, xqr+l*xcols+(ny0-offset[1])*submesh[2], submesh+2);
                }
        } else if (nimgy == 2 && !_has_overlap(ny0, ny1, mesh[1])) {
                for (l = 0; l <= topl; l++) {
                        ngridy = ny1 - offset[1];
                        dgemm_(&TRANS_N, &TRANS_T, submesh+2, &ngridy, &l1,
                               &D1, xyr+l*l1*submesh[2], submesh+2, ys_exp+offset[1], mesh+1,
                               &D0, xqr+l*xcols, submesh+2);
                        for (i = (ny1-offset[1])*submesh[2]; i < (ny0-offset[1])*submesh[2]; i++) {
                                xqr[l*xcols+i] = 0;
                        }
                        ngridy = offset[1] + submesh[1] - ny0;
                        dgemm_(&TRANS_N, &TRANS_T, submesh+2, &ngridy, &l1,
                               &D1, xyr+l*l1*submesh[2], submesh+2, ys_exp+ny0, mesh+1,
                               &D0, xqr+l*xcols+(ny0-offset[1])*submesh[2], submesh+2);
                }
        } else {
                for (l = 0; l <= topl; l++) {
                        dgemm_(&TRANS_N, &TRANS_T, submesh+2, submesh+1, &l1,
                               &D1, xyr+l*l1*submesh[2], submesh+2, ys_exp+offset[1], mesh+1,
                               &D0, xqr+l*xcols, submesh+2);
                }
        }

        if (nimgx == 1) {
                dgemm_(&TRANS_N, &TRANS_T, &xcols, &ngridx, &l1,
                       &D1, xqr, &xcols, xs_exp+nx0, mesh,
                       &D1, rho+(nx0-offset[0])*xcols, &xcols);
        } else if (nimgx == 2 && !_has_overlap(nx0, nx1, mesh[0])) {
                ngridx = nx1 - offset[2];
                dgemm_(&TRANS_N, &TRANS_T, &xcols, &ngridx, &l1,
                       &D1, xqr, &xcols, xs_exp+offset[0], mesh,
                       &D1, rho, &xcols);
                ngridx = offset[0] + submesh[0] - nx0;
                dgemm_(&TRANS_N, &TRANS_T, &xcols, &ngridx, &l1,
                       &D1, xqr, &xcols, xs_exp+nx0, mesh,
                       &D1, rho+(nx0-offset[0])*xcols, &xcols);
        } else {
                dgemm_(&TRANS_N, &TRANS_T, &xcols, submesh, &l1,
                       &D1, xqr, &xcols, xs_exp+offset[0], mesh,
                       &D1, rho, &xcols);
        }
}

static void _dm_vrr6d(double *dm_cart, double *dm, size_t naoi,
                      int li, int lj, double *ri, double *rj, double *cache)
{
        int di = _LEN_CART[li];
        int dj = _LEN_CART[lj];
        double *dm_6d = cache;
        int i, j;
        for (j = 0; j < dj; j++) {
                for (i = 0; i < di; i++) {
                        dm_6d[j*di+i] = dm[j*naoi+i];
                }
        }
        GTOreverse_vrr2d_ket(dm_cart, dm_6d, li, lj, ri, rj);
}

void NUMINTrho_lda_orth(double *rho, double *dm, int comp, size_t naoi,
                        int li, int lj, double ai, double aj,
                        double *ri, double *rj, double fac, double log_prec,
                        int dimension, double *a, double *b,
                        int *offset, int *submesh, int *mesh, double *cache)
{
        int topl = li + lj;
        int l1 = topl + 1;
        int l1l1l1 = l1 * l1 * l1;
        double cutoff = gto_rcut(ai+aj, topl, fac, log_prec);
        int img_slice[6];
        int grid_slice[6];
        double *xs_exp, *ys_exp, *zs_exp;
        int data_size = _init_orth_data(&xs_exp, &ys_exp, &zs_exp, img_slice,
                                        grid_slice, offset, submesh, mesh,
                                        topl, dimension, cutoff,
                                        ai, aj, ri, rj, a, b, cache);
        if (data_size == 0) {
                return;
        }
        cache += data_size;

        double *dm_xyz = cache;
        cache += l1l1l1;
        double *dm_cart = cache;
        double *dm_6d = dm_cart + _MAX_RR_SIZE[topl];
        _dm_vrr6d(dm_cart, dm, naoi, li, lj, ri, rj, dm_6d);
        NPdset0(dm_xyz, l1l1l1);
        _cart_to_xyz(dm_xyz, dm_cart, li, topl, l1);

        _orth_rho(rho, dm_xyz, fac, topl, offset, submesh, mesh,
                  img_slice, grid_slice, xs_exp, ys_exp, zs_exp, cache);
}

void NUMINTrho_gga_orth(double *rho, double *dm, int comp, size_t naoi,
                        int li, int lj, double ai, double aj,
                        double *ri, double *rj, double fac, double log_prec,
                        int dimension, double *a, double *b,
                        int *offset, int *submesh, int *mesh, double *cache)
{
        int topl = li + 1 + lj;
        int l1 = topl + 1;
        int l1l1l1 = l1 * l1 * l1;
        double cutoff = gto_rcut(ai+aj, topl, fac, log_prec);
        int img_slice[6];
        int grid_slice[6];
        double *xs_exp, *ys_exp, *zs_exp;
        int data_size = _init_orth_data(&xs_exp, &ys_exp, &zs_exp, img_slice,
                                        grid_slice, offset, submesh, mesh,
                                        topl, dimension, cutoff,
                                        ai, aj, ri, rj, a, b, cache);
        if (data_size == 0) {
                return;
        }
        cache += data_size;

        size_t ngrids = ((size_t)submesh[0]) * submesh[1] * submesh[2];
        double *rhox = rho + ngrids;
        double *rhoy = rhox + ngrids;
        double *rhoz = rhoy + ngrids;
        double *dm_xyz = cache;
        cache += l1l1l1;
        double *dm_cart = cache;
        double *dm_6d = dm_cart + _MAX_RR_SIZE[topl];
        int di = _LEN_CART[li];
        int dj = _LEN_CART[lj];
        int i, j, lx, ly, lz;
        _dm_vrr6d(dm_cart, dm, naoi, li, lj, ri, rj, dm_6d);
        lx = l1 - 1;
        NPdset0(dm_xyz, lx * lx * lx);
        _cart_to_xyz(dm_xyz, dm_cart, li, topl-1, lx);
        _orth_rho(rho, dm_xyz, fac, li+lj, offset, submesh, mesh,
                  img_slice, grid_slice, xs_exp, ys_exp, zs_exp, cache);

        int di1 = _LEN_CART[li+1];
        int li_1 = li - 1;
        int di_1 = _LEN_CART[MAX(0, li_1)];
        double ai2 = -2 * ai;
        double fac_li;
        NPdset0(dm_6d, di1*dj);
        for (i = 0; i < di; i++) {
                for (j = 0; j < dj; j++) {
                        dm_6d[di1*j+WHEREX_IF_L_INC1(i)] = dm[naoi*j+i] * ai2;
                }
        }
        GTOreverse_vrr2d_ket(dm_cart, dm_6d, li+1, lj, ri, rj);
        NPdset0(dm_xyz, l1l1l1);
        _cart_to_xyz(dm_xyz, dm_cart, li+1, topl, l1);
        if (li_1 >= 0) {
                for (i = 0, lx = li_1; lx >= 0; lx--) {
                for (ly = li_1 - lx; ly >= 0; ly--, i++) {
                        fac_li = lx + 1;
                        for (j = 0; j < dj; j++) {
                                dm_6d[di_1*j+i] = dm[naoi*j+WHEREX_IF_L_INC1(i)] * fac_li;
                        }
                } }
                GTOreverse_vrr2d_ket(dm_cart, dm_6d, li_1, lj, ri, rj);
                _cart_to_xyz(dm_xyz, dm_cart, li_1, topl-2, l1);
        }
        _orth_rho(rhox, dm_xyz, fac, topl, offset, submesh, mesh,
                  img_slice, grid_slice, xs_exp, ys_exp, zs_exp, cache);

        NPdset0(dm_6d, _LEN_CART[li+1] * dj);
        for (i = 0; i < di; i++) {
                for (j = 0; j < dj; j++) {
                        dm_6d[di1*j+WHEREY_IF_L_INC1(i)] = dm[naoi*j+i] * ai2;
                }
        }
        GTOreverse_vrr2d_ket(dm_cart, dm_6d, li+1, lj, ri, rj);
        NPdset0(dm_xyz, l1l1l1);
        _cart_to_xyz(dm_xyz, dm_cart, li+1, topl, l1);
        if (li_1 >= 0) {
                for (i = 0, lx = li_1; lx >= 0; lx--) {
                for (ly = li_1 - lx; ly >= 0; ly--, i++) {
                        fac_li = ly + 1;
                        for (j = 0; j < dj; j++) {
                                dm_6d[di_1*j+i] = dm[naoi*j+WHEREY_IF_L_INC1(i)] * fac_li;
                        }
                } }
                GTOreverse_vrr2d_ket(dm_cart, dm_6d, li_1, lj, ri, rj);
                _cart_to_xyz(dm_xyz, dm_cart, li_1, topl-2, l1);
        }
        _orth_rho(rhoy, dm_xyz, fac, topl, offset, submesh, mesh,
                  img_slice, grid_slice, xs_exp, ys_exp, zs_exp, cache);

        NPdset0(dm_6d, _LEN_CART[li+1] * dj);
        for (i = 0; i < di; i++) {
                for (j = 0; j < dj; j++) {
                        dm_6d[di1*j+WHEREZ_IF_L_INC1(i)] = dm[naoi*j+i] * ai2;
                }
        }
        GTOreverse_vrr2d_ket(dm_cart, dm_6d, li+1, lj, ri, rj);
        NPdset0(dm_xyz, l1l1l1);
        _cart_to_xyz(dm_xyz, dm_cart, li+1, topl, l1);
        if (li_1 >= 0) {
                for (i = 0, lx = li_1; lx >= 0; lx--) {
                for (ly = li_1 - lx; ly >= 0; ly--, i++) {
                        lz = li_1 - lx - ly;
                        fac_li = lz + 1;
                        for (j = 0; j < dj; j++) {
                                dm_6d[di_1*j+i] = dm[naoi*j+WHEREZ_IF_L_INC1(i)] * fac_li;
                        }
                } }
                GTOreverse_vrr2d_ket(dm_cart, dm_6d, li_1, lj, ri, rj);
                _cart_to_xyz(dm_xyz, dm_cart, li_1, topl-2, l1);
        }
        _orth_rho(rhoz, dm_xyz, fac, topl, offset, submesh, mesh,
                  img_slice, grid_slice, xs_exp, ys_exp, zs_exp, cache);
}

static void _nonorth_rho_z(double *rho, double *rhoz, int offset, int meshz,
                           int nz0, int nz1, int grid_close_to_zij,
                           double e_z0z0, double e_z0dz, double e_dzdz,
                           double _z0dz, double _dzdz)
{
        if (e_z0z0 == 0) {
                return;
        }

        double exp_2dzdz = e_dzdz * e_dzdz;
        double exp_z0z0, exp_z0dz;
        int iz, iz1;

        rho -= offset;  // for the original indexing rho[iz1-offset]
        exp_z0z0 = e_z0z0;
        exp_z0dz = e_z0dz * e_dzdz;
        iz1 = grid_close_to_zij % meshz + meshz;
        for (iz = grid_close_to_zij-nz0; iz < nz1-nz0; iz++, iz1++) {
                if (iz1 >= meshz) {
                        iz1 -= meshz;
                }
                rho[iz1] += rhoz[iz] * exp_z0z0;
                exp_z0z0 *= exp_z0dz;
                exp_z0dz *= exp_2dzdz;
        }

        exp_z0z0 = e_z0z0;
        if (e_z0dz != 0) {
                exp_z0dz = e_dzdz / e_z0dz;
        } else {
                exp_z0dz = exp(_dzdz - _z0dz);
        }
        iz1 = (grid_close_to_zij-1) % meshz;
        for (iz = grid_close_to_zij-nz0-1; iz >= 0; iz--, iz1--) {
                if (iz1 < 0) {
                        iz1 += meshz;
                }
                exp_z0z0 *= exp_z0dz;
                exp_z0dz *= exp_2dzdz;
                rho[iz1] += rhoz[iz] * exp_z0z0;
        }
}

static void _nonorth_rho_z_1img(double *rho, double *rhoz, int offset, int meshz,
                                int nz0, int nz1, int grid_close_to_zij,
                                double e_z0z0, double e_z0dz, double e_dzdz,
                                double _z0dz, double _dzdz)
{
        if (e_z0z0 == 0) {
                return;
        }

        double exp_2dzdz = e_dzdz * e_dzdz;
        double exp_z0z0, exp_z0dz;
        int iz, iz1;

        rho -= offset;  // for the original indexing rho[iz1-offset]
        exp_z0z0 = e_z0z0;
        exp_z0dz = e_z0dz * e_dzdz;
        iz1 = grid_close_to_zij % meshz;
        if (iz1 < 0) {
                iz1 += meshz;
        }
        for (iz = grid_close_to_zij-nz0; iz < nz1-nz0; iz++, iz1++) {
                rho[iz1] += rhoz[iz] * exp_z0z0;
                exp_z0z0 *= exp_z0dz;
                exp_z0dz *= exp_2dzdz;
        }

        exp_z0z0 = e_z0z0;
        if (e_z0dz != 0) {
                exp_z0dz = e_dzdz / e_z0dz;
        } else {
                exp_z0dz = exp(_dzdz - _z0dz);
        }
        iz1 = (grid_close_to_zij-1) % meshz;
        if (iz1 < 0) {
                iz1 += meshz;
        }
        for (iz = grid_close_to_zij-nz0-1; iz >= 0; iz--, iz1--) {
                exp_z0z0 *= exp_z0dz;
                exp_z0dz *= exp_2dzdz;
                rho[iz1] += rhoz[iz] * exp_z0z0;
        }
}

static void _nonorth_rho_z_with_mask(double *rho, double *rhoz, int8_t *skip,
                                     int offset, int submeshz, int meshz,
                                     int nz0, int nz1, int grid_close_to_zij,
                                     double e_z0z0, double e_z0dz, double e_dzdz,
                                     double _z0dz, double _dzdz)
{
        if (e_z0z0 == 0) {
                return;
        }

        double exp_2dzdz = e_dzdz * e_dzdz;
        double exp_z0z0, exp_z0dz;
        int iz, iz1;

        rho -= offset;  // for the original indexing rho[iz1-offset]
        exp_z0z0 = e_z0z0;
        exp_z0dz = e_z0dz * e_dzdz;
        iz1 = grid_close_to_zij % meshz + meshz;
        for (iz = grid_close_to_zij-nz0; iz < nz1-nz0; iz++, iz1++) {
                if (iz1 >= meshz) {
                        iz1 -= meshz;
                }
                if (!skip[iz]) {
                        rho[iz1] += rhoz[iz] * exp_z0z0;
                }
                exp_z0z0 *= exp_z0dz;
                exp_z0dz *= exp_2dzdz;
        }

        exp_z0z0 = e_z0z0;
        if (e_z0dz != 0) {
                exp_z0dz = e_dzdz / e_z0dz;
        } else {
                exp_z0dz = exp(_dzdz - _z0dz);
        }
        iz1 = (grid_close_to_zij-1) % meshz;
        for (iz = grid_close_to_zij-nz0-1; iz >= 0; iz--, iz1--) {
                if (iz1 < 0) {
                        iz1 += meshz;
                }
                exp_z0z0 *= exp_z0dz;
                exp_z0dz *= exp_2dzdz;
                if (!skip[iz]) {
                        rho[iz1] += rhoz[iz] * exp_z0z0;
                }
        }
}

static int _make_grid_mask(int8_t *skip, int nx0, int nx1, int mesh,
                           int offset, int submesh)
{
        if (offset == 0 && submesh == mesh) { // allows nimg > 1
                return 0;
        } else if (offset <= nx0 && nx1 <= offset+submesh) { // requires nimg == 1
                return 0;
        }

        int i, i1;
        i1 = nx0 % mesh + mesh;
        for (i = 0; i < nx1-nx0; i++, i1++) {
                if (i1 >= mesh) {
                        i1 -= mesh;
                }
                if (offset <= i1 && i1 < offset+submesh) {
                        skip[i] = 0;
                } else {
                        skip[i] = 1;
                }
        }
        return 1;
}

static void _nonorth_rho(double *rho, double *dm_xyz,
                         double fac, double aij, int topl, int dimension,
                         double *a, double *rij_frac,
                         double *xs_exp, double *ys_exp, double *zs_exp,
                         int *img_slice, int *grid_slice,
                         int *offset, int *submesh, int *mesh, double *cache)
{
        int l1 = topl + 1;
        int l1l1 = l1 * l1;
        int nx0 = grid_slice[0];
        int nx1 = grid_slice[1];
        int ny0 = grid_slice[2];
        int ny1 = grid_slice[3];
        int nz0 = grid_slice[4];
        int nz1 = grid_slice[5];
        int ngridx = nx1 - nx0;
        int ngridy = ny1 - ny0;
        int ngridz = nz1 - nz0;
        //int nimgx0 = img_slice[0];
        //int nimgx1 = img_slice[1];
        //int nimgy0 = img_slice[2];
        //int nimgy1 = img_slice[3];
        int nimgz0 = img_slice[4];
        int nimgz1 = img_slice[5];
        //int nimgx = nimgx1 - nimgx0;
        //int nimgy = nimgy1 - nimgy0;
        int nimgz = nimgz1 - nimgz0;

        const char TRANS_T = 'T';
        const char TRANS_N = 'N';
        const double D0 = 0;
        const double D1 = 1;
        const int inc1 = 1;
        // aa = einsum('ij,kj->ik', a, a)
        //double aa[9];
        //int n3 = 3;
        //dgemm_(&TRANS_T, &TRANS_N, &n3, &n3, &n3,
        //       &aij, a, &n3, a, &n3, &D0, aa, &n3);
        double aa_xx = aij * (a[0] * a[0] + a[1] * a[1] + a[2] * a[2]);
        double aa_xy = aij * (a[0] * a[3] + a[1] * a[4] + a[2] * a[5]);
        double aa_xz = aij * (a[0] * a[6] + a[1] * a[7] + a[2] * a[8]);
        double aa_yy = aij * (a[3] * a[3] + a[4] * a[4] + a[5] * a[5]);
        double aa_yz = aij * (a[3] * a[6] + a[4] * a[7] + a[5] * a[8]);
        double aa_zz = aij * (a[6] * a[6] + a[7] * a[7] + a[8] * a[8]);

        int ix, iy, ix1, iy1;
        double dx = 1. / mesh[0];
        double dy = 1. / mesh[1];
        double dz = 1. / mesh[2];

        //int grid_close_to_xij = rint(rij_frac[0] * mesh[0]);
        int grid_close_to_yij = rint(rij_frac[1] * mesh[1]);
        int grid_close_to_zij = rint(rij_frac[2] * mesh[2]);
        //grid_close_to_xij = MIN(grid_close_to_xij, nx1);
        //grid_close_to_xij = MAX(grid_close_to_xij, nx0);
        grid_close_to_yij = MIN(grid_close_to_yij, ny1);
        grid_close_to_yij = MAX(grid_close_to_yij, ny0);
        grid_close_to_zij = MIN(grid_close_to_zij, nz1);
        grid_close_to_zij = MAX(grid_close_to_zij, nz0);

        double img0_x = 0;
        double img0_y = 0;
        double img0_z = 0;
        double base_x = img0_x;// + dx * grid_close_to_xij;
        double base_y = img0_y + dy * grid_close_to_yij;
        double base_z = img0_z + dz * grid_close_to_zij;
        double x0xij = base_x - rij_frac[0];
        double y0yij = base_y - rij_frac[1];
        double z0zij = base_z - rij_frac[2];

        double _dydy = -dy * dy * aa_yy;
        double _dzdz = -dz * dz * aa_zz;
        double _dydz = -dy * dz * aa_yz * 2;
        double exp_dydy = exp(_dydy);
        double exp_2dydy = exp_dydy * exp_dydy;
        double exp_dzdz = exp(_dzdz);
        double exp_dydz = exp(_dydz);
        double exp_dydz_i = (exp_dydz == 0) ? 0 : 1./exp_dydz;
        double x1xij, tmpx, tmpy, tmpz;
        double _xyz0xyz0, _xyz0dy, _xyz0dz, _z0dz;
        double exp_xyz0xyz0, exp_xyz0dz;
        double exp_y0dy, exp_z0z0, exp_z0dz;

        int xcols = ngridy * ngridz;
        double *xyr = cache;
        double *xqr = xyr + l1l1 * ngridz;
        double *rhoz = xqr + l1 * ngridy * ngridz;
        double *prho;
        int l;

        int8_t x_skip[ngridx];
        int8_t y_skip[ngridy];
        int8_t z_skip[ngridz];
        int with_x_mask = _make_grid_mask(x_skip, nx0, nx1, mesh[0], offset[0], submesh[0]);
        int with_y_mask = _make_grid_mask(y_skip, ny0, ny1, mesh[1], offset[1], submesh[1]);
        int with_z_mask = _make_grid_mask(z_skip, nz0, nz1, mesh[2], offset[2], submesh[2]);

        dgemm_(&TRANS_N, &TRANS_N, &ngridz, &l1l1, &l1,
               &D1, zs_exp, &ngridz, dm_xyz, &l1, &D0, xyr, &ngridz);

        for (l = 0; l <= topl; l++) {
                dgemm_(&TRANS_N, &TRANS_T, &ngridz, &ngridy, &l1,
                       &D1, xyr+l*l1*ngridz, &ngridz, ys_exp, &ngridy,
                       &D0, xqr+l*xcols, &ngridz);
        }

        ix1 = nx0 % mesh[0] + mesh[0];
        for (ix = 0; ix < nx1-nx0; ix++, ix1++) {
                if (ix1 >= mesh[0]) {
                        ix1 -= mesh[0];
                }
                if (with_x_mask && x_skip[ix]) {
                        continue;
                }

                x1xij = x0xij + (nx0+ix)*dx;
                tmpx = x1xij * aa_xx + y0yij * aa_xy + z0zij * aa_xz;
                tmpy = x1xij * aa_xy + y0yij * aa_yy + z0zij * aa_yz;
                tmpz = x1xij * aa_xz + y0yij * aa_yz + z0zij * aa_zz;
                _xyz0xyz0 = -x1xij * tmpx - y0yij * tmpy - z0zij * tmpz;
                if (_xyz0xyz0 < EXPMIN) {
                        continue;
                }
                _xyz0dy = -2 * dy * tmpy;
                _xyz0dz = -2 * dz * tmpz;
                exp_xyz0xyz0 = fac * exp(_xyz0xyz0);
                exp_xyz0dz = exp(_xyz0dz);

                //exp_xyz0dy = exp(_xyz0dy);
                //exp_y0dy = exp_xyz0dy * exp_dydy;
                exp_y0dy = exp(_xyz0dy + _dydy);
                exp_z0z0 = exp_xyz0xyz0;
                exp_z0dz = exp_xyz0dz;
                _z0dz = _xyz0dz;
                iy1 = grid_close_to_yij % mesh[1] + mesh[1];
                for (iy = grid_close_to_yij-ny0; iy < ny1-ny0; iy++, iy1++) {
                        if (exp_z0z0 == 0) {
                                break;
                        }
                        if (iy1 >= mesh[1]) {
                                iy1 -= mesh[1];
                        }
                        if (!with_y_mask || !y_skip[iy]) {
dgemm_(&TRANS_N, &TRANS_T, &ngridz, &inc1, &l1,
       &D1, xqr+iy*ngridz, &xcols, xs_exp+ix, &ngridx,
       &D0, rhoz, &ngridz);
prho = rho + ((ix1-offset[0])*submesh[1] + iy1-offset[1]) * submesh[2];
if (nimgz == 1) {
        _nonorth_rho_z_1img(prho, rhoz, offset[2], mesh[2],
                            nz0, nz1, grid_close_to_zij,
                            exp_z0z0, exp_z0dz, exp_dzdz, _z0dz, _dzdz);
} else if (with_z_mask) {
        _nonorth_rho_z_with_mask(prho, rhoz, z_skip,
                                 offset[2], submesh[2], mesh[2],
                                 nz0, nz1, grid_close_to_zij,
                                 exp_z0z0, exp_z0dz, exp_dzdz,
                                 _z0dz, _dzdz);
} else {
        _nonorth_rho_z(prho, rhoz, offset[2], mesh[2],
                       nz0, nz1, grid_close_to_zij,
                       exp_z0z0, exp_z0dz, exp_dzdz, _z0dz, _dzdz);
}
                        }
                        _z0dz += _dydz;
                        exp_z0z0 *= exp_y0dy;
                        exp_z0dz *= exp_dydz;
                        exp_y0dy *= exp_2dydy;
                }

                exp_y0dy = exp(_dydy - _xyz0dy);
                exp_z0z0 = exp_xyz0xyz0;
                exp_z0dz = exp_xyz0dz;
                _z0dz = _xyz0dz;
                iy1 = (grid_close_to_yij-1) % mesh[1];
                for (iy = grid_close_to_yij-ny0-1; iy >= 0; iy--, iy1--) {
                        exp_z0z0 *= exp_y0dy;
                        if (exp_z0z0 == 0) {
                                break;
                        }

                        _z0dz -= _dydz;
                        if (exp_dydz != 0) {
                                exp_z0dz *= exp_dydz_i;
                        } else {
                                exp_z0dz = exp(_z0dz);
                        }
                        exp_y0dy *= exp_2dydy;
                        if (iy1 < 0) {
                                iy1 += mesh[1];
                        }
                        if (!with_y_mask || !y_skip[iy]) {
dgemm_(&TRANS_N, &TRANS_T, &ngridz, &inc1, &l1,
       &D1, xqr+iy*ngridz, &xcols, xs_exp+ix, &ngridx,
       &D0, rhoz, &ngridz);
prho = rho + ((ix1-offset[0])*submesh[1] + iy1-offset[1]) * submesh[2];
if (nimgz == 1) {
        _nonorth_rho_z_1img(prho, rhoz, offset[2], mesh[2],
                            nz0, nz1, grid_close_to_zij,
                            exp_z0z0, exp_z0dz, exp_dzdz, _z0dz, _dzdz);
} else if (with_z_mask) {
        _nonorth_rho_z_with_mask(prho, rhoz, z_skip,
                                 offset[2], submesh[2], mesh[2],
                                 nz0, nz1, grid_close_to_zij,
                                 exp_z0z0, exp_z0dz, exp_dzdz,
                                 _z0dz, _dzdz);
} else {
        _nonorth_rho_z(prho, rhoz, offset[2], mesh[2],
                       nz0, nz1, grid_close_to_zij,
                       exp_z0z0, exp_z0dz, exp_dzdz, _z0dz, _dzdz);
}
                        }
                }
        }
}

void NUMINTrho_lda_nonorth(double *rho, double *dm, int comp, size_t naoi,
                           int li, int lj, double ai, double aj,
                           double *ri, double *rj, double fac, double log_prec,
                           int dimension, double *a, double *b,
                           int *offset, int *submesh, int *mesh, double *cache)
{
        int floorl = li;
        int topl = li + lj;
        int l1 = topl + 1;
        double aij = ai + aj;
        double cutoff = gto_rcut(aij, topl, fac, log_prec);
        int img_slice[6];
        int grid_slice[6];
        double ri_frac[3];
        double rij_frac[3];
        double *xs_exp, *ys_exp, *zs_exp;
        _make_rij_frac(ri_frac, rij_frac, ri, rj, ai, aj, a, b);

        int data_size = _init_nonorth_data(&xs_exp, &ys_exp, &zs_exp,
                                           img_slice, grid_slice,
                                           offset, submesh, mesh,
                                           topl, dimension, cutoff, a, b,
                                           ri_frac, rij_frac, cache);
        if (data_size == 0) {
                return;
        }
        cache += data_size;

        double *dm_xyz = cache;
        cache += l1 * l1 * l1;
        double *dm_cart = cache;
        double *dm_cache = dm_cart + _CUM_LEN_CART[topl];
        _dm_vrr6d(dm_cart, dm, naoi, li, lj, ri, rj, dm_cart+_MAX_RR_SIZE[topl]);
        _reverse_affine_trans(dm_xyz, dm_cart, a, floorl, topl, dm_cache);
        _nonorth_rho(rho, dm_xyz, fac, aij, topl, dimension,
                     a, rij_frac, xs_exp, ys_exp, zs_exp,
                     img_slice, grid_slice, offset, submesh, mesh, cache);
}

static void _merge_dm_xyz_updown(double *dm_xyz, double *dm_xyz1, int l1)
{
        int l0 = l1 - 2;
        int l1l1 = l1 * l1;
        int l0l0 = l0 * l0;
        int i, j, k;
        for (i = 0; i < l0; i++) {
        for (j = 0; j < l0; j++) {
        for (k = 0; k < l0; k++) {
                dm_xyz[i*l1l1+j*l1+k] += dm_xyz1[i*l0l0+j*l0+k];
        } } }
}

void NUMINTrho_gga_nonorth(double *rho, double *dm, int comp, size_t naoi,
                           int li, int lj, double ai, double aj,
                           double *ri, double *rj, double fac, double log_prec,
                           int dimension, double *a, double *b,
                           int *offset, int *submesh, int *mesh, double *cache)
{
        int topl = li + 1 + lj;
        int l1 = topl + 1;
        int l1l1 = l1 * l1;
        double aij = ai + aj;
        double cutoff = gto_rcut(aij, topl, fac, log_prec);
        int img_slice[6];
        int grid_slice[6];
        double ri_frac[3];
        double rij_frac[3];
        double *xs_exp, *ys_exp, *zs_exp;
        _make_rij_frac(ri_frac, rij_frac, ri, rj, ai, aj, a, b);

        int data_size = _init_nonorth_data(&xs_exp, &ys_exp, &zs_exp,
                                           img_slice, grid_slice,
                                           offset, submesh, mesh,
                                           topl, dimension, cutoff, a, b,
                                           ri_frac, rij_frac, cache);
        if (data_size == 0) {
                return;
        }
        cache += data_size;

        size_t ngrids = ((size_t)submesh[0]) * submesh[1] * submesh[2];
        double *rhox = rho + ngrids;
        double *rhoy = rhox + ngrids;
        double *rhoz = rhoy + ngrids;
        double *dm_xyz = cache;
        double *dm_xyz1 = dm_xyz + l1l1 * l1;
        cache += l1l1 * l1 * 2;
        double *dm_cart = cache;
        double *dm_6d = dm_cart + _MAX_RR_SIZE[topl];
        int di = _LEN_CART[li];
        int dj = _LEN_CART[lj];
        int i, j, lx, ly, lz;
        _dm_vrr6d(dm_cart, dm, naoi, li, lj, ri, rj, dm_6d);
        lx = l1 - 1;
        _reverse_affine_trans(dm_xyz, dm_cart, a, li, li+lj, dm_6d);
        _nonorth_rho(rho, dm_xyz, fac, aij, li+lj, dimension,
                     a, rij_frac, xs_exp, ys_exp, zs_exp,
                     img_slice, grid_slice, offset, submesh, mesh, cache);

        int di1 = _LEN_CART[li+1];
        int li_1 = li - 1;
        int di_1 = _LEN_CART[MAX(0, li_1)];
        double ai2 = -2 * ai;
        double fac_li;
        NPdset0(dm_6d, _LEN_CART[li+1] * dj);
        for (i = 0; i < di; i++) {
                for (j = 0; j < dj; j++) {
                        dm_6d[di1*j+WHEREX_IF_L_INC1(i)] = dm[naoi*j+i] * ai2;
                }
        }
        GTOreverse_vrr2d_ket(dm_cart, dm_6d, li+1, lj, ri, rj);
        _reverse_affine_trans(dm_xyz, dm_cart, a, li+1, topl, dm_6d);
        if (li_1 >= 0) {
                for (i = 0, lx = li_1; lx >= 0; lx--) {
                for (ly = li_1 - lx; ly >= 0; ly--, i++) {
                        fac_li = lx + 1;
                        for (j = 0; j < dj; j++) {
                                dm_6d[di_1*j+i] = dm[naoi*j+WHEREX_IF_L_INC1(i)] * fac_li;
                        }
                } }
                GTOreverse_vrr2d_ket(dm_cart, dm_6d, li_1, lj, ri, rj);
                _reverse_affine_trans(dm_xyz1, dm_cart, a, li_1, topl-2, dm_6d);
                _merge_dm_xyz_updown(dm_xyz, dm_xyz1, l1);
        }
        _nonorth_rho(rhox, dm_xyz, fac, aij, topl, dimension,
                     a, rij_frac, xs_exp, ys_exp, zs_exp,
                     img_slice, grid_slice, offset, submesh, mesh, cache);

        NPdset0(dm_6d, _LEN_CART[li+1] * dj);
        for (i = 0; i < di; i++) {
                for (j = 0; j < dj; j++) {
                        dm_6d[di1*j+WHEREY_IF_L_INC1(i)] = dm[naoi*j+i] * ai2;
                }
        }
        GTOreverse_vrr2d_ket(dm_cart, dm_6d, li+1, lj, ri, rj);
        _reverse_affine_trans(dm_xyz, dm_cart, a, li+1, topl, dm_6d);
        if (li_1 >= 0) {
                for (i = 0, lx = li_1; lx >= 0; lx--) {
                for (ly = li_1 - lx; ly >= 0; ly--, i++) {
                        fac_li = ly + 1;
                        for (j = 0; j < dj; j++) {
                                dm_6d[di_1*j+i] = dm[naoi*j+WHEREY_IF_L_INC1(i)] * fac_li;
                        }
                } }
                GTOreverse_vrr2d_ket(dm_cart, dm_6d, li_1, lj, ri, rj);
                _reverse_affine_trans(dm_xyz1, dm_cart, a, li_1, topl-2, dm_6d);
                _merge_dm_xyz_updown(dm_xyz, dm_xyz1, l1);
        }
        _nonorth_rho(rhoy, dm_xyz, fac, aij, topl, dimension,
                     a, rij_frac, xs_exp, ys_exp, zs_exp,
                     img_slice, grid_slice, offset, submesh, mesh, cache);

        NPdset0(dm_6d, _LEN_CART[li+1] * dj);
        for (i = 0; i < di; i++) {
                for (j = 0; j < dj; j++) {
                        dm_6d[di1*j+WHEREZ_IF_L_INC1(i)] = dm[naoi*j+i] * ai2;
                }
        }
        GTOreverse_vrr2d_ket(dm_cart, dm_6d, li+1, lj, ri, rj);
        _reverse_affine_trans(dm_xyz, dm_cart, a, li+1, topl, dm_6d);
        if (li_1 >= 0) {
                for (i = 0, lx = li_1; lx >= 0; lx--) {
                for (ly = li_1 - lx; ly >= 0; ly--, i++) {
                        lz = li_1 - lx - ly;
                        fac_li = lz + 1;
                        for (j = 0; j < dj; j++) {
                                dm_6d[di_1*j+i] = dm[naoi*j+WHEREZ_IF_L_INC1(i)] * fac_li;
                        }
                } }
                GTOreverse_vrr2d_ket(dm_cart, dm_6d, li_1, lj, ri, rj);
                _reverse_affine_trans(dm_xyz1, dm_cart, a, li_1, topl-2, dm_6d);
                _merge_dm_xyz_updown(dm_xyz, dm_xyz1, l1);
        }
        _nonorth_rho(rhoz, dm_xyz, fac, aij, topl, dimension,
                     a, rij_frac, xs_exp, ys_exp, zs_exp,
                     img_slice, grid_slice, offset, submesh, mesh, cache);
}

static void _apply_rho(void (*eval_rho)(), double *rho, double *dm,
                       size_t *dims, int comp,
                       double log_prec, int dimension, double *a, double *b,
                       int *offset, int *submesh, int *mesh, int *shls,
                       int *atm, int natm, int *bas, int nbas, double *env,
                       double *cache)
{
        const size_t naoi = dims[0];
        const int i_sh = shls[0];
        const int j_sh = shls[1];
        const int li = bas(ANG_OF, i_sh);
        const int lj = bas(ANG_OF, j_sh);
        double *ri = env + atm(PTR_COORD, bas(ATOM_OF, i_sh));
        double *rj = env + atm(PTR_COORD, bas(ATOM_OF, j_sh));
        double ai = env[bas(PTR_EXP, i_sh)];
        double aj = env[bas(PTR_EXP, j_sh)];
        double ci = env[bas(PTR_COEFF, i_sh)];
        double cj = env[bas(PTR_COEFF, j_sh)];
        double aij = ai + aj;
        double rrij = CINTsquare_dist(ri, rj);
        double eij = (ai * aj / aij) * rrij;
        if (eij > EIJCUTOFF) {
                return;
        }
        double fac = exp(-eij) * ci * cj * CINTcommon_fac_sp(li) * CINTcommon_fac_sp(lj);
        if (fac < env[PTR_EXPDROP]) {
                return;
        }

        (*eval_rho)(rho, dm, comp, naoi, li, lj, ai, aj, ri, rj,
                    fac, log_prec, dimension, a, b,
                    offset, submesh, mesh, cache);
}

int _rho_cache_size(int l, int comp, int *mesh)
{
        int l1 = l * 2 + 1;
        int cache_size = 0;
        cache_size += l1 * mesh[1] * mesh[2];
        cache_size += l1 * l1 * mesh[2] * 2;
        cache_size = MAX(cache_size, 3*_MAX_RR_SIZE[l*2]);
        cache_size = MAX(cache_size, _CUM_LEN_CART[l*2]+2*_MAX_AFFINE_SIZE[l*2]);
        cache_size += l1 * (mesh[0] + mesh[1] + mesh[2]);
        cache_size += l1 * l1 * l1;
        return cache_size + 1000000;
}

/*
 * F_dm are a set of uncontracted cartesian density matrices
 * Note rho is updated inplace.
 */
void NUMINT_rho_drv(void (*eval_rho)(), double *rho, double *F_dm,
                    int comp, int hermi, int *shls_slice, int *ao_loc,
                    double log_prec, int dimension, int nimgs, double *Ls,
                    double *a, double *b, int *offset, int *submesh, int *mesh,
                    int *atm, int natm, int *bas, int nbas, double *env,
                    int nenv)
{
        int ish0 = shls_slice[0];
        int ish1 = shls_slice[1];
        int jsh0 = shls_slice[2];
        int jsh1 = shls_slice[3];
        int nish = ish1 - ish0;
        int njsh = jsh1 - jsh0;
        size_t naoi = ao_loc[ish1] - ao_loc[ish0];
        size_t naoj = ao_loc[jsh1] - ao_loc[jsh0];
        size_t nao2 = naoi * naoi;

        int lmax = 0;
        int ib;
        for (ib = 0; ib < nbas; ib++) {
                lmax = MAX(lmax, bas(ANG_OF, ib));
        }
        int cache_size = _rho_cache_size(lmax, comp, submesh);
        size_t ngrids = ((size_t)submesh[0]) * submesh[1] * submesh[2];

        if (dimension == 0) {
                nimgs = 1;
        }
        double *rhobufs[MAX_THREADS];
#pragma omp parallel
{
        size_t ncij = naoi * naoj;
        size_t nijsh = nish * njsh;
        size_t dims[] = {naoi, naoj};
        size_t ijm;
        int ish, jsh, ij, m, i0, j0;
        int shls[2];
        double *cache = malloc(sizeof(double) * cache_size);
        double *env_loc = malloc(sizeof(double)*nenv);
        NPdcopy(env_loc, env, nenv);
        int ptrxyz;
        int thread_id = omp_get_thread_num();
        double *rho_priv, *pdm;
        if (thread_id == 0) {
                rho_priv = rho;
        } else {
                rho_priv = calloc(comp*ngrids, sizeof(double));
        }
        rhobufs[thread_id] = rho_priv;
        if (hermi == 1) {
// Note hermitian character of the density matrices can only be found by
// rearranging the repeated images:
//     dmR - dmR[::-1].transpose(0,2,1) == 0
#pragma omp for schedule(static)
                for (m = 0; m < nimgs; m++) {
                        pdm  = F_dm + m * nao2;
                        for (j0 = 1; j0 < naoi; j0++) {
                                for (i0 = 0; i0 < j0; i0++) {
                                        pdm[j0*naoi+i0] *= 2;
                                        pdm[i0*naoi+j0] = 0;
                                }
                        }
                }
        }

#pragma omp for schedule(dynamic)
        for (ijm = 0; ijm < nimgs*nijsh; ijm++) {
                m = ijm / nijsh;
                ij = ijm % nijsh;
                ish = ij / njsh;
                jsh = ij % njsh;
                if (hermi != PLAIN && ish > jsh) {
                        continue;
                }

                ish += ish0;
                jsh += jsh0;
                shls[0] = ish;
                shls[1] = jsh;
                i0 = ao_loc[ish] - ao_loc[ish0];
                j0 = ao_loc[jsh] - ao_loc[jsh0];
                if (dimension != 0) {
                        ptrxyz = atm(PTR_COORD, bas(ATOM_OF,ish));
                        shift_bas(env_loc, env, Ls, ptrxyz, m);
                }
                _apply_rho(eval_rho, rho_priv, F_dm+m*ncij+j0*naoi+i0,
                           dims, comp, log_prec, dimension, a, b,
                           offset, submesh, mesh, shls,
                           atm, natm, bas, nbas, env_loc, cache);
        }
        NPomp_dsum_reduce_inplace(rhobufs, comp*ngrids);
        free(cache);
        free(env_loc);
        if (thread_id != 0) {
                free(rho_priv);
        }
}
}<|MERGE_RESOLUTION|>--- conflicted
+++ resolved
@@ -20,11 +20,8 @@
  */
 
 #include <stdlib.h>
-<<<<<<< HEAD
-=======
 #include <stdio.h>
 #include <stdint.h>
->>>>>>> c0c4dbcb
 #include <math.h>
 #include <assert.h>
 #include <complex.h>
