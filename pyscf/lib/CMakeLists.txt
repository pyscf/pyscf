# Copyright 2014-2018 The PySCF Developers. All Rights Reserved.
#
# Licensed under the Apache License, Version 2.0 (the "License");
# you may not use this file except in compliance with the License.
# You may obtain a copy of the License at
#
#     http://www.apache.org/licenses/LICENSE-2.0
#
# Unless required by applicable law or agreed to in writing, software
# distributed under the License is distributed on an "AS IS" BASIS,
# WITHOUT WARRANTIES OR CONDITIONS OF ANY KIND, either express or implied.
# See the License for the specific language governing permissions and
# limitations under the License.

cmake_minimum_required (VERSION 3.5)
project (pyscf)

if (NOT CMAKE_BUILD_TYPE)
  set(CMAKE_BUILD_TYPE RELWITHDEBINFO)
endif()
#set(CMAKE_BUILD_TYPE DEBUG)
set(CMAKE_VERBOSE_MAKEFILE OFF)
if (CMAKE_COMPILER_IS_GNUCC) # Does it skip the link flag on old OsX?
  # TODO: If updating to minimum requirement cmake>=3.7, use
  # CMAKE_SHARED_LINKER_FLAGS_INIT to combine LDFLAGS options.
  # https://cmake.org/cmake/help/v3.7/variable/CMAKE_SHARED_LINKER_FLAGS_INIT.html
  # see also issue #661
  if(UNIX AND NOT APPLE AND NOT DEFINED ENV{LDFLAGS})
    set(CMAKE_SHARED_LINKER_FLAGS "-Wl,--no-as-needed")
  endif()
endif()
set(CMAKE_C_FLAGS "-Wall ${CMAKE_C_FLAGS}")

option(BUILD_MARCH_NATIVE "gcc flag -march=native" off)
if (BUILD_MARCH_NATIVE)
  include(CheckCCompilerFlag)
  CHECK_C_COMPILER_FLAG("-march=native" COMPILER_SUPPORTS_MARCH_NATIVE)
  if(COMPILER_SUPPORTS_MARCH_NATIVE)
    if ("${CMAKE_C_COMPILER_ID}" STREQUAL "Intel")
      message("Add CFLAGS -march=native -unroll-aggressive")
      set(CMAKE_C_FLAGS "${CMAKE_C_FLAGS} -unroll-aggressive -ipo")
      set(CMAKE_C_FLAGS "${CMAKE_C_FLAGS} -fno-math-errno")
    else()
      message("Add CFLAGS -march=native -ftree-vectorize")
      set(CMAKE_C_FLAGS "${CMAKE_C_FLAGS} -march=native -funroll-loops -ftree-vectorize")
      set(CMAKE_C_FLAGS "${CMAKE_C_FLAGS} -fno-math-errno")
    endif()
  endif()
else()
  if ("${CMAKE_C_COMPILER_ID}" STREQUAL "GNU")
    include(CheckCCompilerFlag)
    CHECK_C_COMPILER_FLAG("-msse3" COMPILER_SUPPORTS_SSE3)
    if(COMPILER_SUPPORTS_SSE3)
      # Avoids error "‘SIMDD’ undeclared here (not in a function)" in the qcint two-electron integral interface
      set(CMAKE_C_FLAGS "${CMAKE_C_FLAGS} -msse3")
    endif()
  endif()
endif()


set(CMAKE_INCLUDE_CURRENT_DIR ON)

# Architecture specified cmake flags.  See also the templates in
# pyscf/lib/cmake_arch_config
if(EXISTS "${PROJECT_SOURCE_DIR}/cmake.arch.inc")
  include("${PROJECT_SOURCE_DIR}/cmake.arch.inc")
endif()

if (NOT BLAS_LIBRARIES)
#enable_language(Fortran)
find_package(BLAS)
check_function_exists(ffsll HAVE_FFS)
endif()

if (NOT BLAS_LIBRARIES)
  message(FATAL_ERROR "A required library with BLAS API not found.")
else()
  message(STATUS "BLAS libraries: ${BLAS_LIBRARIES}")
endif()
# if unable to find mkl library, just create BLAS_LIBRARIES here, e.g.
# set(BLAS_LIBRARIES "-L/path/to/mkl/lib -lmkl_intel_lp64 -lmkl_sequential -lmkl_core -lpthread -lmkl_avx -lm")
# or
# set(BLAS_LIBRARIES "                  /path/to/mkl/lib/intel64/libmkl_intel_lp64.so")
# set(BLAS_LIBRARIES "${BLAS_LIBRARIES};/path/to/mkl/lib/intel64/libmkl_sequential.so")
# set(BLAS_LIBRARIES "${BLAS_LIBRARIES};/path/to/mkl/lib/intel64/libmkl_core.so")
# set(BLAS_LIBRARIES "${BLAS_LIBRARIES};/path/to/mkl/lib/intel64/libmkl_avx.so")
# set(BLAS_LIBRARIES "${BLAS_LIBRARIES};/path/to/mkl/lib/intel64/libmkl_def.so")
# set(BLAS_LIBRARIES "-Wl,-rpath=${MKLROOT}/lib/intel64/ ${BLAS_LIBRARIES}")
#
# These settings can be written in the cmake.arch.inc file. This config file
# will automatically load all settings specified in cmake.arch.inc
#

option(ENABLE_OPENMP "Compiling C extensions with openmp" ON)
set(OPENMP_C_PROPERTIES "")
if(ENABLE_OPENMP)
  find_package(OpenMP)
  if(OPENMP_FOUND)
    set(HAVE_OPENMP 1)
    set(OPENMP_C_PROPERTIES OpenMP::OpenMP_C)
  endif()
endif()

#find_package(PythonInterp REQUIRED)
#find_package(PythonLibs REQUIRED)
#execute_process(COMMAND ${PYTHON_EXECUTABLE} -c "import numpy; print(numpy.get_include())"
#  OUTPUT_VARIABLE NUMPY_INCLUDE)
#include_directories(${PYTHON_INCLUDE_DIRS} ${NUMPY_INCLUDE})

include_directories(${PROJECT_SOURCE_DIR})
include_directories(${PROJECT_SOURCE_DIR}/deps/include)
include_directories(${CMAKE_INSTALL_PREFIX}/include)
link_directories(${PROJECT_SOURCE_DIR}/deps/lib ${PROJECT_SOURCE_DIR}/deps/lib64)
link_directories(${CMAKE_INSTALL_PREFIX}/lib ${CMAKE_INSTALL_PREFIX}/lib64)

configure_file(
  "${PROJECT_SOURCE_DIR}/config.h.in"
  "${PROJECT_SOURCE_DIR}/config.h")
# to find config.h
include_directories("${PROJECT_BINARY_DIR}")

# See also https://gitlab.kitware.com/cmake/community/wikis/doc/cmake/RPATH-handling
if (WIN32)
  #?
elseif (APPLE)
  set(CMAKE_BUILD_WITH_INSTALL_RPATH TRUE)
  set(CMAKE_INSTALL_RPATH "@loader_path;@loader_path/deps/lib;@loader_path/deps/lib64")
  set(CMAKE_BUILD_RPATH "@loader_path;@loader_path/deps/lib;@loader_path/deps/lib64")
else ()
  set(CMAKE_SKIP_BUILD_RPATH  True)
  set(CMAKE_BUILD_WITH_INSTALL_RPATH True)
  set(CMAKE_INSTALL_RPATH "\$ORIGIN:\$ORIGIN/deps/lib:\$ORIGIN/deps/lib64")
endif ()

add_subdirectory(np_helper)
add_subdirectory(gto)
add_subdirectory(vhf)
add_subdirectory(ao2mo)
add_subdirectory(mcscf)
add_subdirectory(cc)
add_subdirectory(ri)
#add_subdirectory(localizer)
add_subdirectory(pbc)
add_subdirectory(agf2)

# Overwrite CMAKE_C_CREATE_SHARED_LIBRARY in Modules/CMakeCInformation.cmake
# to remove the SONAME flag in the so file. The soname information causes
# dynamic link error when importing libcint library.
set(C_LINK_TEMPLATE "<CMAKE_C_COMPILER> <CMAKE_SHARED_LIBRARY_C_FLAGS> <LANGUAGE_COMPILE_FLAGS> <LINK_FLAGS> <CMAKE_SHARED_LIBRARY_CREATE_C_FLAGS> -o <TARGET> <OBJECTS> <LINK_LIBRARIES>")
set(CXX_LINK_TEMPLATE "<CMAKE_CXX_COMPILER> <CMAKE_SHARED_LIBRARY_CXX_FLAGS> <LANGUAGE_COMPILE_FLAGS> <LINK_FLAGS> <CMAKE_SHARED_LIBRARY_CREATE_CXX_FLAGS> -o <TARGET> <OBJECTS> <LINK_LIBRARIES>")

include(ExternalProject)
option(BUILD_LIBCINT "Using libcint for analytical gaussian integral" ON)
option(WITH_F12 "Compling F12 integrals" ON)
option(USE_QCINT "Using the qcint library (optimized for x86-64) for gaussian integral evaluation" OFF)

if(BUILD_LIBCINT)
  set(LIBCINT_GIT https://github.com/sunqm/libcint.git) # libcint is a portable, cross-platform implementation
  if (USE_QCINT)
    set(LIBCINT_GIT https://github.com/sunqm/qcint.git) # qcint is an optimized implementation for x86-64 architecture
    if(NOT BUILD_MARCH_NATIVE)
      message(WARNING "The BUILD_MARCH_NATIVE option is not specified! qcint may not compile unless you explicitly pass compiler flags that turn on vectorization!")    
    endif()
  endif()

  ExternalProject_Add(libcint
    GIT_REPOSITORY ${LIBCINT_GIT}
<<<<<<< HEAD
    GIT_TAG v5.1.8
=======
    GIT_TAG v5.3.0
>>>>>>> 063af4c6
    PREFIX ${PROJECT_BINARY_DIR}/deps
    INSTALL_DIR ${PROJECT_SOURCE_DIR}/deps
    CMAKE_CACHE_ARGS
        -DWITH_F12:STRING=${WITH_F12}
        -DWITH_RANGE_COULOMB:STRING=1
        -DWITH_FORTRAN:STRING=0
        -DWITH_CINT2_INTERFACE:STRING=0
        -DMIN_EXPCUTOFF:STRING=20
        -DKEEP_GOING:STRING=1
        -DCMAKE_INSTALL_PREFIX:PATH=<INSTALL_DIR>
        -DCMAKE_INSTALL_LIBDIR:PATH=lib
        -DCMAKE_C_COMPILER:STRING=${CMAKE_C_COMPILER}
        -DBLAS_LIBRARIES:STRING=${BLAS_LIBRARIES}
        -DCMAKE_C_CREATE_SHARED_LIBRARY:STRING=${C_LINK_TEMPLATE}
        -DBUILD_MARCH_NATIVE:STRING=${BUILD_MARCH_NATIVE}
  )
  add_dependencies(cgto libcint)
  add_dependencies(ao2mo libcint)
endif() # BUILD_LIBCINT

option(ENABLE_LIBXC "Using libxc for XC functional library" ON)
option(ENABLE_XCFUN "Using xcfun for XC functional library" ON)
option(BUILD_LIBXC "Download and build libxc library" ON)
option(BUILD_XCFUN "Download and build xcfun library" ON)

if(NOT DISABLE_DFT)
add_subdirectory(dft)

if(ENABLE_LIBXC AND BUILD_LIBXC)
  ExternalProject_Add(libxc
    #GIT_REPOSITORY https://gitlab.com/libxc/libxc.git
    #GIT_TAG master
    URL https://gitlab.com/libxc/libxc/-/archive/6.1.0/libxc-6.1.0.tar.gz
    PREFIX ${PROJECT_BINARY_DIR}/deps
    INSTALL_DIR ${PROJECT_SOURCE_DIR}/deps
    CMAKE_ARGS -DCMAKE_BUILD_TYPE=RELEASE -DBUILD_SHARED_LIBS=1
            -DCMAKE_INSTALL_PREFIX:PATH=<INSTALL_DIR>
            -DCMAKE_INSTALL_LIBDIR:PATH=lib
            -DENABLE_FORTRAN=0 -DDISABLE_KXC=0 -DDISABLE_LXC=1
            -DCMAKE_C_CREATE_SHARED_LIBRARY=${C_LINK_TEMPLATE}
            -DENABLE_XHOST:STRING=${BUILD_MARCH_NATIVE}
  )
  add_dependencies(xc_itrf libxc)
  add_dependencies(dft libxc)
endif() # ENABLE_LIBXC

if(ENABLE_XCFUN AND BUILD_XCFUN)
  ExternalProject_Add(libxcfun
    #GIT_REPOSITORY https://github.com/sunqm/xcfun.git
    GIT_REPOSITORY https://github.com/fishjojo/xcfun.git
    # copy of v2.1.1, downgrade to cmake 3.5
    GIT_TAG cmake-3.5
    # Range seperated parameters can be set in the python code. This patch to
    # RSH omega is not needed anymore.
    #PATCH_COMMAND patch -p1 < ${PROJECT_SOURCE_DIR}/libxcfun.patch
    PREFIX ${PROJECT_BINARY_DIR}/deps
    INSTALL_DIR ${PROJECT_SOURCE_DIR}/deps
    CMAKE_ARGS -DCMAKE_BUILD_TYPE=RELEASE -DBUILD_SHARED_LIBS=1
            -DXCFUN_MAX_ORDER=3 -DENABLE_TESTALL=0
            -DCMAKE_INSTALL_PREFIX:PATH=<INSTALL_DIR>
            -DCMAKE_CXX_CREATE_SHARED_LIBRARY=${CXX_LINK_TEMPLATE}
  )
  add_dependencies(xcfun_itrf libxcfun)
  add_dependencies(dft libxcfun)
endif() # ENABLE_XCFUN
endif() # DISABLE_DFT

if(EXISTS "${PROJECT_SOURCE_DIR}/cmake.user.inc")
  include("${PROJECT_SOURCE_DIR}/cmake.user.inc")
endif()<|MERGE_RESOLUTION|>--- conflicted
+++ resolved
@@ -165,11 +165,7 @@
 
   ExternalProject_Add(libcint
     GIT_REPOSITORY ${LIBCINT_GIT}
-<<<<<<< HEAD
-    GIT_TAG v5.1.8
-=======
     GIT_TAG v5.3.0
->>>>>>> 063af4c6
     PREFIX ${PROJECT_BINARY_DIR}/deps
     INSTALL_DIR ${PROJECT_SOURCE_DIR}/deps
     CMAKE_CACHE_ARGS
