--- conflicted
+++ resolved
@@ -31,11 +31,8 @@
 import itertools
 import inspect
 import collections
-<<<<<<< HEAD
 import pickle
-=======
 import weakref
->>>>>>> a9c3e409
 import ctypes
 import numpy
 import scipy
