--- conflicted
+++ resolved
@@ -61,26 +61,10 @@
 void NPzset0(double complex *p, const size_t n);
 void NPdcopy(double *out, const double *in, const size_t n);
 void NPzcopy(double complex *out, const double complex *in, const size_t n);
-<<<<<<< HEAD
-void NPdcopy_omp(double *out, const double *in, const size_t n);
-void NPzcopy_omp(double complex *out, const double complex *in, const size_t n);
-=======
->>>>>>> d57f1d6c
 
 void NPdgemm(const char trans_a, const char trans_b,
              const int m, const int n, const int k,
              const int lda, const int ldb, const int ldc,
              const int offseta, const int offsetb, const int offsetc,
              double *a, double *b, double *c,
-<<<<<<< HEAD
-             const double alpha, const double beta);
-void NPdgemm_withbuffer(const char trans_a, const char trans_b,
-                        const int m, const int n, const int k,
-                        const int lda, const int ldb, const int ldc,
-                        const int offseta, const int offsetb, const int offsetc,
-                        double *a, double *b, double *c,
-                        const double alpha, const double beta,
-                        double *buf);
-=======
-             const double alpha, const double beta);
->>>>>>> d57f1d6c
+             const double alpha, const double beta);