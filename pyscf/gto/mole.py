#!/usr/bin/env python
# Copyright 2014-2021 The PySCF Developers. All Rights Reserved.
#
# Licensed under the Apache License, Version 2.0 (the "License");
# you may not use this file except in compliance with the License.
# You may obtain a copy of the License at
#
#     http://www.apache.org/licenses/LICENSE-2.0
#
# Unless required by applicable law or agreed to in writing, software
# distributed under the License is distributed on an "AS IS" BASIS,
# WITHOUT WARRANTIES OR CONDITIONS OF ANY KIND, either express or implied.
# See the License for the specific language governing permissions and
# limitations under the License.
#
# Author: Qiming Sun <osirpt.sun@gmail.com>
#

'''
Mole class and helper functions to handle parameters and attributes for GTO
integrals. This module serves the interface to the integral library libcint.
'''

import os
import sys
import types
import re

import json
import ctypes
import numpy
import numpy as np
import h5py
import scipy.special
import scipy.linalg
import contextlib
import threading
from pyscf import lib
from pyscf.lib import param
from pyscf.data import elements
from pyscf.lib import logger
from pyscf.gto import cmd_args
from pyscf.gto import basis
from pyscf.gto import moleintor
from pyscf.gto.eval_gto import eval_gto
from pyscf.gto.ecp import core_configuration
from pyscf import __config__

from pyscf.data.elements import ELEMENTS, ELEMENTS_PROTON, \
        _rm_digit, charge, _symbol, _std_symbol, _atom_symbol, is_ghost_atom, \
        _std_symbol_without_ghost

from pyscf.lib.exceptions import BasisNotFoundError, PointGroupSymmetryError
import warnings


# for _atm, _bas, _env
CHARGE_OF  = 0
PTR_COORD  = 1
NUC_MOD_OF = 2
PTR_ZETA   = 3
PTR_FRAC_CHARGE = 4
PTR_RADIUS = 5
ATM_SLOTS  = 6
ATOM_OF    = 0
ANG_OF     = 1
NPRIM_OF   = 2
NCTR_OF    = 3
RADI_POWER = 3 # for ECP
KAPPA_OF   = 4
SO_TYPE_OF = 4 # for ECP
PTR_EXP    = 5
PTR_COEFF  = 6
BAS_SLOTS  = 8
# pointer to env
PTR_EXPCUTOFF   = 0
PTR_COMMON_ORIG = 1
PTR_RINV_ORIG   = 4
PTR_RINV_ZETA   = 7
PTR_RANGE_OMEGA = 8
PTR_F12_ZETA    = 9
PTR_GTG_ZETA    = 10
NGRIDS          = 11
PTR_GRIDS       = 12
AS_RINV_ORIG_ATOM = 17
AS_ECPBAS_OFFSET = 18
AS_NECPBAS      = 19
PTR_ENV_START   = 20
# parameters from libcint
NUC_POINT = 1
NUC_GAUSS = 2
# nucleus with fractional charges. It can be used to mimic MM particles
NUC_FRAC_CHARGE = 3
NUC_ECP = 4  # atoms with pseudo potential

BASE = getattr(__config__, 'BASE', 0)
NORMALIZE_GTO = getattr(__config__, 'NORMALIZE_GTO', True)
DISABLE_EVAL = getattr(__config__, 'DISABLE_EVAL', False)
ARGPARSE = getattr(__config__, 'ARGPARSE', False)

def M(*args, **kwargs):
    r'''This is a shortcut to build up Mole object.

    Args: Same to :func:`Mole.build`

    Examples:

    >>> from pyscf import gto
    >>> mol = gto.M(atom='H 0 0 0; F 0 0 1', basis='6-31g')
    '''
    mol = Mole()
    mol.build(*args, **kwargs)
    return mol

def gaussian_int(n, alpha):
    r'''int_0^inf x^n exp(-alpha x^2) dx'''
    n1 = (n + 1) * .5
    return scipy.special.gamma(n1) / (2. * alpha**n1)

def gto_norm(l, expnt):
    r'''Normalized factor for GTO radial part   :math:`g=r^l e^{-\alpha r^2}`

    .. math::

        \frac{1}{\sqrt{\int g^2 r^2 dr}}
        = \sqrt{\frac{2^{2l+3} (l+1)! (2a)^{l+1.5}}{(2l+2)!\sqrt{\pi}}}

    Ref: H. B. Schlegel and M. J. Frisch, Int. J. Quant.  Chem., 54(1995), 83-87.

    Args:
        l (int):
            angular momentum
        expnt :
            exponent :math:`\alpha`

    Returns:
        normalization factor

    Examples:

    >>> print(gto_norm(0, 1))
    2.5264751109842591
    '''
    if numpy.all(l >= 0):
        #f = 2**(2*l+3) * math.factorial(l+1) * (2*expnt)**(l+1.5) \
        #        / (math.factorial(2*l+2) * math.sqrt(math.pi))
        #return math.sqrt(f)
        return 1/numpy.sqrt(gaussian_int(l*2+2, 2*expnt))
    else:
        raise ValueError('l should be >= 0')

def cart2sph(l, c_tensor=None, normalized=None):
    '''
    Cartesian to real spherical transformation matrix

    Kwargs:
        normalized :
            How the Cartesian GTOs are normalized.  'sp' means the s and p
            functions are normalized (this is the convention used by libcint
            library).
    '''
    nf = (l+1)*(l+2)//2
    if c_tensor is None:
        c_tensor = numpy.eye(nf)
    else:
        c_tensor = numpy.asarray(c_tensor, order='F').reshape(-1,nf)
    if l == 0 or l == 1:
        if normalized == 'sp':
            return c_tensor
        elif l == 0:
            return c_tensor * 0.282094791773878143
        else:
            return c_tensor * 0.488602511902919921
    else:
        assert l <= 15
        nd = l * 2 + 1
        ngrid = c_tensor.shape[0]
        c2sph = numpy.zeros((ngrid,nd), order='F')
        fn = moleintor.libcgto.CINTc2s_ket_sph
        fn(c2sph.ctypes.data_as(ctypes.c_void_p), ctypes.c_int(ngrid),
           c_tensor.ctypes.data_as(ctypes.c_void_p), ctypes.c_int(l))
        return c2sph

def cart2spinor_kappa(kappa, l=None, normalized=None):
    '''Cartesian to spinor transformation matrix for kappa

    Kwargs:
        normalized :
            How the Cartesian GTOs are normalized.  'sp' means the s and p
            functions are normalized (this is the convention used by libcint
            library).
    '''
    if kappa < 0:
        l = -kappa - 1
        nd = l * 2 + 2
    elif kappa > 0:
        l = kappa
        nd = l * 2
    else:
        assert (l is not None)
        assert (l <= 12)
        nd = l * 4 + 2
    nf = (l+1)*(l+2)//2
    c2smat = numpy.zeros((nf*2,nd), order='F', dtype=numpy.complex128)
    cmat = numpy.eye(nf)
    fn = moleintor.libcgto.CINTc2s_ket_spinor_sf1
    fn(c2smat.ctypes.data_as(ctypes.c_void_p),
       c2smat[nf:].ctypes.data_as(ctypes.c_void_p),
       cmat.ctypes.data_as(ctypes.c_void_p),
       ctypes.c_int(nf*2), ctypes.c_int(nf),
       ctypes.c_int(1), ctypes.c_int(kappa), ctypes.c_int(l))
    if normalized != 'sp':
        if l == 0:
            c2smat *= 0.282094791773878143
        elif l == 1:
            c2smat *= 0.488602511902919921
    # c2smat[0] is the transformation for spin up
    # c2smat[1] is the transformation for spin down
    c2smat = c2smat.reshape(2,nf,nd)
    return c2smat
cart2j_kappa = cart2spinor_kappa

def cart2spinor_l(l, normalized=None):
    '''Cartesian to spinor transformation matrix for angular moment l

    Kwargs:
        normalized :
            How the Cartesian GTOs are normalized.  'sp' means the s and p
            functions are normalized (this is the convention used by libcint
            library).
    '''
    return cart2spinor_kappa(0, l, normalized)
cart2j_l = cart2spinor_l

def sph2spinor_kappa(kappa, l=None):
    '''Real spherical to spinor transformation matrix for kappa'''
    from pyscf.symm.sph import sph2spinor
    ua, ub = sph2spinor(l)
    if kappa < 0:
        l = -kappa - 1
        ua = ua[:,l*2:]
        ub = ub[:,l*2:]
    elif kappa > 0:
        l = kappa
        ua = ua[:,:l*2]
        ub = ub[:,:l*2]
    else:
        assert (l is not None)
        assert (l <= 12)
    return ua, ub

def sph2spinor_l(l):
    '''Real spherical to spinor transformation matrix for angular moment l'''
    return sph2spinor_kappa(0, l)

def ao_rotation_matrix(mol, orientation):
    '''Matrix u to rotate AO basis to a new orientation.

    atom_new_coords = mol.atom_coords().dot(orientation.T)
    new_AO = u * mol.AO
    new_orbitals_coef = u.dot(orbitals_coef)
    '''
    from pyscf.symm.basis import _momentum_rotation_matrices
    Ds = _momentum_rotation_matrices(mol, orientation)
    u = []
    for i in range(mol.nbas):
        l = mol.bas_angular(i)
        nc = mol.bas_nctr(i)
        u.extend([Ds[l]] * nc)
    return scipy.linalg.block_diag(*u)

def atom_types(atoms, basis=None, magmom=None):
    '''symmetry inequivalent atoms'''
    atmgroup = {}
    for ia, a in enumerate(atoms):
        if 'GHOST' in a[0].upper():
            a = ['X'+a[0][5:]] + list(a[1:])
        if a[0] in atmgroup:
            atmgroup[a[0]].append(ia)
        elif basis is None:
            atmgroup[a[0]] = [ia]
        else:
            stdsymb = _std_symbol(a[0])
            if a[0] in basis:
                if stdsymb in basis and basis[a[0]] == basis[stdsymb]:
                    if stdsymb in atmgroup:
                        atmgroup[stdsymb].append(ia)
                    else:
                        atmgroup[stdsymb] = [ia]
                else:
                    atmgroup[a[0]] = [ia]
            elif stdsymb in atmgroup:
                atmgroup[stdsymb].append(ia)
            else:
                atmgroup[stdsymb] = [ia]

    if magmom is not None:
        atmgroup_new = {}
        suffix = {1:'u', -1:'d', 0:'o'}
        magmom = np.asarray(magmom)
        for elem, idx in atmgroup.items():
            uniq_mag = np.unique(magmom[idx])
            if len(uniq_mag) > 1:
                for i, mag in enumerate(uniq_mag):
                    subgrp = np.asarray(idx)[np.where(magmom[idx] == mag)[0]]
                    if mag not in suffix:
                        raise RuntimeError("Magmom should be chosen from [-1, 0, 1], but %s is given" % mag)
                    atmgroup_new[elem+'_'+suffix[mag]] = subgrp.tolist()
            else:
                atmgroup_new[elem] = idx
        atmgroup = atmgroup_new
    return atmgroup


def format_atom(atoms, origin=0, axes=None,
                unit=getattr(__config__, 'UNIT', 'Ang')):
    '''Convert the input :attr:`Mole.atom` to the internal data format.
    Including, changing the nuclear charge to atom symbol, converting the
    coordinates to AU, rotate and shift the molecule.
    If the :attr:`~Mole.atom` is a string, it takes ";" and "\\n"
    for the mark to separate atoms;  "," and arbitrary length of blank space
    to separate the individual terms for an atom.  Blank line will be ignored.

    Args:
        atoms : list or str
            the same to :attr:`Mole.atom`

    Kwargs:
        origin : ndarray
            new axis origin.
        axes : ndarray
            (new_x, new_y, new_z), new coordinates
        unit : str or number
            If unit is one of strings (B, b, Bohr, bohr, AU, au), the coordinates
            of the input atoms are the atomic unit;  If unit is one of strings
            (A, a, Angstrom, angstrom, Ang, ang), the coordinates are in the
            unit of angstrom;  If a number is given, the number are considered
            as the Bohr value (in angstrom), which should be around 0.53.
            Set unit=1 if wishing to preserve the unit of the coordinates.

    Returns:
        "atoms" in the internal format. The internal format is
            | atom = [[atom1, (x, y, z)],
            |         [atom2, (x, y, z)],
            |         ...
            |         [atomN, (x, y, z)]]

    Examples:

    >>> gto.format_atom('9,0,0,0; h@1 0 0 1', origin=(1,1,1))
    [['F', [-1.0, -1.0, -1.0]], ['H@1', [-1.0, -1.0, 0.0]]]
    >>> gto.format_atom(['9,0,0,0', (1, (0, 0, 1))], origin=(1,1,1))
    [['F', [-1.0, -1.0, -1.0]], ['H', [-1, -1, 0]]]
    '''
    def str2atm(line):
        dat = line.split()
        try:
            coords = [float(x) for x in dat[1:4]]
        except ValueError:
            if DISABLE_EVAL:
                raise ValueError('Failed to parse geometry %s' % line)
            else:
                coords = list(eval(','.join(dat[1:4])))
        if len(coords) != 3:
            raise ValueError('Coordinates error in %s' % line)
        return [_atom_symbol(dat[0]), coords]

    if isinstance(atoms, str):
        # The input atoms points to a geometry file
        if os.path.isfile(atoms):
            try:
                atoms = fromfile(atoms)
            except ValueError:
                sys.stderr.write('\nFailed to parse geometry file  %s\n\n' % atoms)
                raise

        atoms = atoms.replace(';','\n').replace(',',' ').replace('\t',' ')
        fmt_atoms = []
        for dat in atoms.split('\n'):
            dat = dat.strip()
            if dat and dat[0] != '#':
                fmt_atoms.append(dat)

        if len(fmt_atoms[0].split()) < 4:
            fmt_atoms = from_zmatrix('\n'.join(fmt_atoms))
        else:
            fmt_atoms = [str2atm(line) for line in fmt_atoms]
    else:
        fmt_atoms = []
        for atom in atoms:
            if isinstance(atom, str):
                if atom.lstrip()[0] != '#':
                    fmt_atoms.append(str2atm(atom.replace(',',' ')))
            else:
                if isinstance(atom[1], (int, float)):
                    fmt_atoms.append([_atom_symbol(atom[0]), atom[1:4]])
                else:
                    fmt_atoms.append([_atom_symbol(atom[0]), atom[1]])

    if len(fmt_atoms) == 0:
        return []

    if axes is None:
        axes = numpy.eye(3)

    if isinstance(unit, str):
        if is_au(unit):
            unit = 1.
        else:
            unit = 1./param.BOHR
    else:
        unit = 1./unit

    c = numpy.array([a[1] for a in fmt_atoms], dtype=numpy.double)
    c = numpy.einsum('ix,kx->ki', axes * unit, c - origin)
    z = [a[0] for a in fmt_atoms]
    return list(zip(z, c.tolist()))

#TODO: sort exponents
def format_basis(basis_tab, sort_basis=True):
    '''Convert the input :attr:`Mole.basis` to the internal data format.

    ``{ atom: [(l, ((-exp, c_1, c_2, ..),
                    (-exp, c_1, c_2, ..))),
               (l, ((-exp, c_1, c_2, ..),
                    (-exp, c_1, c_2, ..)))], ... }``

    Args:
        basis_tab : dict
            Similar to :attr:`Mole.basis`, it **cannot** be a str

    Returns:
        Formatted :attr:`~Mole.basis`

    Examples:

    >>> gto.format_basis({'H':'sto-3g', 'H^2': '3-21g'})
    {'H': [[0,
        [3.4252509099999999, 0.15432897000000001],
        [0.62391373000000006, 0.53532813999999995],
        [0.16885539999999999, 0.44463454000000002]]],
     'H^2': [[0,
        [5.4471780000000001, 0.15628500000000001],
        [0.82454700000000003, 0.90469100000000002]],
        [0, [0.18319199999999999, 1.0]]]}

    >>> gto.format_basis({'H':'gth-szv'})
    {'H': [[0,
        (8.3744350009, -0.0283380461),
        (1.8058681460, -0.1333810052),
        (0.4852528328, -0.3995676063),
        (0.1658236932, -0.5531027541)]]}
    '''
    basis_converter = _generate_basis_converter()
    fmt_basis = {}
    for atom, atom_basis in basis_tab.items():
        symb = _atom_symbol(atom)
        _basis = basis_converter(symb, atom_basis)
        if len(_basis) == 0:
            raise BasisNotFoundError('Basis not found for  %s' % symb)

        # Sort basis according to angular momentum. This is important for method
        # decontract_basis, which assumes that basis functions with the same
        # angular momentum are grouped together. Related to issue #1620 #1770
        if sort_basis:
            _basis = sorted([b for b in _basis if b], key=lambda b: b[0])
        fmt_basis[symb] = _basis
    return fmt_basis

def _generate_basis_converter():
    def nparray_to_list(item):
        val = []
        for x in item:
            if isinstance(x, (tuple, list)):
                val.append(nparray_to_list(x))
            elif isinstance(x, numpy.ndarray):
                val.append(x.tolist())
            else:
                val.append(x)
        return val

    def load(basis_name, symb):
        unc = basis_name.lower().startswith('unc')
        if unc:
            basis_name = basis_name[3:]
        if 'gth' in basis_name:
            from pyscf.pbc.gto.basis import load as pbc_basis_load
            _basis = pbc_basis_load(basis_name, symb)
        else:
            _basis = basis.load(basis_name, symb)
        if unc:
            _basis = uncontracted_basis(_basis)
        return _basis

    def converter(symb, raw_basis):
        if isinstance(raw_basis, str):
            _basis = load(raw_basis, _std_symbol_without_ghost(symb))
        elif (any(isinstance(x, str) for x in raw_basis)
              # The first element is the basis of internal format
              or not isinstance(raw_basis[0][0], int)):
            stdsymb = _std_symbol_without_ghost(symb)
            _basis = []
            for rawb in raw_basis:
                if isinstance(rawb, str):
                    _basis.extend(load(rawb, stdsymb))
                else:
                    _basis.extend(nparray_to_list(rawb))
        else:
            _basis = nparray_to_list(raw_basis)
        return _basis
    return converter

def uncontracted_basis(_basis):
    '''Uncontract internal format _basis

    Examples:

    >>> gto.uncontract(gto.load('sto3g', 'He'))
    [[0, [6.36242139, 1]], [0, [1.158923, 1]], [0, [0.31364979, 1]]]
    '''
    MAXL = 10
    ubasis_raw = [[] for l in range(MAXL)]
    ubasis_exp = [[] for l in range(MAXL)]
    for b in _basis:
        angl = b[0]
        kappa = b[1]
        if isinstance(kappa, int):
            coeffs = b[2:]
        else:
            coeffs = b[1:]

        if isinstance(kappa, int) and kappa != 0:
            warnings.warn('For basis with kappa != 0, the uncontract basis might be wrong. '
                          'Please double check the resultant attribute mol._basis')
            for p in coeffs:
                ubasis_raw[angl].append([angl, kappa, [p[0], 1]])
                ubasis_exp[angl].append(p[0])
        else:
            for p in coeffs:
                ubasis_raw[angl].append([angl, [p[0], 1]])
                ubasis_exp[angl].append(p[0])

    # Check linear dependency
    ubasis = []
    for l in range(MAXL):
        basis_l = ubasis_raw[l]
        if basis_l:
            es = numpy.array(ubasis_exp[l])
            # Remove duplicated primitive basis functions
            es, e_idx = numpy.unique(es.round(9), True)
            # from large exponent to small exponent
            for i in reversed(e_idx):
                ubasis.append(basis_l[i])
    return ubasis
uncontract = uncontracted_basis
contract = contracted_basis = basis.to_general_contraction

def to_uncontracted_cartesian_basis(mol):
    '''Decontract the basis of a Mole or a Cell.  Returns a Mole (Cell) object
    with uncontracted Cartesian basis and a list of coefficients that
    transform the uncontracted basis to the original basis. Each element in
    the coefficients list corresponds to one shell of the original Mole (Cell).

    Examples:

    >>> mol = gto.M(atom='Ne', basis='ccpvdz')
    >>> pmol, ctr_coeff = mol.to_uncontracted_cartesian_basis()
    >>> c = scipy.linalg.block_diag(*ctr_coeff)
    >>> s = reduce(numpy.dot, (c.T, pmol.intor('int1e_ovlp'), c))
    >>> abs(s-mol.intor('int1e_ovlp')).max()
    0.0
    '''
    return decontract_basis(mol, to_cart=True)

def decontract_basis(mol, atoms=None, to_cart=False):
    '''Decontract the basis of a Mole or a Cell.  Returns a Mole (Cell) object
    with the uncontracted basis environment and a list of coefficients that
    transform the uncontracted basis to the original basis. Each element in
    the coefficients list corresponds to one shell of the original Mole (Cell).

    Kwargs:
        atoms: list or str
            Atoms on which the basis to be decontracted. By default, all basis
            are decontracted
        to_cart: bool
            Decontract basis and transfer to Cartesian basis

    Examples:

    >>> mol = gto.M(atom='Ne', basis='ccpvdz')
    >>> pmol, ctr_coeff = mol.decontract_basis()
    >>> c = scipy.linalg.block_diag(*ctr_coeff)
    >>> s = reduce(numpy.dot, (c.T, pmol.intor('int1e_ovlp'), c))
    >>> abs(s-mol.intor('int1e_ovlp')).max()
    0.0
    '''
    pmol = mol.copy(deep=False)

    # Some input basis may be segmented basis from a general contracted set.
    # This may lead to duplicated pGTOs. First contract all basis to remove
    # duplicated primitive functions.
    bas_exps = mol.bas_exps()
    def _to_full_contraction(mol, bas_idx):
        es = numpy.hstack([bas_exps[i] for i in bas_idx])
        cs = scipy.linalg.block_diag(*[mol._libcint_ctr_coeff(ib) for ib in bas_idx])

        es, e_idx, rev_idx = numpy.unique(es.round(9), True, True)
        cs_new = numpy.zeros((es.size, cs.shape[1]))
        for i, j in enumerate(rev_idx):
            cs_new[j] += cs[i]
        return es[::-1], cs_new[::-1]

    _bas = []
    _env = mol._env.copy()
    contr_coeff = []

    lmax = mol._bas[:,ANG_OF].max()
    if mol.cart:
        c2s = [numpy.eye((l+1)*(l+2)//2) for l in range(lmax+1)]
    elif to_cart:
        c2s = [cart2sph(l, normalized='sp') for l in range(lmax+1)]
        pmol.cart = True
    else:
        c2s = [numpy.eye(l*2+1) for l in range(lmax+1)]

    aoslices = mol.aoslice_by_atom()
    for ia, (ib0, ib1) in enumerate(aoslices[:,:2]):
        if ib0 == ib1: # No basis on atom ia
            continue

        if atoms is not None:
            if isinstance(atoms, str):
                to_apply = ((atoms == mol.atom_pure_symbol(ia)) or
                            (atoms == mol.atom_symbol(ia)))
            elif isinstance(atoms, (tuple, list)):
                to_apply = ((mol.atom_pure_symbol(ia) in atoms) or
                            (mol.atom_symbol(ia) in atoms) or
                            (ia in atoms))
            else:
                to_apply = True
            if not to_apply:
                for ib in range(ib0, ib1):
                    l = mol.bas_angular(ib)
                    nc = mol.bas_nctr(ib)
                    c = numpy.einsum('pi,xm->pxim', numpy.eye(nc), c2s[l])
                    contr_coeff.append(c.reshape(nc * c2s[l].shape[0], -1))
                _bas.append(mol._bas[ib0:ib1])
                continue

        lmax = mol._bas[ib0:ib1,ANG_OF].max()
        pexp = mol._bas[ib0,PTR_EXP]
        for l in range(lmax+1):
            bas_idx = ib0 + numpy.where(mol._bas[ib0:ib1,ANG_OF] == l)[0]
            if len(bas_idx) == 0:
                continue
            if bas_idx[0] + len(bas_idx) != bas_idx[-1] + 1:
                raise NotImplementedError('Discontinuous bases of same angular momentum')

            mol_exps, b_coeff = _to_full_contraction(mol, bas_idx)
            nprim, nc = b_coeff.shape
            bs = numpy.zeros((nprim, BAS_SLOTS), dtype=numpy.int32)
            bs[:,ATOM_OF] = ia
            bs[:,ANG_OF ] = l
            bs[:,NCTR_OF] = bs[:,NPRIM_OF] = 1
            norm = gto_norm(l, mol_exps)
            if atoms is None:
                bs[:,PTR_EXP] = pexp + numpy.arange(nprim)
                bs[:,PTR_COEFF] = pexp + numpy.arange(nprim, nprim*2)
                _env[pexp:pexp+nprim] = mol_exps
                _env[pexp+nprim:pexp+nprim*2] = norm
                pexp += nprim * 2
            else:
                bs[:,PTR_EXP] = _env.size + numpy.arange(nprim)
                bs[:,PTR_COEFF] = _env.size + numpy.arange(nprim, nprim*2)
                _env = np.hstack([_env, mol_exps, norm])
            _bas.append(bs)

            c = numpy.einsum('pi,p,xm->pxim', b_coeff, 1./norm, c2s[l])
            contr_coeff.append(c.reshape(nprim * c2s[l].shape[0], -1))

    pmol._bas = numpy.asarray(numpy.vstack(_bas), dtype=numpy.int32)
    pmol._env = _env
    return pmol, contr_coeff

def format_ecp(ecp_tab):
    r'''Convert the input :attr:`ecp` (dict) to the internal data format::

      { atom: (nelec,  # core electrons
               ((l,  # l=-1 for UL, l>=0 for Ul to indicate |l><l|
                 (((exp_1, c_1),  # for r^0
                   (exp_2, c_2),
                   ...),
                  ((exp_1, c_1),  # for r^1
                   (exp_2, c_2),
                   ...),
                  ((exp_1, c_1),  # for r^2
                   ...))))),
       ...}
    '''
    fmt_ecp = {}
    for atom, atom_ecp in ecp_tab.items():
        symb = _atom_symbol(atom)

        if isinstance(atom_ecp, str):
            stdsymb = _std_symbol_without_ghost(symb)
            ecp_dat = basis.load_ecp(str(atom_ecp), stdsymb)
            if ecp_dat is None or len(ecp_dat) == 0:
                #raise BasisNotFoundError('ECP not found for  %s' % symb)
                sys.stderr.write('ECP %s not found for  %s\n' %
                                 (atom_ecp, symb))
            else:
                fmt_ecp[symb] = ecp_dat
        else:
            fmt_ecp[symb] = atom_ecp
    return fmt_ecp

def format_pseudo(pseudo_tab):
    r'''Convert the input :attr:`pseudo` (dict) to the internal data format::

       { atom: ( (nelec_s, nele_p, nelec_d, ...),
                rloc, nexp, (cexp_1, cexp_2, ..., cexp_nexp),
                nproj_types,
                (r1, nproj1, ( (hproj1[1,1], hproj1[1,2], ..., hproj1[1,nproj1]),
                               (hproj1[2,1], hproj1[2,2], ..., hproj1[2,nproj1]),
                               ...
                               (hproj1[nproj1,1], hproj1[nproj1,2], ...        ) )),
                (r2, nproj2, ( (hproj2[1,1], hproj2[1,2], ..., hproj2[1,nproj1]),
                ... ) )
                )
        ... }

    Args:
        pseudo_tab : dict
            Similar to :attr:`pseudo` (a dict), it **cannot** be a str

    Returns:
        Formatted :attr:`pseudo`

    Examples:

    >>> pbc.format_pseudo({'H':'gth-blyp', 'He': 'gth-pade'})
    {'H': [[1],
        0.2, 2, [-4.19596147, 0.73049821], 0],
     'He': [[2],
        0.2, 2, [-9.1120234, 1.69836797], 0]}
    '''
    from pyscf.pbc.gto.pseudo import load
    fmt_pseudo = {}
    for atom, atom_pp in pseudo_tab.items():
        symb = _symbol(atom)

        if isinstance(atom_pp, str):
            stdsymb = _std_symbol_without_ghost(symb)
            fmt_pseudo[symb] = load(atom_pp, stdsymb)
        else:
            fmt_pseudo[symb] = atom_pp
    return fmt_pseudo

# transform etb to basis format
def expand_etb(l, n, alpha, beta):
    r'''Generate the exponents of even tempered basis for :attr:`Mole.basis`.
    .. math::

        e = e^{-\alpha * \beta^{i-1}} for i = 1 .. n

    Args:
        l : int
            Angular momentum
        n : int
            Number of GTOs

    Returns:
        Formatted :attr:`~Mole.basis`

    Examples:

    >>> gto.expand_etb(1, 3, 1.5, 2)
    [[1, [6.0, 1]], [1, [3.0, 1]], [1, [1.5, 1]]]
    '''
    return [[l, [alpha*beta**i, 1]] for i in reversed(range(n))]
def expand_etbs(etbs):
    r'''Generate even tempered basis.  See also :func:`expand_etb`

    Args:
        etbs = [(l, n, alpha, beta), (l, n, alpha, beta),...]

    Returns:
        Formatted :attr:`~Mole.basis`

    Examples:

    >>> gto.expand_etbs([(0, 2, 1.5, 2.), (1, 2, 1, 2.)])
    [[0, [6.0, 1]], [0, [3.0, 1]], [1, [1., 1]], [1, [2., 1]]]
    '''
    return lib.flatten([expand_etb(*etb) for etb in etbs])
etbs = expand_etbs

# concatenate two mol
def conc_env(atm1, bas1, env1, atm2, bas2, env2):
    r'''Concatenate two Mole's integral parameters.  This function can be used
    to construct the environment for cross integrals like

    .. math::

        \langle \mu | \nu \rangle, \mu \in mol1, \nu \in mol2

    Returns:
        Concatenated atm, bas, env

    Examples:
        Compute the overlap between H2 molecule and O atom

    >>> mol1 = gto.M(atom='H 0 1 0; H 0 0 1', basis='sto3g')
    >>> mol2 = gto.M(atom='O 0 0 0', basis='sto3g')
    >>> atm3, bas3, env3 = gto.conc_env(mol1._atm, mol1._bas, mol1._env,
    ...                                 mol2._atm, mol2._bas, mol2._env)
    >>> gto.moleintor.getints('int1e_ovlp_sph', atm3, bas3, env3, range(2), range(2,5))
    [[ 0.04875181  0.44714688  0.          0.37820346  0.        ]
     [ 0.04875181  0.44714688  0.          0.          0.37820346]]
    '''
    off = len(env1)
    natm_off = len(atm1)
    atm2 = numpy.copy(atm2)
    bas2 = numpy.copy(bas2)
    atm2[:,PTR_COORD] += off
    atm2[:,PTR_ZETA ] += off
    bas2[:,ATOM_OF  ] += natm_off
    bas2[:,PTR_EXP  ] += off
    bas2[:,PTR_COEFF] += off
    return (numpy.asarray(numpy.vstack((atm1,atm2)), dtype=numpy.int32),
            numpy.asarray(numpy.vstack((bas1,bas2)), dtype=numpy.int32),
            numpy.hstack((env1,env2)))

def conc_mol(mol1, mol2):
    '''Concatenate two Mole objects.
    '''
    if not mol1._built:
        logger.warn(mol1, 'Warning: object %s not initialized. Initializing %s',
                    mol1, mol1)
        mol1.build()
    if not mol2._built:
        logger.warn(mol2, 'Warning: object %s not initialized. Initializing %s',
                    mol2, mol2)
        mol2.build()

    mol3 = Mole()
    mol3._built = True

    mol3._atm, mol3._bas, mol3._env = \
            conc_env(mol1._atm, mol1._bas, mol1._env,
                     mol2._atm, mol2._bas, mol2._env)
    off = len(mol1._env)
    natm_off = len(mol1._atm)
    if len(mol2._ecpbas) == 0:
        mol3._ecpbas = mol1._ecpbas
    else:
        ecpbas2 = numpy.copy(mol2._ecpbas)
        ecpbas2[:,ATOM_OF  ] += natm_off
        ecpbas2[:,PTR_EXP  ] += off
        ecpbas2[:,PTR_COEFF] += off
        if len(mol1._ecpbas) == 0:
            mol3._ecpbas = ecpbas2
        else:
            mol3._ecpbas = numpy.vstack((mol1._ecpbas, ecpbas2))

    mol3.verbose = mol1.verbose
    mol3.output = mol1.output
    mol3.max_memory = mol1.max_memory
    mol3.charge = mol1.charge + mol2.charge
    mol3.spin = abs(mol1.spin - mol2.spin)
    mol3.symmetry = False
    mol3.symmetry_subgroup = None
    mol3.cart = mol1.cart and mol2.cart

    mol3._atom = mol1._atom + mol2._atom
    mol3.atom = mol3._atom
    mol3.unit = 'Bohr'

    mol3._basis.update(mol2._basis)
    mol3._basis.update(mol1._basis)
    mol3._pseudo.update(mol2._pseudo)
    mol3._pseudo.update(mol1._pseudo)
    mol3._ecp.update(mol2._ecp)
    mol3._ecp.update(mol1._ecp)
    mol3._pseudo.update(mol2._pseudo)
    mol3._pseudo.update(mol1._pseudo)
    mol3.basis = mol3._basis
    mol3.ecp = mol3._ecp
    mol3.pseudo = mol3._pseudo

    mol3.nucprop.update(mol1.nucprop)
    mol3.nucprop.update(mol2.nucprop)
    return mol3

# <bas-of-mol1|intor|bas-of-mol2>
def intor_cross(intor, mol1, mol2, comp=None, grids=None):
    r'''1-electron integrals from two molecules like

    .. math::

        \langle \mu | intor | \nu \rangle, \mu \in mol1, \nu \in mol2

    Args:
        intor : str
            Name of the 1-electron integral, such as int1e_ovlp_sph (spherical overlap),
            int1e_nuc_cart (cartesian nuclear attraction), int1e_ipovlp_spinor
            (spinor overlap gradients), etc.  Ref to :func:`getints` for the
            full list of available 1-electron integral names
        mol1, mol2:
            :class:`Mole` objects

    Kwargs:
        comp : int
            Components of the integrals, e.g. int1e_ipovlp_sph has 3 components
        grids : ndarray
            Coordinates of grids for the int1e_grids integrals

    Returns:
        ndarray of 1-electron integrals, can be either 2-dim or 3-dim, depending on comp

    Examples:
        Compute the overlap between H2 molecule and O atom

    >>> mol1 = gto.M(atom='H 0 1 0; H 0 0 1', basis='sto3g')
    >>> mol2 = gto.M(atom='O 0 0 0', basis='sto3g')
    >>> gto.intor_cross('int1e_ovlp_sph', mol1, mol2)
    [[ 0.04875181  0.44714688  0.          0.37820346  0.        ]
     [ 0.04875181  0.44714688  0.          0.          0.37820346]]
    '''
    nbas1 = len(mol1._bas)
    nbas2 = len(mol2._bas)
    atmc, basc, envc = conc_env(mol1._atm, mol1._bas, mol1._env,
                                mol2._atm, mol2._bas, mol2._env)
    if '_grids' in intor:
        assert grids is not None
        envc = numpy.append(envc, grids.ravel())
        envc[NGRIDS] = grids.shape[0]
        envc[PTR_GRIDS] = envc.size - grids.size

    shls_slice = (0, nbas1, nbas1, nbas1+nbas2)

    if (intor.endswith('_sph') or intor.startswith('cint') or
        intor.endswith('_spinor') or intor.endswith('_cart')):
        return moleintor.getints(intor, atmc, basc, envc, shls_slice, comp, 0)
    elif mol1.cart == mol2.cart:
        intor = mol1._add_suffix(intor)
        return moleintor.getints(intor, atmc, basc, envc, shls_slice, comp, 0)
    elif mol1.cart:
        mat = moleintor.getints(intor+'_cart', atmc, basc, envc, shls_slice, comp, 0)
        return numpy.dot(mat, mol2.cart2sph_coeff())
    else:
        mat = moleintor.getints(intor+'_cart', atmc, basc, envc, shls_slice, comp, 0)
        return numpy.dot(mol1.cart2sph_coeff().T, mat)

# append (charge, pointer to coordinates, nuc_mod) to _atm
def make_atm_env(atom, ptr=0, nuclear_model=NUC_POINT, nucprop={}):
    '''Convert the internal format :attr:`Mole._atom` to the format required
    by ``libcint`` integrals
    '''
    nuc_charge = charge(atom[0])
    if nuclear_model == NUC_POINT:
        zeta = 0
    elif nuclear_model == NUC_GAUSS:
        zeta = dyall_nuc_mod(nuc_charge, nucprop)
    else:  # callable(nuclear_model)
        zeta = nuclear_model(nuc_charge, nucprop)
        nuclear_model = NUC_GAUSS

    _env = numpy.hstack((atom[1], zeta))
    _atm = numpy.zeros(6, dtype=numpy.int32)
    _atm[CHARGE_OF] = nuc_charge
    _atm[PTR_COORD] = ptr
    _atm[NUC_MOD_OF] = nuclear_model
    _atm[PTR_ZETA ] = ptr + 3
    return _atm, _env

# append (atom, l, nprim, nctr, kappa, ptr_exp, ptr_coeff, 0) to bas
# absorb normalization into GTO contraction coefficients
def make_bas_env(basis_add, atom_id=0, ptr=0):
    '''Convert :attr:`Mole.basis` to the argument ``bas`` for ``libcint`` integrals
    '''
    _bas = []
    _env = []
    for b in basis_add:
        angl = b[0]
        if angl > 14:
            sys.stderr.write('Warning: integral library does not support basis '
                             'with angular momentum > 14\n')

        if isinstance(b[1], int):
            kappa = b[1]
            b_coeff = numpy.array(sorted(b[2:], reverse=True))
        else:
            kappa = 0
            b_coeff = numpy.array(sorted(b[1:], reverse=True))
        es = b_coeff[:,0]
        cs = b_coeff[:,1:]
        nprim, nctr = cs.shape
        cs = numpy.einsum('pi,p->pi', cs, gto_norm(angl, es))
        if NORMALIZE_GTO:
            cs = _nomalize_contracted_ao(angl, es, cs)

        _env.append(es)
        _env.append(cs.T.reshape(-1))
        ptr_exp = ptr
        ptr_coeff = ptr_exp + nprim
        ptr = ptr_coeff + nprim * nctr
        _bas.append([atom_id, angl, nprim, nctr, kappa, ptr_exp, ptr_coeff, 0])
    _env = lib.flatten(_env) # flatten nested lists
    return (numpy.array(_bas, numpy.int32).reshape(-1,BAS_SLOTS),
            numpy.array(_env, numpy.double))

def _nomalize_contracted_ao(l, es, cs):
    #ee = numpy.empty((nprim,nprim))
    #for i in range(nprim):
    #    for j in range(i+1):
    #        ee[i,j] = ee[j,i] = gaussian_int(angl*2+2, es[i]+es[j])
    #s1 = 1/numpy.sqrt(numpy.einsum('pi,pq,qi->i', cs, ee, cs))
    ee = es.reshape(-1,1) + es.reshape(1,-1)
    ee = gaussian_int(l*2+2, ee)
    s1 = 1. / numpy.sqrt(numpy.einsum('pi,pq,qi->i', cs, ee, cs))
    return numpy.einsum('pi,i->pi', cs, s1)

def make_env(atoms, basis, pre_env=[], nucmod={}, nucprop={}):
    '''Generate the input arguments for ``libcint`` library based on internal
    format :attr:`Mole._atom` and :attr:`Mole._basis`
    '''
    _atm = []
    _bas = []
    _env = [pre_env]
    ptr_env = len(pre_env)

    for ia, atom in enumerate(atoms):
        symb = atom[0]
        stdsymb = _rm_digit(symb)

        if ia+1 in nucprop:
            prop = nucprop[ia+1]
        elif symb in nucprop:
            prop = nucprop[symb]
        else:
            prop = nucprop.get(stdsymb, {})

        nuclear_model = NUC_POINT
        if nucmod:
            if nucmod is None:
                nuclear_model = NUC_POINT
            elif isinstance(nucmod, (int, str, types.FunctionType)):
                nuclear_model = _parse_nuc_mod(nucmod)
            elif ia+1 in nucmod:
                nuclear_model = _parse_nuc_mod(nucmod[ia+1])
            elif symb in nucmod:
                nuclear_model = _parse_nuc_mod(nucmod[symb])
            elif stdsymb in nucmod:
                nuclear_model = _parse_nuc_mod(nucmod[stdsymb])
        atm0, env0 = make_atm_env(atom, ptr_env, nuclear_model, prop)
        ptr_env = ptr_env + len(env0)
        _atm.append(atm0)
        _env.append(env0)

    _basdic = {}
    for symb, basis_add in basis.items():
        bas0, env0 = make_bas_env(basis_add, 0, ptr_env)
        ptr_env = ptr_env + len(env0)
        _basdic[symb] = bas0
        _env.append(env0)

    for ia, atom in enumerate(atoms):
        symb = atom[0]
        puresymb = _rm_digit(symb)
        if symb in _basdic:
            b = _basdic[symb].copy()
        elif puresymb in _basdic:
            b = _basdic[puresymb].copy()
        else:
            if symb[:2].upper() == 'X-':
                symb = symb[2:]
            elif symb[:6].upper() == 'GHOST-':
                symb = symb[6:]
            puresymb = _rm_digit(symb)
            if symb in _basdic:
                b = _basdic[symb].copy()
            elif puresymb in _basdic:
                b = _basdic[puresymb].copy()
            else:
                sys.stderr.write('Warning: Basis not found for atom %d %s\n' % (ia, symb))
                continue
        b[:,ATOM_OF] = ia
        _bas.append(b)

    if _atm:
        _atm = numpy.asarray(numpy.vstack(_atm), numpy.int32).reshape(-1, ATM_SLOTS)
    else:
        _atm = numpy.zeros((0,ATM_SLOTS), numpy.int32)
    if _bas:
        _bas = numpy.asarray(numpy.vstack(_bas), numpy.int32).reshape(-1, BAS_SLOTS)
    else:
        _bas = numpy.zeros((0,BAS_SLOTS), numpy.int32)
    _env = numpy.asarray(numpy.hstack(_env), dtype=numpy.float64)
    return _atm, _bas, _env

def make_ecp_env(mol, _atm, ecp, pre_env=[]):
    '''Generate the input arguments _ecpbas for ECP integrals
    '''
    _env = []
    ptr_env = len(pre_env)

    _ecpdic = {}
    for symb, ecp_add in ecp.items():
        ecp0 = []
        nelec = ecp_add[0]
        for lb in ecp_add[1]:
            for rorder, bi in enumerate(lb[1]):
                if len(bi) > 0:
                    ec = numpy.array(sorted(bi, reverse=True))
                    nexp, ncol = ec.shape
                    _env.append(ec[:,0])
                    _env.append(ec[:,1])
                    ptr_exp, ptr_coeff = ptr_env, ptr_env + nexp
                    ecp0.append([0, lb[0], nexp, rorder, 0,
                                 ptr_exp, ptr_coeff, 0])
                    ptr_env += nexp * 2

                    if ncol == 3:  # Has SO-ECP
                        _env.append(ec[:,2])
                        ptr_coeff, ptr_env = ptr_env, ptr_env + nexp
                        ecp0.append([0, lb[0], nexp, rorder, 1,
                                     ptr_exp, ptr_coeff, 0])

        _ecpdic[symb] = (nelec, numpy.asarray(ecp0, dtype=numpy.int32))

    _ecpbas = []
    if _ecpdic:
        _atm = _atm.copy()
        for ia, atom in enumerate(mol._atom):
            symb = atom[0]
            if symb in _ecpdic:
                ecp0 = _ecpdic[symb]
            elif _rm_digit(symb) in _ecpdic:
                ecp0 = _ecpdic[_rm_digit(symb)]
            else:
                ecp0 = None
            if ecp0 is not None:
                _atm[ia,CHARGE_OF ] = charge(symb) - ecp0[0]
                _atm[ia,NUC_MOD_OF] = NUC_ECP
                b = ecp0[1].copy().reshape(-1,BAS_SLOTS)
                b[:,ATOM_OF] = ia
                _ecpbas.append(b)
    if _ecpbas:
        _ecpbas = numpy.asarray(numpy.vstack(_ecpbas), numpy.int32)
        _env = numpy.hstack([pre_env] + _env)
    else:
        _ecpbas = numpy.zeros((0,BAS_SLOTS), numpy.int32)
        _env = pre_env
    return _atm, _ecpbas, _env

def tot_electrons(mol):
    '''Total number of electrons for the given molecule

    Returns:
        electron number in integer

    Examples:

    >>> mol = gto.M(atom='H 0 1 0; C 0 0 1', charge=1)
    >>> mol.tot_electrons()
    6
    '''
    if mol._atm.size != 0:
        nelectron = mol.atom_charges().sum()
    elif mol._atom:
        nelectron = sum(charge(a[0]) for a in mol._atom)
    else:
        nelectron = sum(charge(a[0]) for a in format_atom(mol.atom))
    nelectron -= mol.charge
    nelectron_int = int(round(nelectron))

    if abs(nelectron - nelectron_int) > 1e-4:
        logger.warn(mol, 'Found fractional number of electrons %f. Round it to %d',
                    nelectron, nelectron_int)
    return nelectron_int

def copy(mol, deep=True):
    '''Deepcopy of the given :class:`Mole` object

    Some attributes are shared between the original and copied objects.
    Deepcopy is utilized here to ensure that operations on the copied object do
    not affect the original object.
    '''
    # Avoid copy.copy(mol) for shallow copy because copy.copy automatically
    # calls __copy__, __reduce__, __getstate__, __setstate__ methods
    newmol = mol.view(mol.__class__)
    if not deep:
        return newmol

    import copy
    newmol._atm    = numpy.copy(mol._atm)
    newmol._bas    = numpy.copy(mol._bas)
    newmol._env    = numpy.copy(mol._env)
    newmol._ecpbas = numpy.copy(mol._ecpbas)

    newmol.atom    = copy.deepcopy(mol.atom)
    newmol._atom   = copy.deepcopy(mol._atom)
    newmol.basis   = copy.deepcopy(mol.basis)
    newmol._basis  = copy.deepcopy(mol._basis)
    newmol.ecp     = copy.deepcopy(mol.ecp)
    newmol._ecp    = copy.deepcopy(mol._ecp)
    newmol.pseudo  = copy.deepcopy(mol.pseudo)
    newmol._pseudo = copy.deepcopy(mol._pseudo)
    if mol.magmom is not None:
        newmol.magmom  = list(mol.magmom)
    return newmol

def pack(mol):
    '''Pack the input args of :class:`Mole` to a dict.

    Note this function only pack the input arguments (not the entire Mole
    class).  Modifications to mol._atm, mol._bas, mol._env are not tracked.
    Use :func:`dumps` to serialize the entire Mole object.
    '''
    mdic = {'atom'    : mol.atom,
            'unit'    : mol.unit,
            'basis'   : mol.basis,
            'charge'  : mol.charge,
            'spin'    : mol.spin,
            'symmetry': mol.symmetry,
            'nucmod'  : mol.nucmod,
            'nucprop' : mol.nucprop,
            'ecp'     : mol.ecp,
            'pseudo'  : mol.pseudo,
            '_nelectron': mol._nelectron,
            'magmom'  : mol.magmom,
            'verbose' : mol.verbose}
    return mdic
def unpack(moldic):
    '''Unpack a dict which is packed by :func:`pack`, to generate the input
    arguments for :class:`Mole` object.
    '''
    mol = Mole()
    mol.__dict__.update(moldic)
    return mol


def dumps(mol):
    '''Serialize Mole object to a JSON formatted str.
    '''
<<<<<<< HEAD
    exclude_keys = {'output', 'stdout', '_keys',
                        # Constructing in function loads
                        'symm_orb', 'irrep_id', 'irrep_name'}
    # FIXME: nparray and kpts for cell objects may need to be excluded
    nparray_keys = {'_atm', '_bas', '_env', '_ecpbas',
                        '_symm_orig', '_symm_axes'}
=======
    exclude_keys = {'output', 'stdout', '_keys', '_ctx_lock',
                    # Constructing in function loads
                    'symm_orb', 'irrep_id', 'irrep_name'}
    # FIXME: nparray and kpts for cell objects may need to be excluded
    nparray_keys = {'_atm', '_bas', '_env', '_ecpbas',
                    '_symm_orig', '_symm_axes'}
>>>>>>> 1f65ec7a

    moldic = dict(mol.__dict__)
    for k in exclude_keys:
        if k in moldic:
            del (moldic[k])
    for k in nparray_keys:
        if isinstance(moldic[k], numpy.ndarray):
            moldic[k] = moldic[k].tolist()
    moldic['atom'] = repr(mol.atom)
    moldic['basis']= repr(mol.basis)
    moldic['ecp' ] = repr(mol.ecp)
    moldic['pseudo'] = repr(mol.pseudo)

    try:
        return json.dumps(moldic)
    except TypeError:
        def skip_value(dic):
            dic1 = {}
            for k,v in dic.items():
                if (v is None or
                    isinstance(v, (str, bool, int, float))):
                    dic1[k] = v
                elif isinstance(v, (list, tuple)):
                    dic1[k] = v   # Should I recursively skip_vaule?
                elif isinstance(v, set):
                    dic1[k] = list(v)
                elif isinstance(v, dict):
                    dic1[k] = skip_value(v)
                else:
                    msg =('Function mol.dumps drops attribute %s because '
                          'it is not JSON-serializable' % k)
                    warnings.warn(msg)
            return dic1
        return json.dumps(skip_value(moldic), skipkeys=True)

def loads(molstr):
    '''Deserialize a str containing a JSON document to a Mole object.
    '''
    # the numpy function array is used by eval function
    from numpy import array  # noqa
    moldic = json.loads(molstr)
    mol = Mole()
    mol.__dict__.update(moldic)
    mol.atom = eval(mol.atom)
    mol.basis= eval(mol.basis)
    mol.ecp  = eval(mol.ecp)
    if 'pseudo' in moldic:
        # backward compatibility with old dumps function, which does not have
        # the pseudo attribute
        mol.pseudo  = eval(mol.pseudo)
    mol._atm = numpy.array(mol._atm, dtype=numpy.int32)
    mol._bas = numpy.array(mol._bas, dtype=numpy.int32)
    mol._env = numpy.array(mol._env, dtype=numpy.double)
    mol._ecpbas = numpy.array(mol._ecpbas, dtype=numpy.int32)

    # Objects related to symmetry cannot be serialized by dumps function.
    # Recreate it manually
    if mol.symmetry and mol._symm_orig is not None:
        from pyscf import symm
        mol._symm_orig = numpy.array(mol._symm_orig)
        mol._symm_axes = numpy.array(mol._symm_axes)
        mol.symm_orb, mol.irrep_id = \
                symm.symm_adapted_basis(mol, mol.groupname,
                                        mol._symm_orig, mol._symm_axes)
        mol.irrep_name = [symm.irrep_id2name(mol.groupname, ir)
                           for ir in mol.irrep_id]

    elif mol.symmetry and mol.symm_orb is not None:
        # Backward compatibility. To load symm_orb from chkfile of pyscf-1.6
        # and earlier.
        symm_orb = []

        # decompress symm_orb
        for val, x, y, shape in mol.symm_orb:
            if isinstance(val[0], list):
                # backward compatibility for chkfile of pyscf-1.4 in which val
                # is an array of real floats. In pyscf-1.5, val can be a list
                # of list, to include the imaginary part
                val_real, val_imag = val
            else:
                val_real, val_imag = val, None
            if val_imag is None:
                c = numpy.zeros(shape)
                c[numpy.array(x),numpy.array(y)] = numpy.array(val_real)
            else:
                c = numpy.zeros(shape, dtype=numpy.complex128)
                val = numpy.array(val_real) + numpy.array(val_imag) * 1j
                c[numpy.array(x),numpy.array(y)] = val
            symm_orb.append(c)
        mol.symm_orb = symm_orb

    return mol


def len_spinor(l, kappa):
    '''The number of spinor associated with given angular momentum and kappa.  If kappa is 0,
    return 4l+2
    '''
    if kappa == 0:
        n = (l * 4 + 2)
    elif kappa < 0:
        n = (l * 2 + 2)
    else:
        n = (l * 2)
    return n

def len_cart(l):
    '''The number of Cartesian function associated with given angular momentum.
    '''
    return (l + 1) * (l + 2) // 2

def npgto_nr(mol, cart=None):
    '''Total number of primitive spherical GTOs for the given :class:`Mole` object'''
    if cart is None:
        cart = mol.cart
    l = mol._bas[:,ANG_OF]
    if cart:
        return ((l+1)*(l+2)//2 * mol._bas[:,NPRIM_OF]).sum()
    else:
        return ((l*2+1) * mol._bas[:,NPRIM_OF]).sum()
def nao_nr(mol, cart=None):
    '''Total number of contracted GTOs for the given :class:`Mole` object'''
    if cart is None:
        cart = mol.cart
    if cart:
        return nao_cart(mol)
    else:
        return ((mol._bas[:,ANG_OF]*2+1) * mol._bas[:,NCTR_OF]).sum()
def nao_cart(mol):
    '''Total number of contracted cartesian GTOs for the given :class:`Mole` object'''
    l = mol._bas[:,ANG_OF]
    return ((l+1)*(l+2)//2 * mol._bas[:,NCTR_OF]).sum()

# nao_id0:nao_id1 corresponding to bas_id0:bas_id1
def nao_nr_range(mol, bas_id0, bas_id1):
    '''Lower and upper boundary of contracted spherical basis functions associated
    with the given shell range

    Args:
        mol :
            :class:`Mole` object
        bas_id0 : int
            start shell id
        bas_id1 : int
            stop shell id

    Returns:
        tuple of start basis function id and the stop function id

    Examples:

    >>> mol = gto.M(atom='O 0 0 0; C 0 0 1', basis='6-31g')
    >>> gto.nao_nr_range(mol, 2, 4)
    (2, 6)
    '''
    ao_loc = moleintor.make_loc(mol._bas[:bas_id1], 'sph')
    nao_id0 = ao_loc[bas_id0]
    nao_id1 = ao_loc[-1]
    return nao_id0, nao_id1

def nao_2c(mol):
    '''Total number of contracted spinor GTOs for the given :class:`Mole` object'''
    l = mol._bas[:,ANG_OF]
    kappa = mol._bas[:,KAPPA_OF]
    dims = (l*4+2) * mol._bas[:,NCTR_OF]
    dims[kappa<0] = (l[kappa<0] * 2 + 2) * mol._bas[kappa<0,NCTR_OF]
    dims[kappa>0] = (l[kappa>0] * 2) * mol._bas[kappa>0,NCTR_OF]
    return dims.sum()

# nao_id0:nao_id1 corresponding to bas_id0:bas_id1
def nao_2c_range(mol, bas_id0, bas_id1):
    '''Lower and upper boundary of contracted spinor basis functions associated
    with the given shell range

    Args:
        mol :
            :class:`Mole` object
        bas_id0 : int
            start shell id, 0-based
        bas_id1 : int
            stop shell id, 0-based

    Returns:
        tuple of start basis function id and the stop function id

    Examples:

    >>> mol = gto.M(atom='O 0 0 0; C 0 0 1', basis='6-31g')
    >>> gto.nao_2c_range(mol, 2, 4)
    (4, 12)
    '''
    ao_loc = moleintor.make_loc(mol._bas[:bas_id1], '')
    nao_id0 = ao_loc[bas_id0]
    nao_id1 = ao_loc[-1]
    return nao_id0, nao_id1

def ao_loc_nr(mol, cart=None):
    '''Offset of every shell in the spherical basis function spectrum

    Returns:
        list, each entry is the corresponding start basis function id

    Examples:

    >>> mol = gto.M(atom='O 0 0 0; C 0 0 1', basis='6-31g')
    >>> gto.ao_loc_nr(mol)
    [0, 1, 2, 3, 6, 9, 10, 11, 12, 15, 18]
    '''
    if cart is None:
        cart = mol.cart
    if cart:
        return moleintor.make_loc(mol._bas, 'cart')
    else:
        return moleintor.make_loc(mol._bas, 'sph')

def ao_loc_2c(mol):
    '''Offset of every shell in the spinor basis function spectrum

    Returns:
        list, each entry is the corresponding start id of spinor function

    Examples:

    >>> mol = gto.M(atom='O 0 0 0; C 0 0 1', basis='6-31g')
    >>> gto.ao_loc_2c(mol)
    [0, 2, 4, 6, 12, 18, 20, 22, 24, 30, 36]
    '''
    return moleintor.make_loc(mol._bas, 'spinor')

def time_reversal_map(mol):
    r'''The index to map the spinor functions and its time reversal counterpart.
    The returned indices have positive or negative values.  For the i-th basis function,
    if the returned j = idx[i] < 0, it means :math:`T|i\rangle = -|j\rangle`,
    otherwise :math:`T|i\rangle = |j\rangle`
    '''
    tao = []
    i = 0
    for b in mol._bas:
        l = b[ANG_OF]
        if b[KAPPA_OF] == 0:
            djs = (l * 2, l * 2 + 2)
        elif b[KAPPA_OF] > 0:
            djs = (l * 2,)
        else:
            djs = (l * 2 + 2,)
        if l % 2 == 0:
            for n in range(b[NCTR_OF]):
                for dj in djs:
                    for m in range(0, dj, 2):
                        tao.append(-(i + dj - m))
                        tao.append(  i + dj - m - 1)
                    i += dj
        else:
            for n in range(b[NCTR_OF]):
                for dj in djs:
                    for m in range(0, dj, 2):
                        tao.append(  i + dj - m)
                        tao.append(-(i + dj - m - 1))
                    i += dj
    return numpy.asarray(tao, dtype=numpy.int32)


CHECK_GEOM = getattr(__config__, 'gto_mole_check_geom', True)

def classical_coulomb_energy(mol, charges=None, coords=None):
    '''Compute nuclear repulsion energy (AU) or static Coulomb energy

    Returns
        float
    '''
    if charges is None: charges = mol.atom_charges()
    if len(charges) <= 1:
        return 0
    rr = inter_distance(mol, coords)
    rr[numpy.diag_indices_from(rr)] = 1e200
    if CHECK_GEOM and numpy.any(rr < 1e-5):
        raise_err = False
        for atm_idx in numpy.argwhere(rr<1e-5):
            # Only raise error if atoms with charge != 0 have the same coordinates
            if charges[atm_idx[0]] * charges[atm_idx[1]] != 0:
                logger.warn(mol, 'Atoms %s have the same coordinates', atm_idx)
                raise_err = True
            # At least one of the atoms is a ghost atom; suppress divide by 0 warning
            else:
                rr[atm_idx[0], atm_idx[1]] = 1e200
        if raise_err: raise RuntimeError('Ill geometry')
    e = numpy.einsum('i,ij,j->', charges, 1./rr, charges) * .5
    return e

energy_nuc = classical_coulomb_energy

def inter_distance(mol, coords=None):
    '''
    Inter-particle distance array
    '''
    if coords is None: coords = mol.atom_coords()
    rr = numpy.linalg.norm(coords.reshape(-1,1,3) - coords, axis=2)
    rr[numpy.diag_indices_from(rr)] = 0
    return rr

def sph_labels(mol, fmt=True, base=BASE):
    '''Labels for spherical GTO functions

    Kwargs:
        fmt : str or bool
        if fmt is boolean, it controls whether to format the labels and the
        default format is "%d%3s %s%-4s".  if fmt is string, the string will
        be used as the print format.

    Returns:
        List of [(atom-id, symbol-str, nl-str, str-of-real-spherical-notation]
        or formatted strings based on the argument "fmt"

    Examples:

    >>> mol = gto.M(atom='H 0 0 0; Cl 0 0 1', basis='sto-3g')
    >>> gto.sph_labels(mol)
    [(0, 'H', '1s', ''), (1, 'Cl', '1s', ''), (1, 'Cl', '2s', ''), (1, 'Cl', '3s', ''),
     (1, 'Cl', '2p', 'x'), (1, 'Cl', '2p', 'y'), (1, 'Cl', '2p', 'z'), (1, 'Cl', '3p', 'x'),
     (1, 'Cl', '3p', 'y'), (1, 'Cl', '3p', 'z')]
    '''
    count = numpy.zeros((mol.natm, 9), dtype=int)
    label = []
    for ib in range(mol.nbas):
        ia = mol.bas_atom(ib)
        l = mol.bas_angular(ib)
        strl = param.ANGULAR[l]
        nc = mol.bas_nctr(ib)
        symb = mol.atom_symbol(ia)
        nelec_ecp = mol.atom_nelec_core(ia)
        if nelec_ecp == 0 or l > 3:
            shl_start = count[ia,l]+l+1
        else:
            coreshl = core_configuration(nelec_ecp, atom_symbol=_std_symbol(symb))
            shl_start = coreshl[l]+count[ia,l]+l+1
        count[ia,l] += nc
        for n in range(shl_start, shl_start+nc):
            for m in range(-l, l+1):
                label.append((ia+base, symb, '%d%s' % (n, strl),
                              str(param.REAL_SPHERIC[l][l+m])))

    if isinstance(fmt, str):
        return [(fmt % x) for x in label]
    elif fmt:
        return ['%d %s %s%-4s' % x for x in label]
    else:
        return label
spheric_labels = spherical_labels = sph_labels

def cart_labels(mol, fmt=True, base=BASE):
    '''Labels of Cartesian GTO functions

    Kwargs:
        fmt : str or bool
        if fmt is boolean, it controls whether to format the labels and the
        default format is "%d%3s %s%-4s".  if fmt is string, the string will
        be used as the print format.

    Returns:
        List of [(atom-id, symbol-str, nl-str, str-of-xyz-notation)]
        or formatted strings based on the argument "fmt"
    '''
    cartxyz = []
    for l in range(max(mol._bas[:,ANG_OF])+1):
        xyz = []
        for x in range(l, -1, -1):
            for y in range(l-x, -1, -1):
                z = l-x-y
                xyz.append('x'*x + 'y'*y + 'z'*z)
        cartxyz.append(xyz)

    count = numpy.zeros((mol.natm, 9), dtype=int)
    label = []
    for ib in range(len(mol._bas)):
        ia = mol.bas_atom(ib)
        l = mol.bas_angular(ib)
        strl = param.ANGULAR[l]
        nc = mol.bas_nctr(ib)
        symb = mol.atom_symbol(ia)
        nelec_ecp = mol.atom_nelec_core(ia)
        if nelec_ecp == 0 or l > 3:
            shl_start = count[ia,l]+l+1
        else:
            coreshl = core_configuration(nelec_ecp, atom_symbol=_std_symbol(symb))
            shl_start = coreshl[l]+count[ia,l]+l+1
        count[ia,l] += nc
        ncart = (l + 1) * (l + 2) // 2
        for n in range(shl_start, shl_start+nc):
            for m in range(ncart):
                label.append((ia+base, symb, '%d%s' % (n, strl), cartxyz[l][m]))

    if isinstance(fmt, str):
        return [(fmt % x) for x in label]
    elif fmt:
        return ['%d%3s %s%-4s' % x for x in label]
    else:
        return label

def ao_labels(mol, fmt=True, base=BASE):
    '''Labels of AO basis functions

    Kwargs:
        fmt : str or bool
            if fmt is boolean, it controls whether to format the labels and the
            default format is "%d%3s %s%-4s".  if fmt is string, the string will
            be used as the print format.

    Returns:
        List of [(atom-id, symbol-str, nl-str, str-of-AO-notation)]
        or formatted strings based on the argument "fmt"
    '''
    if mol.cart:
        return mol.cart_labels(fmt, base)
    else:
        return mol.sph_labels(fmt, base)

def spinor_labels(mol, fmt=True, base=BASE):
    '''
    Labels of spinor GTO functions
    '''
    count = numpy.zeros((mol.natm, 9), dtype=int)
    label = []
    for ib in range(mol.nbas):
        ia = mol.bas_atom(ib)
        l = mol.bas_angular(ib)
        kappa = mol.bas_kappa(ib)
        strl = param.ANGULAR[l]
        nc = mol.bas_nctr(ib)
        symb = mol.atom_symbol(ia)
        nelec_ecp = mol.atom_nelec_core(ia)
        if nelec_ecp == 0 or l > 3:
            shl_start = count[ia,l]+l+1
        else:
            coreshl = core_configuration(nelec_ecp, atom_symbol=_std_symbol(symb))
            shl_start = coreshl[l]+count[ia,l]+l+1
        count[ia,l] += nc
        for n in range(shl_start, shl_start+nc):
            if kappa >= 0:
                for m in range(-l*2+1, l*2, 2):
                    label.append((ia+base, symb, '%d%s%d/2' % (n, strl, l*2-1),
                                  '%d/2'%m))
            if kappa <= 0:
                for m in range(-l*2-1, l*2+2, 2):
                    label.append((ia+base, symb, '%d%s%d/2' % (n, strl, l*2+1),
                                  '%d/2'%m))

    if isinstance(fmt, str):
        return [(fmt % x) for x in label]
    elif fmt:
        return ['%d %s %s,%-5s' % x for x in label]
    else:
        return label

def search_ao_label(mol, label):
    '''Find the index of the AO basis function based on the given ao_label

    Args:
        ao_label : string or a list of strings
            The regular expression pattern to match the orbital labels
            returned by mol.ao_labels()

    Returns:
        A list of index for the AOs that matches the given ao_label RE pattern

    Examples:

    >>> mol = gto.M(atom='H 0 0 0; Cl 0 0 1', basis='ccpvtz')
    >>> mol.search_ao_label('Cl.*p')
    [19 20 21 22 23 24 25 26 27 28 29 30]
    >>> mol.search_ao_label('Cl 2p')
    [19 20 21]
    >>> mol.search_ao_label(['Cl.*d', 'Cl 4p'])
    [25 26 27 31 32 33 34 35 36 37 38 39 40]
    '''
    return _aolabels2baslst(mol, label)

def _aolabels2baslst(mol, aolabels_or_baslst, base=BASE):
    if callable(aolabels_or_baslst):
        baslst = [i for i,x in enumerate(mol.ao_labels(base=base))
                  if aolabels_or_baslst(x)]
    elif isinstance(aolabels_or_baslst, str):
        aolabels = re.sub(' +', ' ', aolabels_or_baslst.strip(), count=1)
        aolabels = re.compile(aolabels)
        baslst = [i for i,s in enumerate(mol.ao_labels(base=base))
                  if re.search(aolabels, s)]
    elif len(aolabels_or_baslst) > 0 and isinstance(aolabels_or_baslst[0], str):
        aolabels = [re.compile(re.sub(' +', ' ', x.strip(), count=1))
                    for x in aolabels_or_baslst]
        baslst = [i for i,t in enumerate(mol.ao_labels(base=base))
                  if any(re.search(x, t) for x in aolabels)]
    else:
        baslst = [i-base for i in aolabels_or_baslst]
    return numpy.asarray(baslst, dtype=int)

def search_shell_id(mol, atm_id, l):
    '''Search the first basis/shell id (**not** the basis function id) which
    matches the given atom-id and angular momentum

    Args:
        atm_id : int
            atom id, 0-based
        l : int
            angular momentum

    Returns:
        basis id, 0-based.  If not found, return None

    Examples:

    >>> mol = gto.M(atom='H 0 0 0; Cl 0 0 1', basis='sto-3g')
    >>> mol.search_shell_id(1, 1) # Cl p shell
    4
    >>> mol.search_shell_id(1, 2) # Cl d shell
    None
    '''
    for ib in range(len(mol._bas)):
        ia = mol.bas_atom(ib)
        l1 = mol.bas_angular(ib)
        if ia == atm_id and l1 == l:
            return ib

def search_ao_nr(mol, atm_id, l, m, atmshell):
    '''Search the first basis function id (**not** the shell id) which matches
    the given atom-id, angular momentum magnetic angular momentum, principal shell.

    Args:
        atm_id : int
            atom id, 0-based
        l : int
            angular momentum
        m : int
            magnetic angular momentum
        atmshell : int
            principal quantum number

    Returns:
        basis function id, 0-based.  If not found, return None

    Examples:

    >>> mol = gto.M(atom='H 0 0 0; Cl 0 0 1', basis='sto-3g')
    >>> mol.search_ao_nr(1, 1, -1, 3) # Cl 3px
    7
    '''
    ibf = 0
    for ib in range(len(mol._bas)):
        ia = mol.bas_atom(ib)
        l1 = mol.bas_angular(ib)
        if mol.cart:
            degen = (l1 + 1) * (l1 + 2) // 2
        else:
            degen = l1 * 2 + 1
        nc = mol.bas_nctr(ib)
        if ia == atm_id and l1 == l:
            if atmshell > nc+l1:
                atmshell = atmshell - nc
            else:
                return ibf + (atmshell-l1-1)*degen + (l1+m)
        ibf += degen * nc
    raise RuntimeError('Required AO not found')

def search_ao_r(mol, atm_id, l, j, m, atmshell):
    raise RuntimeError('TODO')
#TODO:    ibf = 0
#TODO:    for ib in range(len(mol._bas)):
#TODO:        ia = mol.bas_atom(ib)
#TODO:        l1 = mol.bas_angular(ib)
#TODO:        nc = mol.bas_nctr(ib)
#TODO:        k = mol.bas_kappa(bas_id)
#TODO:        degen = len_spinor(l1, k)
#TODO:        if ia == atm_id and l1 == l and k == kappa:
#TODO:            if atmshell > nc+l1:
#TODO:                atmshell = atmshell - nc
#TODO:            else:
#TODO:                return ibf + (atmshell-l1-1)*degen + (degen+m)
#TODO:        ibf += degen

def offset_2c_by_atom(mol):
    '''2-component AO offset for each atom.  Return a list, each item
    of the list gives (start-shell-id, stop-shell-id, start-AO-id, stop-AO-id)
    '''
    return aoslice_by_atom(mol, mol.ao_loc_2c())

def aoslice_by_atom(mol, ao_loc=None):
    '''AO offsets for each atom.  Return a list, each item of the list gives
    (start-shell-id, stop-shell-id, start-AO-id, stop-AO-id)
    '''
    if ao_loc is None:
        ao_loc = mol.ao_loc_nr()

    aorange = numpy.empty((mol.natm,4), dtype=int)

    if mol.natm == 0:
        return aorange

    bas_atom = mol._bas[:,ATOM_OF]
    delimiter = numpy.where(bas_atom[0:-1] != bas_atom[1:])[0] + 1

    if mol.natm == len(delimiter) + 1:
        aorange[:,0] = shell_start = numpy.append(0, delimiter)
        aorange[:,1] = shell_end = numpy.append(delimiter, mol.nbas)

    else:  # Some atoms miss basis
        shell_start = numpy.empty(mol.natm, dtype=int)
        shell_start[:] = -1
        shell_start[0] = 0
        shell_start[bas_atom[0]] = 0
        shell_start[bas_atom[delimiter]] = delimiter

        shell_end = numpy.empty(mol.natm, dtype=int)
        shell_end[0] = 0
        shell_end[bas_atom[delimiter-1]] = delimiter
        shell_end[bas_atom[-1]] = mol.nbas

        for i in range(1, mol.natm):
            if shell_start[i] == -1:
                shell_start[i] = shell_end[i] = shell_end[i-1]

    aorange[:,0] = shell_start
    aorange[:,1] = shell_end
    aorange[:,2] = ao_loc[shell_start]
    aorange[:,3] = ao_loc[shell_end]
    return aorange
offset_nr_by_atom = aoslice_by_atom

def same_basis_set(mol1, mol2):
    '''Check whether two molecules use the same basis sets.
    The two molecules can have different geometry.
    '''
    atomtypes1 = atom_types(mol1._atom, mol1._basis)
    atomtypes2 = atom_types(mol2._atom, mol2._basis)
    if set(atomtypes1.keys()) != set(atomtypes2.keys()):
        return False
    for k in atomtypes1:
        if len(atomtypes1[k]) != len(atomtypes2[k]):
            return False
        elif mol1._basis.get(k, None) != mol2._basis.get(k, None):
            return False
    return True

def same_mol(mol1, mol2, tol=1e-5, cmp_basis=True, ignore_chiral=False):
    '''Compare the two molecules whether they have the same structure.

    Kwargs:
        tol : float
            In Bohr
        cmp_basis : bool
            Whether to compare basis functions for the two molecules
    '''
    from pyscf import symm

    if mol1._atom.__len__() != mol2._atom.__len__():
        return False

    chg1 = mol1._atm[:,CHARGE_OF]
    chg2 = mol2._atm[:,CHARGE_OF]
    if not numpy.all(numpy.sort(chg1) == numpy.sort(chg2)):
        return False

    if cmp_basis and not same_basis_set(mol1, mol2):
        return False

    def finger(mol, chgs, coord):
        center = numpy.einsum('z,zr->r', chgs, coord) / chgs.sum()
        im = inertia_moment(mol, chgs, coord)
        # Divid im by chgs.sum(), to normalize im. Otherwise the input tol may
        # not reflect the actual deviation.
        im /= chgs.sum()

        w, v = scipy.linalg.eigh(im)
        axes = v.T
        if numpy.linalg.det(axes) < 0:
            axes *= -1
        r = numpy.dot(coord-center, axes.T)
        return w, r

    coord1 = mol1.atom_coords()
    coord2 = mol2.atom_coords()
    w1, r1 = finger(mol1, chg1, coord1)
    w2, r2 = finger(mol2, chg2, coord2)
    if not (numpy.allclose(w1, w2, atol=tol)):
        return False

    rotate_xy  = numpy.array([[-1., 0., 0.],
                              [ 0.,-1., 0.],
                              [ 0., 0., 1.]])
    rotate_yz  = numpy.array([[ 1., 0., 0.],
                              [ 0.,-1., 0.],
                              [ 0., 0.,-1.]])
    rotate_zx  = numpy.array([[-1., 0., 0.],
                              [ 0., 1., 0.],
                              [ 0., 0.,-1.]])

    def inspect(z1, r1, z2, r2):
        place = int(-numpy.log10(tol)) - 1
        idx = symm.argsort_coords(r2, place)
        z2 = z2[idx]
        r2 = r2[idx]
        for rot in (1, rotate_xy, rotate_yz, rotate_zx):
            r1new = numpy.dot(r1, rot)
            idx = symm.argsort_coords(r1new, place)
            if (numpy.all(z1[idx] == z2) and
                numpy.allclose(r1new[idx], r2, atol=tol)):
                return True
        return False

    return (inspect(chg1, r1, chg2, r2) or
            (ignore_chiral and inspect(chg1, r1, chg2, -r2)))
is_same_mol = same_mol

def chiral_mol(mol1, mol2=None):
    '''Detect whether the given molecule is chiral molecule or two molecules
    are chiral isomers.
    '''
    if mol2 is None:
        mol2 = mol1.copy()
        ptr_coord = mol2._atm[:,PTR_COORD]
        mol2._env[ptr_coord  ] *= -1
        mol2._env[ptr_coord+1] *= -1
        mol2._env[ptr_coord+2] *= -1
    return (not same_mol(mol1, mol2, ignore_chiral=False) and
            same_mol(mol1, mol2, ignore_chiral=True))

def inertia_moment(mol, mass=None, coords=None):
    if mass is None:
        mass = mol.atom_mass_list()
    if coords is None:
        coords = mol.atom_coords()
    mass_center = numpy.einsum('i,ij->j', mass, coords)/mass.sum()
    coords = coords - mass_center
    im = numpy.einsum('i,ij,ik->jk', mass, coords, coords)
    im = numpy.eye(3) * im.trace() - im
    return im

def atom_mass_list(mol, isotope_avg=False):
    '''A list of mass for all atoms in the molecule

    Kwargs:
        isotope_avg : boolean
            Whether to use the isotope average mass as the atomic mass
    '''
    if isotope_avg:
        mass_table = elements.MASSES
    else:
        mass_table = elements.ISOTOPE_MAIN

    nucprop = mol.nucprop
    if nucprop:
        mass = []
        for ia in range(mol.natm):
            z = mol.atom_charge(ia)
            symb = mol.atom_symbol(ia)
            stdsymb = _std_symbol(symb)
            if ia+1 in nucprop:
                prop = nucprop[ia+1]
            elif symb in nucprop:
                prop = nucprop[symb]
            else:
                prop = nucprop.get(stdsymb, {})

            mass.append(prop.get('mass', mass_table[z]))
    else:
        #mass = [mass_table[z] for z in mol.atom_charges()]
        mass = []
        for ia in range(mol.natm):
            z = charge(mol.atom_symbol(ia))
            mass.append(mass_table[z])

    return numpy.array(mass)

def condense_to_shell(mol, mat, compressor='max'):
    '''The given matrix is first partitioned to blocks, based on AO shell as
    delimiter. Then call compressor function to abstract each block.

    Args:
        compressor: string or function
            if compressor is a string, its value can be  sum, max, min, abssum,
            absmax, absmin, norm
    '''
    ao_loc = mol.ao_loc_nr()
    if callable(compressor):
        abstract = numpy.empty((mol.nbas, mol.nbas))
        for i, i0 in enumerate(ao_loc[:mol.nbas]):
            for j, j0 in enumerate(ao_loc[:mol.nbas]):
                abstract[i,j] = compressor(mat[i0:ao_loc[i+1],j0:ao_loc[j+1]])
    else:
        abstract = lib.condense(compressor, mat, ao_loc)
    return abstract

def get_overlap_cond(mol, shls_slice=None):
    '''Overlap magnitudes measured by -log(overlap) between two shells

    Args:
        mol : an instance of :class:`Mole`

    Returns:
        2D mask array of shape (nbas,nbas)
    '''
    nbas = mol.nbas
    if shls_slice is None:
        shls_slice = (0, nbas, 0, nbas)
    cond = numpy.zeros((nbas, nbas))
    moleintor.libcgto.GTOoverlap_cond(
        cond.ctypes.data_as(ctypes.c_void_p), (ctypes.c_int * 4)(*shls_slice),
        mol._atm.ctypes.data_as(ctypes.c_void_p), ctypes.c_int(mol.natm),
        mol._bas.ctypes.data_as(ctypes.c_void_p), ctypes.c_int(nbas),
        mol._env.ctypes.data_as(ctypes.c_void_p))
    return cond


def tostring(mol, format='raw'):
    '''Convert molecular geometry to a string of the required format.

    Supported output formats:
        | raw: Each line is  <symbol> <x> <y> <z>
        | xyz: XYZ cartesian coordinates format
        | zmat: Z-matrix format
    '''
    format = format.lower()
    if format == 'xyz' or format == 'raw':
        coords = mol.atom_coords() * param.BOHR
        output = []
        if format == 'xyz':
            output.append('%d' % mol.natm)
            output.append('XYZ from PySCF')

        for i in range(mol.natm):
            symb = mol.atom_pure_symbol(i)
            x, y, z = coords[i]
            output.append('%-4s %14.5f %14.5f %14.5f' %
                          (symb, x, y, z))
        return '\n'.join(output)
    elif format == 'zmat':
        coords = mol.atom_coords() * param.BOHR
        zmat = cart2zmat(coords).splitlines()
        output = []
        for i, line in enumerate(zmat):
            symb = mol.atom_pure_symbol(i)
            output.append('%-4s   %s' % (symb, line))
        return '\n'.join(output)
    else:
        raise NotImplementedError

def tofile(mol, filename, format=None):
    '''Write molecular geometry to a file of the required format.

    Supported output formats:
        | raw: Each line is  <symbol> <x> <y> <z>
        | xyz: XYZ cartesian coordinates format
        | zmat: Z-matrix format
    '''
    if format is None:  # Guess format based on filename
        format = os.path.splitext(filename)[1][1:]
    string = tostring(mol, format)
    with open(filename, 'w', encoding='utf-8') as f:
        f.write(string)
        f.write('\n')
    return string

def fromfile(filename, format=None):
    '''Read molecular geometry from a file
    (in testing)

    Supported formats:
        | raw: Each line is  <symbol> <x> <y> <z>
        | xyz: XYZ cartesian coordinates format
        | zmat: Z-matrix format
    '''
    if format is None:  # Guess format based on filename
        format = os.path.splitext(filename)[1][1:].lower()
        if format not in ('xyz', 'zmat', 'sdf'):
            format = 'raw'
    with open(filename, 'r') as f:
        return fromstring(f.read(), format)


def fromstring(string, format='xyz'):
    '''Convert the string of the specified format to internal format
    (in testing)

    Supported formats:
        | raw: Each line is  <symbol> <x> <y> <z>
        | xyz: XYZ cartesian coordinates format
        | zmat: Z-matrix format
    '''
    format = format.lower()
    if format == 'zmat':
        return from_zmatrix(string)
    elif format == 'xyz':
        dat = string.splitlines()
        natm = int(dat[0])
        return '\n'.join(dat[2:natm+2])
    elif format == 'sdf':
        raw = string.splitlines()
        natoms, nbonds = raw[3].split()[:2]
        atoms = []
        for line in raw[4:4+int(natoms)]:
            d = line.split()
            atoms.append('%s %s %s %s' % (d[3], d[0], d[1], d[2]))
        return '\n'.join(atoms)
    elif format == 'raw':
        return string
    else:
        raise NotImplementedError

def is_au(unit):
    '''Return whether the unit is recognized as A.U. or not
    '''
    return unit.upper().startswith(('B', 'AU'))

#
# MoleBase handles three layers of basis data: input, internal format, libcint arguments.
# The relationship of the three layers are
#    .atom (input) <=>  ._atom (for python) <=> ._atm (for libcint)
#   .basis (input) <=> ._basis (for python) <=> ._bas (for libcint)
# input layer does not talk to libcint directly.  Data are held in python
# internal format layer.  Most of methods defined in this class only operates
# on the internal format.  Exceptions are make_env, make_atm_env, make_bas_env,
# set_common_orig_, set_rinv_orig_ which are used to manipulate the libcint arguments.
#
class MoleBase(lib.StreamObject):
    '''Basic class to hold molecular structure, integrals and global options

    Attributes:
        verbose : int
            Print level
        output : str or None
            Output file, default is None which dumps msg to sys.stdout
        max_memory : int, float
            Allowed memory in MB
        charge : int
            Charge of molecule. It affects the electron numbers
        spin : int or None
            2S, num. alpha electrons - num. beta electrons to control
            multiplicity. If spin = None is set, multiplicity will be guessed
            based on the neutral molecule.
        symmetry : bool or str
            Whether to use symmetry.  When this variable is set to True, the
            molecule will be rotated and the highest rotation axis will be
            placed z-axis.
            If a string is given as the name of point group, the given point
            group symmetry will be used.  Note that the input molecular
            coordinates will not be changed in this case.
        symmetry_subgroup : str
            subgroup

        atom : list or str
            To define molecular structure.  The internal format is

            | atom = [[atom1, (x, y, z)],
            |         [atom2, (x, y, z)],
            |         ...
            |         [atomN, (x, y, z)]]

        unit : str
            Angstrom or Bohr
        basis : dict or str
            To define basis set.
        nucmod : dict or str or [function(nuc_charge, nucprop) => zeta]
            Nuclear model.  0 or None means point nuclear model.  Other
            values will enable Gaussian nuclear model.  If a function is
            assigned to this attribute, the function will be called to
            generate the nuclear charge distribution value "zeta" and the
            relevant nuclear model will be set to Gaussian model.
            Default is point nuclear model.
        nucprop : dict
            Nuclear properties (like g-factor 'g', quadrupole moments 'Q').
            It is needed by pyscf.prop module and submodules.
        cart : boolean
            Using Cartesian GTO basis and integrals (6d,10f,15g)
        magmom : list
            Collinear spin of each atom. Default is [0,]*natm

        ** Following attributes are generated by :func:`Mole.build` **

        stdout : file object
            Default is sys.stdout if :attr:`Mole.output` is not set
        topgroup : str
            Point group of the system.
        groupname : str
            The supported subgroup of the point group. It can be one of SO3,
            Dooh, Coov, D2h, C2h, C2v, D2, Cs, Ci, C2, C1
        nelectron : int
            sum of nuclear charges - :attr:`Mole.charge`
        symm_orb : a list of numpy.ndarray
            Symmetry adapted basis.  Each element is a set of symm-adapted orbitals
            for one irreducible representation.  The list index does **not** correspond
            to the id of irreducible representation.
        irrep_id : a list of int
            Each element is one irreducible representation id associated with the basis
            stored in symm_orb.  One irrep id stands for one irreducible representation
            symbol.  The irrep symbol and the relevant id are defined in
            :attr:`symm.param.IRREP_ID_TABLE`
        irrep_name : a list of str
            Each element is one irreducible representation symbol associated with the basis
            stored in symm_orb.  The irrep symbols are defined in
            :attr:`symm.param.IRREP_ID_TABLE`
        _built : bool
            To label whether :func:`Mole.build` has been called.  It is to
            ensure certain functions being initialized only once.
        _basis : dict
            like :attr:`Mole.basis`, the internal format which is returned from the
            parser :func:`format_basis`

        ** Following attributes are arguments used by ``libcint`` library **

        _atm :
            :code:`[[charge, ptr-of-coord, nuc-model, ptr-zeta, 0, 0], [...]]`
            each element represents one atom
        natm :
            number of atoms
        _bas :
            :code:`[[atom-id, angular-momentum, num-primitive-GTO, num-contracted-GTO, 0, ptr-of-exps, ptr-of-contract-coeff, 0], [...]]`
            each element represents one shell
        nbas :
            number of shells
        _env :
            list of floats to store the coordinates, GTO exponents, contract-coefficients

    Examples:

    >>> mol = Mole(atom='H^2 0 0 0; H 0 0 1.1', basis='sto3g').build()
    >>> print(mol.atom_symbol(0))
    H^2
    >>> print(mol.atom_pure_symbol(0))
    H
    >>> print(mol.nao_nr())
    2
    >>> print(mol.intor('int1e_ovlp_sph'))
    [[ 0.99999999  0.43958641]
     [ 0.43958641  0.99999999]]
    >>> mol.charge = 1
    >>> mol.build()
    <class 'pyscf.gto.mole.Mole'> has no attributes Charge
    '''  # noqa: E501

    output = None
    max_memory = param.MAX_MEMORY

    verbose = getattr(__config__, 'VERBOSE', logger.NOTE)

    # the unit (angstrom/bohr) of the coordinates defined by the input self.atom
    unit = getattr(__config__, 'UNIT', 'angstrom')

    # Whether to hold everything in memory
    incore_anyway = getattr(__config__, 'INCORE_ANYWAY', False)

    # Using cartesian GTO (6d,10f,15g)
    cart = getattr(__config__, 'gto_mole_Mole_cart', False)
    charge = 0
    spin = 0 # 2j == nelec_alpha - nelec_beta
    symmetry = False
    symmetry_subgroup = None

    # Store the keys appeared in the module.  It is used to check misinput attributes
    _keys = {
        'verbose', 'unit', 'incore_anyway', 'output', 'max_memory',
        'cart', 'charge', 'spin', 'symmetry', 'symmetry_subgroup',
        'atom', 'basis', 'nucmod', 'ecp', 'nucprop', 'magmom', 'pseudo',
        'groupname', 'topgroup', 'symm_orb', 'irrep_id', 'irrep_name',
    }

    def __init__(self):
        # self.atom = [(symb/nuc_charge, (coord(Angstrom):0.,0.,0.)), ...]
        self.atom = []
        # self.basis = {atom_type/nuc_charge: [l, kappa, (expnt, c_1, c_2,..),..]}
        self.basis = 'sto-3g'
        # self.nucmod = {atom_symbol: nuclear_model, atom_id: nuc_mod}, atom_id is 1-based
        self.nucmod = {}
        # self.ecp = {atom_symbol: [[l, (r_order, expnt, c),...]]}
        self.ecp = {}
        # Nuclear property. self.nucprop = {atom_symbol: {key: value}}
        self.nucprop = {}
        # Collinear spin of each atom. self.magmom = [0, ...]
        self.magmom = []
        self.pseudo = None
##################################################
# don't modify the following private variables, they are not input options
        self._atm = numpy.zeros((0,6), dtype=numpy.int32)
        self._bas = numpy.zeros((0,8), dtype=numpy.int32)
        self._env = numpy.zeros(PTR_ENV_START)
        self._ecpbas = numpy.zeros((0,8), dtype=numpy.int32)

        self.stdout = sys.stdout
        self.groupname = 'C1'
        self.topgroup = 'C1'
        self.symm_orb = None
        self.irrep_id = None
        self.irrep_name = None
        self._symm_orig = None
        self._symm_axes = None
        self._nelectron = None
        self._nao = None
        self._enuc = None
        self._atom = []
        self._basis = {}
        self._ecp = {}
        self._pseudo = {}

        self._built = False
        # Some methods modify ._env. These method are executed in the context
        # _TemporaryMoleContext which is protected by the _ctx_lock.
        self._ctx_lock = None

    @property
    def natm(self):
        return len(self._atm)
    @property
    def nbas(self):
        return len(self._bas)

    @property
    def nelec(self):
        ne = self.nelectron
        nalpha = (ne + self.spin) // 2
        nbeta = nalpha - self.spin
        assert (nalpha >= 0 and nbeta >= 0)
        if nalpha + nbeta != ne:
            raise RuntimeError('Electron number %d and spin %d are not consistent\n'
                               'Note mol.spin = 2S = Nalpha - Nbeta, not 2S+1' %
                               (ne, self.spin))
        return nalpha, nbeta
    @nelec.setter
    def nelec(self, neleca_nelecb):
        neleca, nelecb = neleca_nelecb
        self._nelectron = neleca + nelecb
        self.spin = neleca - nelecb

    @property
    def nelectron(self):
        if self._nelectron is None:
            return self.tot_electrons()
        else:
            return self._nelectron
    @nelectron.setter
    def nelectron(self, n):
        self._nelectron = n

    @property
    def multiplicity(self):
        return self.spin + 1
    @multiplicity.setter
    def multiplicity(self, x):
        if x is None:
            self.spin = None
        else:
            self.spin = x - 1

    @property
    def ms(self):
        '''Spin quantum number. multiplicity = ms*2+1'''
        if self.spin % 2 == 0:
            return self.spin // 2
        else:
            return self.spin * .5
    @ms.setter
    def ms(self, x):
        if x is None:
            self.spin = None
        else:
            self.spin = int(round(2*x, 4))

    @property
    def enuc(self):
        '''nuclear repulsion energy'''
        if self._enuc is None:
            self._enuc = self.energy_nuc()
        return self._enuc
    @enuc.setter
    def enuc(self, x):
        self._enuc = x

    copy = copy

    pack = pack

    @classmethod
    @lib.with_doc(unpack.__doc__)
    def unpack(cls, moldic):
        return unpack(moldic)

    @lib.with_doc(unpack.__doc__)
    def unpack_(self, moldic):
        self.__dict__.update(moldic)
        return self

    dumps = dumps

    @classmethod
    @lib.with_doc(loads.__doc__)
    def loads(cls, molstr):
        return loads(molstr)

    @lib.with_doc(loads.__doc__)
    def loads_(self, molstr):
        self.__dict__.update(loads(molstr).__dict__)
        return self

    # when pickling, serialize as a JSON-formatted string
    __getstate__ = dumps
    __setstate__ = loads_

    def build(self, dump_input=True, parse_arg=ARGPARSE,
              verbose=None, output=None, max_memory=None,
              atom=None, basis=None, unit=None, nucmod=None, ecp=None, pseudo=None,
              charge=None, spin=0, symmetry=None, symmetry_subgroup=None,
              cart=None, magmom=None):
        '''Setup molecule and initialize some control parameters.  Whenever you
        change the value of the attributes of :class:`Mole`, you need call
        this function to refresh the internal data of Mole.

        Kwargs:
            dump_input : bool
                whether to dump the contents of input file in the output file
            parse_arg : bool
                whether to read the sys.argv and overwrite the relevant parameters
            verbose : int
                Print level.  If given, overwrite :attr:`Mole.verbose`
            output : str or None
                Output file.  If given, overwrite :attr:`Mole.output`
            max_memory : int, float
                Allowd memory in MB.  If given, overwrite :attr:`Mole.max_memory`
            atom : list or str
                To define molecular structure.
            basis : dict or str
                To define basis set.
            nucmod : dict or str
                Nuclear model.  If given, overwrite :attr:`Mole.nucmod`
            charge : int
                Charge of molecule. It affects the electron numbers
                If given, overwrite :attr:`Mole.charge`
            spin : int
                2S, num. alpha electrons - num. beta electrons to control
                multiplicity. If setting spin = None , multiplicity will be
                guessed based on the neutral molecule.
                If given, overwrite :attr:`Mole.spin`
            symmetry : bool or str
                Whether to use symmetry.  If given a string of point group
                name, the given point group symmetry will be used.
            magmom : list
                Collinear spin of each atom. Default is [0.0,]*natm

        '''
        if isinstance(dump_input, str):
            sys.stderr.write('Assigning the first argument %s to mol.atom\n' %
                             dump_input)
            dump_input, atom = True, dump_input

        if verbose is not None: self.verbose = verbose
        if output is not None: self.output = output
        if max_memory is not None: self.max_memory = max_memory
        if atom is not None: self.atom = atom
        if basis is not None: self.basis = basis
        if unit is not None: self.unit = unit
        if nucmod is not None: self.nucmod = nucmod
        if ecp is not None: self.ecp = ecp
        if pseudo is not None: self.pseudo = pseudo
        if charge is not None: self.charge = charge
        if spin != 0: self.spin = spin
        if symmetry is not None: self.symmetry = symmetry
        if symmetry_subgroup is not None: self.symmetry_subgroup = symmetry_subgroup
        if cart is not None: self.cart = cart
        if magmom is not None: self.magmom = magmom

        if parse_arg:
            _update_from_cmdargs_(self)

        # avoid opening output file twice
        if (self.output is not None
            # StringIO() does not have attribute 'name'
            and getattr(self.stdout, 'name', None) != self.output):

            if self.verbose > logger.QUIET:
                if os.path.isfile(self.output):
                    print('overwrite output file: %s' % self.output)
                else:
                    print('output file: %s' % self.output)

            if self.output == '/dev/null':
                self.stdout = open(os.devnull, 'w', encoding='utf-8')
            else:
                self.stdout = open(self.output, 'w', encoding='utf-8')

        if self.verbose >= logger.WARN:
            self.check_sanity()

        if self.atom:
            self._atom = self.format_atom(self.atom, unit=self.unit)
        uniq_atoms = {a[0] for a in self._atom}

        if self.basis:
            _basis = _parse_default_basis(self.basis, uniq_atoms)
            self._basis = self.format_basis(_basis)
        env = self._env[:PTR_ENV_START]
        self._atm, self._bas, self._env = \
                self.make_env(self._atom, self._basis, env, self.nucmod,
                              self.nucprop)

        if self.pseudo:
            self.ecp, self.pseudo = classify_ecp_pseudo(self, self.ecp, self.pseudo)

        if self.ecp:
            # Unless explicitly input, ECP should not be assigned to ghost atoms
            atoms_wo_ghost = [a for a in uniq_atoms if not is_ghost_atom(a)]
            _ecp = _parse_default_basis(self.ecp, atoms_wo_ghost)
            self._ecp = self.format_ecp(_ecp)
            if self._ecp:
                self._atm, self._ecpbas, self._env = \
                        self.make_ecp_env(self._atm, self._ecp, self._env)

        if self.pseudo:
            # Unless explicitly input, PP should not be assigned to ghost atoms
            atoms_wo_ghost = [a for a in uniq_atoms if not is_ghost_atom(a)]
            _pseudo = _parse_default_basis(self.pseudo, atoms_wo_ghost)
            self._pseudo = _pseudo = self.format_pseudo(_pseudo)
            if _pseudo:
                conflicts = set(_pseudo).intersection(self._ecp)
                if conflicts:
                    raise RuntimeError('Pseudo potential for atoms %s are defined '
                                       'in both .ecp and .pseudo.' % list(conflicts))

                for ia, atom in enumerate(self._atom):
                    symb = atom[0]
                    if (symb in _pseudo and
                        # skip ghost atoms
                        self._atm[ia,0] != 0):
                        self._atm[ia,0] = sum(_pseudo[symb][0])

        if self.spin is None:
            self.spin = self.nelectron % 2
        else:
            # Access self.nelec in which the code checks whether the spin and
            # number of electrons are consistent.
            self.nelec

        # reset nuclear energy
        self.enuc = None

        if not self.magmom:
            self.magmom = [0,] * self.natm
        elif len(self.magmom) != self.natm:
            logger.warn(self, 'len(magmom) != natm. Set magmom to zero')
            self.magmom = [0,] * self.natm
        elif isinstance(self.magmom, np.ndarray):
            self.magmom = self.magmom.tolist()
        if self.spin == 0 and abs(numpy.sum(self.magmom) - self.spin) > 1e-6:
            #don't check for unrestricted calcs.
            raise ValueError("mol.magmom is set incorrectly.")

        if self.symmetry:
            self._build_symmetry()

        if dump_input and not self._built and self.verbose > logger.NOTE:
            self.dump_input()

        if self.verbose >= logger.DEBUG3:
            logger.debug3(self, 'arg.atm = %s', self._atm)
            logger.debug3(self, 'arg.bas = %s', self._bas)
            logger.debug3(self, 'arg.env = %s', self._env)
            logger.debug3(self, 'ecpbas  = %s', self._ecpbas)

        self._built = True
        return self
    kernel = build

    def _build_symmetry(self, *args, **kwargs):
        '''
        Update symmetry related attributes: topgroup, groupname, _symm_orig,
        _symm_axes, irrep_id, irrep_name, symm_orb
        '''
        from pyscf import symm

        # TODO: Consider ECP info in point group symmetry initialization
        self.topgroup, orig, axes = symm.detect_symm(self._atom, self._basis)

        if isinstance(self.symmetry, str):
            self.symmetry = str(symm.std_symb(self.symmetry))
            groupname = None
            if abs(axes - np.eye(3)).max() < symm.TOLERANCE:
                if symm.check_symm(self.symmetry, self._atom, self._basis):
                    # Try to use original axes (issue #1209)
                    groupname = self.symmetry
                    axes = np.eye(3)
                else:
                    logger.warn(self, 'Unable to to identify input symmetry using original axes.\n'
                                'Different symmetry axes will be used.')
            if groupname is None:
                try:
                    groupname, axes = symm.as_subgroup(self.topgroup, axes,
                                                       self.symmetry)
                except PointGroupSymmetryError as e:
                    raise PointGroupSymmetryError(
                        'Unable to identify input symmetry %s. Try symmetry="%s"' %
                        (self.symmetry, self.topgroup)) from e
        else:
            groupname, axes = symm.as_subgroup(self.topgroup, axes,
                                               self.symmetry_subgroup)
        self._symm_orig = orig
        self._symm_axes = axes

        if self.cart and groupname in ('Dooh', 'Coov', 'SO3'):
            if groupname == 'Coov':
                groupname, lgroup = 'C2v', groupname
            else:
                groupname, lgroup = 'D2h', groupname
            logger.warn(self, 'This version does not support symmetry %s '
                        'for cartesian GTO basis. Its subgroup %s is used',
                        lgroup, groupname)
        self.groupname = groupname

        self.symm_orb, self.irrep_id = \
                symm.symm_adapted_basis(self, groupname, orig, axes)
        self.irrep_name = [symm.irrep_id2name(groupname, ir)
                           for ir in self.irrep_id]
        return self

    format_atom = staticmethod(format_atom)
    format_basis = staticmethod(format_basis)
    format_pseudo = staticmethod(format_pseudo)
    format_ecp = staticmethod(format_ecp)
    expand_etb = staticmethod(expand_etb)
    expand_etbs = etbs = staticmethod(expand_etbs)

    @lib.with_doc(make_env.__doc__)
    def make_env(self, atoms, basis, pre_env=[], nucmod={}, nucprop=None):
        if nucprop is None:
            nucprop = self.nucprop
        return make_env(atoms, basis, pre_env, nucmod, nucprop)

    @lib.with_doc(make_atm_env.__doc__)
    def make_atm_env(self, atom, ptr=0, nucmod=NUC_POINT, nucprop=None):
        if nucprop is None:
            nucprop = self.nucprop.get(atom[0], {})
        return make_atm_env(atom, ptr, nucmod, nucprop)

    @lib.with_doc(make_bas_env.__doc__)
    def make_bas_env(self, basis_add, atom_id=0, ptr=0):
        return make_bas_env(basis_add, atom_id, ptr)

    @lib.with_doc(make_ecp_env.__doc__)
    def make_ecp_env(self, _atm, _ecp, pre_env=[]):
        if _ecp:
            _atm, _ecpbas, _env = make_ecp_env(self, _atm, _ecp, pre_env)
        else:
            _atm, _ecpbas, _env = _atm, numpy.zeros((0,BAS_SLOTS)), pre_env
        return _atm, _ecpbas, _env

    tot_electrons = tot_electrons

    @lib.with_doc(gto_norm.__doc__)
    def gto_norm(self, l, expnt):
        return gto_norm(l, expnt)

    def dump_input(self):
        import __main__
        if hasattr(__main__, '__file__'):
            try:
                filename = os.path.abspath(__main__.__file__)
                finput = open(filename, 'r')
                self.stdout.write('#INFO: **** input file is %s ****\n' % filename)
                self.stdout.write(finput.read())
                self.stdout.write('#INFO: ******************** input file end ********************\n')
                self.stdout.write('\n')
                self.stdout.write('\n')
                finput.close()
            except IOError:
                logger.warn(self, 'input file does not exist')

        self.stdout.write('\n'.join(lib.misc.format_sys_info()))

        self.stdout.write('\n\n')
        for key in os.environ:
            if 'PYSCF' in key:
                self.stdout.write('[ENV] %s %s\n' % (key, os.environ[key]))
        if self.verbose >= logger.DEBUG2:
            for key in dir(__config__):
                if key[:2] != '__':
                    self.stdout.write('[CONFIG] %s = %s\n' %
                                      (key, getattr(__config__, key)))
        else:
            conf_file = getattr(__config__, 'conf_file', None)
            self.stdout.write('[CONFIG] conf_file %s\n' % conf_file)

        self.stdout.write('[INPUT] verbose = %d\n' % self.verbose)
        if self.verbose >= logger.DEBUG:
            self.stdout.write('[INPUT] max_memory = %s \n' % self.max_memory)
        self.stdout.write('[INPUT] num. atoms = %d\n' % self.natm)
        self.stdout.write('[INPUT] num. electrons = %d\n' % self.nelectron)
        self.stdout.write('[INPUT] charge = %d\n' % self.charge)
        self.stdout.write('[INPUT] spin (= nelec alpha-beta = 2S) = %d\n' % self.spin)
        self.stdout.write('[INPUT] symmetry %s subgroup %s\n' %
                          (self.symmetry, self.symmetry_subgroup))
        self.stdout.write('[INPUT] Mole.unit = %s\n' % self.unit)
        if self.cart:
            self.stdout.write('[INPUT] Cartesian GTO integrals (6d 10f)\n')

        self.stdout.write('[INPUT] Symbol           X                Y                Z      unit'
                          '          X                Y                Z       unit  Magmom\n')
        for ia,atom in enumerate(self._atom):
            coorda = tuple([x * param.BOHR for x in atom[1]])
            coordb = tuple([x for x in atom[1]])
            magmom = self.magmom[ia]
            self.stdout.write('[INPUT]%3d %-4s %16.12f %16.12f %16.12f AA  '
                              '%16.12f %16.12f %16.12f Bohr  %4.1f\n'
                              % ((ia+1, _symbol(atom[0])) + coorda + coordb + (magmom,)))
        if self.nucmod:
            if isinstance(self.nucmod, (int, str, types.FunctionType)):
                nucatms = [_symbol(atom[0]) for atom in self._atom]
            else:
                nucatms = self.nucmod.keys()
            self.stdout.write('[INPUT] Gaussian nuclear model for atoms %s\n' %
                              nucatms)

        if self.nucprop:
            self.stdout.write('[INPUT] nucprop %s\n' % self.nucprop)

        if self.verbose >= logger.DEBUG:
            self.stdout.write('[INPUT] ---------------- BASIS SET ---------------- \n')
            self.stdout.write('[INPUT] l, kappa, [nprim/nctr], '
                              'expnt,             c_1 c_2 ...\n')
            for atom, basis_set in self._basis.items():
                self.stdout.write('[INPUT] %s\n' % atom)
                for b in basis_set:
                    if isinstance(b[1], int):
                        kappa = b[1]
                        b_coeff = b[2:]
                    else:
                        kappa = 0
                        b_coeff = b[1:]
                    nprim = len(b_coeff)
                    nctr = len(b_coeff[0])-1
                    if nprim < nctr:
                        logger.warn(self, 'num. primitives smaller than num. contracted basis')
                    self.stdout.write('[INPUT] %d   %2d    [%-5d/%-4d]  '
                                      % (b[0], kappa, nprim, nctr))
                    for k, x in enumerate(b_coeff):
                        if k == 0:
                            self.stdout.write('%-15.12g  ' % x[0])
                        else:
                            self.stdout.write(' '*32+'%-15.12g  ' % x[0])
                        for c in x[1:]:
                            self.stdout.write(' %4.12g' % c)
                        self.stdout.write('\n')

        if self.verbose >= logger.INFO:
            self.stdout.write('\n')
            logger.info(self, 'nuclear repulsion = %.15g', self.enuc)

            if self.symmetry:
                if self.topgroup == self.groupname:
                    logger.info(self, 'point group symmetry = %s', self.topgroup)
                else:
                    logger.info(self, 'point group symmetry = %s, use subgroup %s',
                                self.topgroup, self.groupname)
                logger.info(self, "symmetry origin: %s", self._symm_orig)
                logger.info(self, "symmetry axis x: %s", self._symm_axes[0])
                logger.info(self, "symmetry axis y: %s", self._symm_axes[1])
                logger.info(self, "symmetry axis z: %s", self._symm_axes[2])
                for ir in range(self.symm_orb.__len__()):
                    logger.info(self, 'num. orbitals of irrep %s = %d',
                                self.irrep_name[ir], self.symm_orb[ir].shape[1])
            logger.info(self, 'number of shells = %d', self.nbas)
            logger.info(self, 'number of NR pGTOs = %d', self.npgto_nr())
            logger.info(self, 'number of NR cGTOs = %d', self.nao_nr())
            logger.info(self, 'basis = %s', self.basis)
            logger.info(self, 'ecp = %s', self.ecp)
        if self.verbose >= logger.DEBUG2:
            for i in range(len(self._bas)):
                exps = self.bas_exp(i)
                logger.debug1(self, 'bas %d, expnt(s) = %s', i, str(exps))

        logger.info(self, 'CPU time: %12.2f', logger.process_clock())
        return self

    def set_common_origin(self, coord):
        '''Update common origin for integrals of dipole, rxp etc.
        **Note** the unit of the coordinates needs to be Bohr

        Examples:

        >>> mol.set_common_origin(0)
        >>> mol.set_common_origin((1,0,0))
        '''
        self._env[PTR_COMMON_ORIG:PTR_COMMON_ORIG+3] = coord
        return self
    set_common_orig = set_common_origin
    set_common_orig_ = set_common_orig    # for backward compatibility
    set_common_origin_ = set_common_orig  # for backward compatibility

    def with_common_origin(self, coord):
        '''Return a temporary mol context which has the rquired common origin.
        The required common origin has no effects out of the temporary context.
        See also :func:`mol.set_common_origin`

        Examples:

        >>> with mol.with_common_origin((1,0,0)):
        ...     mol.intor('int1e_r', comp=3)
        '''
        coord0 = self._env[PTR_COMMON_ORIG:PTR_COMMON_ORIG+3].copy()
        return self._TemporaryMoleContext(self.set_common_origin, (coord,), (coord0,))
    with_common_orig = with_common_origin

    def set_rinv_origin(self, coord):
        r'''Update origin for operator :math:`\frac{1}{|r-R_O|}`.
        **Note** the unit is Bohr

        Examples:

        >>> mol.set_rinv_origin(0)
        >>> mol.set_rinv_origin((0,1,0))
        '''
        self._env[PTR_RINV_ORIG:PTR_RINV_ORIG+3] = coord[:3]
        return self
    set_rinv_orig = set_rinv_origin
    set_rinv_orig_ = set_rinv_orig    # for backward compatibility
    set_rinv_origin_ = set_rinv_orig  # for backward compatibility

    def with_rinv_origin(self, coord):
        '''Return a temporary mol context which has the rquired origin of 1/r
        operator.  The required origin has no effects out of the temporary
        context.  See also :func:`mol.set_rinv_origin`

        Examples:

        >>> with mol.with_rinv_origin((1,0,0)):
        ...     mol.intor('int1e_rinv')
        '''
        coord0 = self._env[PTR_RINV_ORIG:PTR_RINV_ORIG+3].copy()
        return self._TemporaryMoleContext(self.set_rinv_origin, (coord,), (coord0,))
    with_rinv_orig = with_rinv_origin

    def set_range_coulomb(self, omega):
        '''Switch on range-separated Coulomb operator for **all** 2e integrals

        Args:
            omega : double

                | = 0 : Regular electron repulsion integral
                | > 0 : Long-range operator  erf(omega r12) / r12
                | < 0 : Short-range operator  erfc(omega r12) /r12
        '''
        if omega is not None:
            self._env[PTR_RANGE_OMEGA] = omega
    set_range_coulomb_ = set_range_coulomb  # for backward compatibility

    @property
    def omega(self):
        return self._env[PTR_RANGE_OMEGA]
    omega = omega.setter(set_range_coulomb)

    def with_range_coulomb(self, omega):
        '''Return a temporary mol context which sets the required parameter
        omega for range-separated Coulomb operator.
        If omega = None, return the context for regular Coulomb integrals.
        See also :func:`mol.set_range_coulomb`

        Examples:

        >>> with mol.with_range_coulomb(omega=1.5):
        ...     mol.intor('int2e')
        '''
        if omega is None:
            return contextlib.nullcontext()
        omega0 = self._env[PTR_RANGE_OMEGA].copy()
        return self._TemporaryMoleContext(self.set_range_coulomb, (omega,), (omega0,))

    def with_long_range_coulomb(self, omega):
        '''Return a temporary mol context for long-range part of
        range-separated Coulomb operator.
        '''
        if omega is None:
            return contextlib.nullcontext()
        return self.with_range_coulomb(abs(omega))

    def with_short_range_coulomb(self, omega):
        '''Return a temporary mol context for short-range part of
        range-separated Coulomb operator.
        '''
        if omega is None:
            return contextlib.nullcontext()
        return self.with_range_coulomb(-abs(omega))

    def set_f12_zeta(self, zeta):
        '''Set zeta for YP exp(-zeta r12)/r12 or STG exp(-zeta r12) type integrals
        '''
        self._env[PTR_F12_ZETA] = zeta

    def set_nuc_mod(self, atm_id, zeta):
        '''Change the nuclear charge distribution of the given atom ID.  The charge
        distribution is defined as: rho(r) = nuc_charge * Norm * exp(-zeta * r^2).
        This function can **only** be called after .build() method is executed.

        Examples:

        >>> for ia in range(mol.natm):
        ...     zeta = gto.filatov_nuc_mod(mol.atom_charge(ia))
        ...     mol.set_nuc_mod(ia, zeta)
        '''
        ptr = self._atm[atm_id,PTR_ZETA]
        self._env[ptr] = zeta
        if zeta == 0:
            self._atm[atm_id,NUC_MOD_OF] = NUC_POINT
        else:
            self._atm[atm_id,NUC_MOD_OF] = NUC_GAUSS
        return self
    set_nuc_mod_ = set_nuc_mod  # for backward compatibility

    def set_rinv_zeta(self, zeta):
        '''Assume the charge distribution on the "rinv_origin".  zeta is the parameter
        to control the charge distribution: rho(r) = Norm * exp(-zeta * r^2).
        **Be careful** when call this function. It affects the behavior of
        int1e_rinv_* functions.  Make sure to set it back to 0 after using it!
        '''
        self._env[PTR_RINV_ZETA] = zeta
        return self
    set_rinv_zeta_ = set_rinv_zeta  # for backward compatibility

    def with_rinv_zeta(self, zeta):
        '''Return a temporary mol context which has the rquired Gaussian charge
        distribution placed at "rinv_origin": rho(r) = Norm * exp(-zeta * r^2).
        See also :func:`mol.set_rinv_zeta`

        Examples:

        >>> with mol.with_rinv_zeta(zeta=1.5), mol.with_rinv_origin((1.,0,0)):
        ...     mol.intor('int1e_rinv')
        '''
        zeta0 = self._env[PTR_RINV_ZETA].copy()
        return self._TemporaryMoleContext(self.set_rinv_zeta, (zeta,), (zeta0,))

    def with_rinv_at_nucleus(self, atm_id):
        '''Return a temporary mol context in which the rinv operator (1/r) is
        treated like the Coulomb potential of a Gaussian charge distribution
        rho(r) = Norm * exp(-zeta * r^2) at the place of the input atm_id.

        Examples:

        >>> with mol.with_rinv_at_nucleus(3):
        ...     mol.intor('int1e_rinv')
        '''
        zeta = self._env[self._atm[atm_id,PTR_ZETA]]
        rinv = self.atom_coord(atm_id)
        if zeta == 0:
            self._env[AS_RINV_ORIG_ATOM] = atm_id  # required by ecp gradients
            return self.with_rinv_origin(rinv)
        else:
            self._env[AS_RINV_ORIG_ATOM] = atm_id  # required by ecp gradients
            rinv0 = self._env[PTR_RINV_ORIG:PTR_RINV_ORIG+3].copy()
            zeta0 = self._env[PTR_RINV_ZETA].copy()

            def set_rinv(z, r):
                self._env[PTR_RINV_ZETA] = z
                self._env[PTR_RINV_ORIG:PTR_RINV_ORIG+3] = r
            return self._TemporaryMoleContext(set_rinv, (zeta,rinv), (zeta0,rinv0))
    with_rinv_as_nucleus = with_rinv_at_nucleus  # For backward compatibility

    def with_integral_screen(self, threshold):
        '''Return a temporary mol context which has the required integral
        screen threshold
        '''
        if threshold is None:
            # This calls the default cutoff settings in cint library
            expcutoff = 0
        else:
            expcutoff = abs(numpy.log(threshold))
        expcutoff0 = self._env[PTR_EXPCUTOFF]

        def set_cutoff(cut):
            self._env[PTR_EXPCUTOFF] = cut
        return self._TemporaryMoleContext(set_cutoff, (expcutoff,), (expcutoff0,))

    def set_geom_(self, atoms_or_coords, unit=None, symmetry=None,
                  inplace=True):
        '''Update geometry
        '''
        if inplace:
            mol = self
        else:
            mol = self.copy(deep=False)
            mol._env = mol._env.copy()
        if unit is None:
            unit = mol.unit
        else:
            mol.unit = unit
        if symmetry is None:
            symmetry = mol.symmetry

        if isinstance(atoms_or_coords, numpy.ndarray):
            mol.atom = list(zip([x[0] for x in mol._atom],
                                atoms_or_coords.tolist()))
        else:
            mol.atom = atoms_or_coords

        if isinstance(atoms_or_coords, numpy.ndarray) and not symmetry:
            if isinstance(unit, str):
                if is_au(unit):
                    unit = 1.
                else:
                    unit = 1./param.BOHR
            else:
                unit = 1./unit

            mol._atom = list(zip([x[0] for x in mol._atom],
                                 (atoms_or_coords * unit).tolist()))
            ptr = mol._atm[:,PTR_COORD]
            mol._env[ptr+0] = unit * atoms_or_coords[:,0]
            mol._env[ptr+1] = unit * atoms_or_coords[:,1]
            mol._env[ptr+2] = unit * atoms_or_coords[:,2]
        else:
            mol.symmetry = symmetry
            mol.build(False, False)

        # reset nuclear energy
        mol.enuc = None

        if mol.verbose >= logger.INFO:
            logger.info(mol, 'New geometry')
            for ia, atom in enumerate(mol._atom):
                coorda = tuple([x * param.BOHR for x in atom[1]])
                coordb = tuple([x for x in atom[1]])
                coords = coorda + coordb
                logger.info(mol, ' %3d %-4s %16.12f %16.12f %16.12f AA  '
                            '%16.12f %16.12f %16.12f Bohr\n',
                            ia+1, mol.atom_symbol(ia), *coords)
        return mol

    def update(self, chkfile):
        return self.update_from_chk(chkfile)
    def update_from_chk(self, chkfile):
        with h5py.File(chkfile, 'r') as fh5:
            mol = loads(fh5['mol'][()])
            self.__dict__.update(mol.__dict__)
        return self

    def has_ecp(self):
        '''Whether pseudo potential is used in the system.'''
        return len(self._ecpbas) > 0 or self._pseudo

    def has_ecp_soc(self):
        '''Whether spin-orbit coupling is enabled in ECP.'''
        return (len(self._ecpbas) > 0 and
                numpy.any(self._ecpbas[:,SO_TYPE_OF] == 1))


    def atom_symbol(self, atm_id):
        r'''For the given atom id, return the input symbol (without striping special characters)

        Args:
            atm_id : int
                0-based

        Examples:

        >>> mol.build(atom='H^2 0 0 0; H 0 0 1.1')
        >>> mol.atom_symbol(0)
        H^2
        '''
        return _symbol(self._atom[atm_id][0])

    def atom_pure_symbol(self, atm_id):
        r'''For the given atom id, return the standard symbol (striping special characters)

        Args:
            atm_id : int
                0-based

        Examples:

        >>> mol.build(atom='H^2 0 0 0; H 0 0 1.1')
        >>> mol.atom_symbol(0)
        H
        '''
        return _std_symbol(self._atom[atm_id][0])

    @property
    def elements(self):
        '''A list of elements in the molecule'''
        return [self.atom_pure_symbol(i) for i in range(self.natm)]

    def atom_charge(self, atm_id):
        r'''Nuclear effective charge of the given atom id
        Note "atom_charge /= charge(atom_symbol)" when ECP is enabled.
        Number of electrons screened by ECP can be obtained by charge(atom_symbol)-atom_charge

        Args:
            atm_id : int
                0-based

        Examples:

        >>> mol.build(atom='H 0 0 0; Cl 0 0 1.1')
        >>> mol.atom_charge(1)
        17
        '''
        if self._atm[atm_id,NUC_MOD_OF] != NUC_FRAC_CHARGE:
            # regular QM atoms
            return self._atm[atm_id,CHARGE_OF]
        else:
            # MM atoms with fractional charges
            return self._env[self._atm[atm_id,PTR_FRAC_CHARGE]]

    def atom_charges(self):
        '''np.asarray([mol.atom_charge(i) for i in range(mol.natm)])'''
        z = self._atm[:,CHARGE_OF]
        if numpy.any(self._atm[:,NUC_MOD_OF] == NUC_FRAC_CHARGE):
            # Create the integer nuclear charges first then replace the MM
            # particles with the MM charges that saved in _env[PTR_FRAC_CHARGE]
            z = numpy.array(z, dtype=numpy.double)
            idx = self._atm[:,NUC_MOD_OF] == NUC_FRAC_CHARGE
            # MM fractional charges can be positive or negative
            z[idx] = self._env[self._atm[idx,PTR_FRAC_CHARGE]]
        return z

    def atom_nelec_core(self, atm_id):
        '''Number of core electrons for pseudo potential.
        '''
        return charge(self.atom_symbol(atm_id)) - self.atom_charge(atm_id)

    def atom_coord(self, atm_id, unit='Bohr'):
        r'''Coordinates (ndarray) of the given atom id

        Args:
            atm_id : int
                0-based

        Examples:

        >>> mol.build(atom='H 0 0 0; Cl 0 0 1.1')
        >>> mol.atom_coord(1)
        [ 0.          0.          2.07869874]
        '''
        ptr = self._atm[atm_id,PTR_COORD]
        if not is_au(unit):
            return self._env[ptr:ptr+3] * param.BOHR
        else:
            return self._env[ptr:ptr+3].copy()

    def atom_coords(self, unit='Bohr'):
        '''np.asarray([mol.atom_coord(i) for i in range(mol.natm)])'''
        ptr = self._atm[:,PTR_COORD]
        c = self._env[numpy.vstack((ptr,ptr+1,ptr+2)).T].copy()
        if not is_au(unit):
            c *= param.BOHR
        return c

    atom_mass_list = atom_mass_list

    def atom_nshells(self, atm_id):
        r'''Number of basis/shells of the given atom

        Args:
            atm_id : int
                0-based

        Examples:

        >>> mol.build(atom='H 0 0 0; Cl 0 0 1.1')
        >>> mol.atom_nshells(1)
        5
        '''
        return (self._bas[:,ATOM_OF] == atm_id).sum()

    def atom_shell_ids(self, atm_id):
        r'''A list of the shell-ids of the given atom

        Args:
            atm_id : int
                0-based

        Examples:

        >>> mol.build(atom='H 0 0 0; Cl 0 0 1.1', basis='cc-pvdz')
        >>> mol.atom_shell_ids(1)
        [3, 4, 5, 6, 7]
        '''
        return numpy.where(self._bas[:,ATOM_OF] == atm_id)[0]

    def bas_coord(self, bas_id):
        r'''Coordinates (ndarray) associated with the given basis id

        Args:
            bas_id : int
                0-based

        Examples:

        >>> mol.build(atom='H 0 0 0; Cl 0 0 1.1')
        >>> mol.bas_coord(1)
        [ 0.          0.          2.07869874]
        '''
        atm_id = self.bas_atom(bas_id)
        ptr = self._atm[atm_id,PTR_COORD]
        return self._env[ptr:ptr+3].copy()

    def bas_atom(self, bas_id):
        r'''The atom (0-based id) that the given basis sits on

        Args:
            bas_id : int
                0-based

        Examples:

        >>> mol.build(atom='H 0 0 0; Cl 0 0 1.1', basis='cc-pvdz')
        >>> mol.bas_atom(7)
        1
        '''
        return self._bas[bas_id,ATOM_OF].copy()

    def bas_angular(self, bas_id):
        r'''The angular momentum associated with the given basis

        Args:
            bas_id : int
                0-based

        Examples:

        >>> mol.build(atom='H 0 0 0; Cl 0 0 1.1', basis='cc-pvdz')
        >>> mol.bas_atom(7)
        2
        '''
        return self._bas[bas_id,ANG_OF].copy()

    def bas_nctr(self, bas_id):
        r'''The number of contracted GTOs for the given shell

        Args:
            bas_id : int
                0-based

        Examples:

        >>> mol.build(atom='H 0 0 0; Cl 0 0 1.1', basis='cc-pvdz')
        >>> mol.bas_atom(3)
        3
        '''
        return self._bas[bas_id,NCTR_OF].copy()

    def bas_nprim(self, bas_id):
        r'''The number of primitive GTOs for the given shell

        Args:
            bas_id : int
                0-based

        Examples:

        >>> mol.build(atom='H 0 0 0; Cl 0 0 1.1', basis='cc-pvdz')
        >>> mol.bas_atom(3)
        11
        '''
        return self._bas[bas_id,NPRIM_OF].copy()

    def bas_kappa(self, bas_id):
        r'''Kappa (if l < j, -l-1, else l) of the given shell

        Args:
            bas_id : int
                0-based

        Examples:

        >>> mol.build(atom='H 0 0 0; Cl 0 0 1.1', basis='cc-pvdz')
        >>> mol.bas_kappa(3)
        0
        '''
        return self._bas[bas_id,KAPPA_OF].copy()

    def bas_exp(self, bas_id):
        r'''exponents (ndarray) of the given shell

        Args:
            bas_id : int
                0-based

        Examples:

        >>> mol.build(atom='H 0 0 0; Cl 0 0 1.1', basis='cc-pvdz')
        >>> mol.bas_kappa(0)
        [ 13.01     1.962    0.4446]
        '''
        nprim = self.bas_nprim(bas_id)
        ptr = self._bas[bas_id,PTR_EXP]
        return self._env[ptr:ptr+nprim].copy()

    def bas_exps(self):
        '''exponents of all basis
        return [mol.bas_exp(i) for i in range(self.nbas)]
        '''
        nprims = self._bas[:,NPRIM_OF]
        pexps = self._bas[:,PTR_EXP]
        exps = [self._env[i0:i1] for i0, i1 in zip(pexps, pexps + nprims)]
        return exps

    def _libcint_ctr_coeff(self, bas_id):
        nprim = self.bas_nprim(bas_id)
        nctr = self.bas_nctr(bas_id)
        ptr = self._bas[bas_id,PTR_COEFF]
        return self._env[ptr:ptr+nprim*nctr].reshape(nctr,nprim).T

    def bas_ctr_coeff(self, bas_id):
        r'''Contract coefficients (ndarray) of the given shell

        Args:
            bas_id : int
                0-based

        Examples:

        >>> mol.M(atom='H 0 0 0; Cl 0 0 1.1', basis='cc-pvdz')
        >>> mol.bas_ctr_coeff(0)
        [[ 10.03400444]
         [  4.1188704 ]
         [  1.53971186]]
        '''
        l = self.bas_angular(bas_id)
        es = self.bas_exp(bas_id)
        cs = self._libcint_ctr_coeff(bas_id)
        cs = numpy.einsum('pi,p->pi', cs, 1/gto_norm(l, es))
        return cs

    def bas_len_spinor(self, bas_id):
        '''The number of spinor associated with given basis
        If kappa is 0, return 4l+2
        '''
        l = self.bas_angular(bas_id)
        k = self.bas_kappa(bas_id)
        return len_spinor(l, k)

    def bas_len_cart(self, bas_id):
        '''The number of Cartesian function associated with given basis
        '''
        return len_cart(self._bas[bas_id,ANG_OF])

    npgto_nr = npgto_nr

    nao_nr = nao_nr
    nao_2c = nao_2c
    nao_cart = nao_cart

    nao_nr_range = nao_nr_range
    nao_2c_range = nao_2c_range

    ao_loc_nr = ao_loc_nr
    ao_loc_2c = ao_loc_2c

    @property
    def nao(self):
        if self._nao is None:
            return self.nao_nr()
        else:
            return self._nao
    @nao.setter
    def nao(self, x):
        self._nao = x

    ao_loc = property(ao_loc_nr)

    tmap = time_reversal_map = time_reversal_map

    def intor(self, intor, comp=None, hermi=0, aosym='s1', out=None,
              shls_slice=None, grids=None):
        '''Integral generator.

        Args:
            intor : str
                Name of the 1e or 2e AO integrals.  Ref to :func:`getints` for the
                complete list of available 1-electron integral names

        Kwargs:
            comp : int
                Components of the integrals, e.g. int1e_ipovlp_sph has 3 components.
            hermi : int
                Symmetry of the integrals

                | 0 : no symmetry assumed (default)
                | 1 : hermitian
                | 2 : anti-hermitian

            grids : ndarray
                Coordinates of grids for the int1e_grids integrals

        Returns:
            ndarray of 1-electron integrals, can be either 2-dim or 3-dim, depending on comp

        Examples:

        >>> mol.build(atom='H 0 0 0; H 0 0 1.1', basis='sto-3g')
        >>> mol.intor('int1e_ipnuc_sph', comp=3) # <nabla i | V_nuc | j>
        [[[ 0.          0.        ]
          [ 0.          0.        ]]
         [[ 0.          0.        ]
          [ 0.          0.        ]]
         [[ 0.10289944  0.48176097]
          [-0.48176097 -0.10289944]]]
        >>> mol.intor('int1e_nuc_spinor')
        [[-1.69771092+0.j  0.00000000+0.j -0.67146312+0.j  0.00000000+0.j]
         [ 0.00000000+0.j -1.69771092+0.j  0.00000000+0.j -0.67146312+0.j]
         [-0.67146312+0.j  0.00000000+0.j -1.69771092+0.j  0.00000000+0.j]
         [ 0.00000000+0.j -0.67146312+0.j  0.00000000+0.j -1.69771092+0.j]]
        '''
        if not self._built:
            logger.warn(self, 'Warning: intor envs of %s not initialized.', self)
            # FIXME: Whether to check _built and call build?  ._bas and .basis
            # may not be consistent. calling .build() may leads to wrong intor env.
            #self.build(False, False)
        intor = self._add_suffix(intor)
        bas = self._bas
        env = self._env
        if 'ECP' in intor:
            assert (self._ecp is not None)
            bas = numpy.vstack((self._bas, self._ecpbas))
            env[AS_ECPBAS_OFFSET] = len(self._bas)
            env[AS_NECPBAS] = len(self._ecpbas)
            if shls_slice is None:
                shls_slice = (0, self.nbas, 0, self.nbas)
        elif '_grids' in intor:
            assert grids is not None
            env = numpy.append(env, grids.ravel())
            env[NGRIDS] = grids.shape[0]
            env[PTR_GRIDS] = env.size - grids.size
        return moleintor.getints(intor, self._atm, bas, env,
                                 shls_slice, comp, hermi, aosym, out=out)

    def _add_suffix(self, intor, cart=None):
        if not (intor[:4] == 'cint' or
                intor.endswith(('_sph', '_cart', '_spinor', '_ssc'))):
            if cart is None:
                cart = self.cart
            if cart:
                intor = intor + '_cart'
            else:
                intor = intor + '_sph'
        return intor

    def intor_symmetric(self, intor, comp=None, grids=None):
        '''One-electron integral generator. The integrals are assumed to be hermitian

        Args:
            intor : str
                Name of the 1-electron integral.  Ref to :func:`getints` for the
                complete list of available 1-electron integral names

        Kwargs:
            comp : int
                Components of the integrals, e.g. int1e_ipovlp_sph has 3 components.
            grids : ndarray
                Coordinates of grids for the int1e_grids integrals

        Returns:
            ndarray of 1-electron integrals, can be either 2-dim or 3-dim, depending on comp

        Examples:

        >>> mol.build(atom='H 0 0 0; H 0 0 1.1', basis='sto-3g')
        >>> mol.intor_symmetric('int1e_nuc_spinor')
        [[-1.69771092+0.j  0.00000000+0.j -0.67146312+0.j  0.00000000+0.j]
         [ 0.00000000+0.j -1.69771092+0.j  0.00000000+0.j -0.67146312+0.j]
         [-0.67146312+0.j  0.00000000+0.j -1.69771092+0.j  0.00000000+0.j]
         [ 0.00000000+0.j -0.67146312+0.j  0.00000000+0.j -1.69771092+0.j]]
        '''
        return self.intor(intor, comp, 1, aosym='s4', grids=grids)

    def intor_asymmetric(self, intor, comp=None, grids=None):
        '''One-electron integral generator. The integrals are assumed to be anti-hermitian

        Args:
            intor : str
                Name of the 1-electron integral.  Ref to :func:`getints` for the
                complete list of available 1-electron integral names

        Kwargs:
            comp : int
                Components of the integrals, e.g. int1e_ipovlp has 3 components.
            grids : ndarray
                Coordinates of grids for the int1e_grids integrals

        Returns:
            ndarray of 1-electron integrals, can be either 2-dim or 3-dim, depending on comp

        Examples:

        >>> mol.build(atom='H 0 0 0; H 0 0 1.1', basis='sto-3g')
        >>> mol.intor_asymmetric('int1e_nuc_spinor')
        [[-1.69771092+0.j  0.00000000+0.j  0.67146312+0.j  0.00000000+0.j]
         [ 0.00000000+0.j -1.69771092+0.j  0.00000000+0.j  0.67146312+0.j]
         [-0.67146312+0.j  0.00000000+0.j -1.69771092+0.j  0.00000000+0.j]
         [ 0.00000000+0.j -0.67146312+0.j  0.00000000+0.j -1.69771092+0.j]]
        '''
        return self.intor(intor, comp, 2, aosym='a4', grids=grids)

    @lib.with_doc(moleintor.getints_by_shell.__doc__)
    def intor_by_shell(self, intor, shells, comp=None, grids=None):
        intor = self._add_suffix(intor)
        if 'ECP' in intor:
            assert (self._ecp is not None)
            bas = numpy.vstack((self._bas, self._ecpbas))
            self._env[AS_ECPBAS_OFFSET] = len(self._bas)
            self._env[AS_NECPBAS] = len(self._ecpbas)
        else:
            bas = self._bas
        return moleintor.getints_by_shell(intor, shells, self._atm, bas,
                                          self._env, comp)

    eval_ao = eval_gto = eval_gto

    energy_nuc = energy_nuc
    def get_enuc(self):
        return self.enuc

    def get_ao_indices(self, bas_list, ao_loc=None):
        '''
        Generate (dis-continued) AO indices for basis specified in bas_list
        '''
        if ao_loc is None:
            ao_loc = self.ao_loc
        return lib.locs_to_indices(ao_loc, bas_list)

    sph_labels = spheric_labels = sph_labels
    cart_labels = cart_labels
    ao_labels = ao_labels

    spinor_labels = spinor_labels

    search_ao_label = search_ao_label

    def search_shell_id(self, atm_id, l):
        return search_shell_id(self, atm_id, l)

    search_ao_nr = search_ao_nr
    search_ao_r = search_ao_r

    aoslice_by_atom = aoslice_nr_by_atom = offset_ao_by_atom = offset_nr_by_atom = aoslice_by_atom
    aoslice_2c_by_atom = offset_2c_by_atom = offset_2c_by_atom

    condense_to_shell = condense_to_shell
    get_overlap_cond = get_overlap_cond

    to_uncontracted_cartesian_basis = to_uncontracted_cartesian_basis
    decontract_basis = decontract_basis

    ao_rotation_matrix = ao_rotation_matrix

    def cart2sph_coeff(self, normalized='sp'):
        '''Transformation matrix that transforms Cartesian GTOs to spherical
        GTOs for all basis functions

        Kwargs:
            normalized : string or boolean
                How the Cartesian GTOs are normalized.  Except s and p functions,
                Cartesian GTOs do not have the universal normalization coefficients
                for the different components of the same shell.  The value of this
                argument can be one of 'sp', 'all', None.  'sp' means the Cartesian s
                and p basis are normalized.  'all' means all Cartesian functions are
                normalized.  None means none of the Cartesian functions are normalized.
                The default value 'sp' is the convention used by libcint library.

        Examples:

        >>> mol = gto.M(atom='H 0 0 0; F 0 0 1', basis='ccpvtz')
        >>> c = mol.cart2sph_coeff()
        >>> s0 = mol.intor('int1e_ovlp_sph')
        >>> s1 = c.T.dot(mol.intor('int1e_ovlp_cart')).dot(c)
        >>> print(abs(s1-s0).sum())
        >>> 4.58676826646e-15
        '''
        c2s_l = [cart2sph(l, normalized=normalized) for l in range(12)]
        c2s = []
        for ib in range(self.nbas):
            l = self.bas_angular(ib)
            for n in range(self.bas_nctr(ib)):
                c2s.append(c2s_l[l])
        return scipy.linalg.block_diag(*c2s)

    def sph2spinor_coeff(self):
        '''Transformation matrix that transforms real-spherical GTOs to spinor
        GTOs for all basis functions

        Examples:

        >>> mol = gto.M(atom='H 0 0 0; F 0 0 1', basis='ccpvtz')
        >>> ca, cb = mol.sph2spinor_coeff()
        >>> s0 = mol.intor('int1e_ovlp_spinor')
        >>> s1 = ca.conj().T.dot(mol.intor('int1e_ovlp_sph')).dot(ca)
        >>> s1+= cb.conj().T.dot(mol.intor('int1e_ovlp_sph')).dot(cb)
        >>> print(abs(s1-s0).max())
        >>> 6.66133814775e-16
        '''
        from pyscf.symm import sph
        return sph.sph2spinor_coeff(self)

    def apply(self, fn, *args, **kwargs):
        if callable(fn):
            return lib.StreamObject.apply(self, fn, *args, **kwargs)
        elif isinstance(fn, str):
            method = getattr(self, fn.upper())
            return method(*args, **kwargs)
        else:
            raise TypeError('First argument of .apply method must be a '
                            'function/class or a name (string) of a method.')

    @contextlib.contextmanager
    def _TemporaryMoleContext(self, method, args, args_bak):
        '''Almost every method depends on the Mole environment. Ensure the
        modification in temporary environment being thread safe
        '''
        haslock = self._ctx_lock
        if haslock is None:
            self._ctx_lock = threading.RLock()

        with self._ctx_lock:
            method(*args)
            try:
                yield
            finally:
                method(*args_bak)
                if haslock is None:
                    self._ctx_lock = None


class Mole(MoleBase):
    '''A Mole object to hold the basic information of a molecule.
    '''

    __add__ = conc_mol
    inertia_moment = inertia_moment
    tostring = tostring
    tofile = tofile

    def __init__(self, **kwargs):
        MoleBase.__init__(self)
        for key, val in kwargs.items():
            setattr(self, key, val)

    def fromstring(self, string, format='xyz'):
        '''Update the Mole object based on the input geometry string'''
        atom = self.format_atom(fromstring(string, format), unit=1)
        self.set_geom_(atom, unit='Angstrom', inplace=True)
        if format == 'sdf' and 'M  CHG' in string:
            raise NotImplementedError
            #FIXME self.charge = 0
        return self

    def fromfile(self, filename, format=None):
        '''Update the Mole object based on the input geometry file'''
        atom = self.format_atom(fromfile(filename, format), unit=1)
        self.set_geom_(atom, unit='Angstrom', inplace=True)
        if format == 'sdf':
            raise NotImplementedError
        return self

    def __getattr__(self, key):
        '''To support accessing methods (mol.HF, mol.KS, mol.CCSD, mol.CASSCF, ...)
        from Mole object.
        '''
        if key[0] == '_':  # Skip private attributes and Python builtins
            # https://bugs.python.org/issue45985
            # https://github.com/python/cpython/issues/103936
            # @property and __getattr__ conflicts. As a temporary fix, call
            # object.__getattribute__ method to re-raise AttributeError
            return object.__getattribute__(self, key)

        # Import all available modules. Some methods are registered to other
        # classes/modules when importing modules in __all__.
        from pyscf import __all__  # noqa
        from pyscf import scf, dft

        for mod in (scf, dft):
            method = getattr(mod, key, None)
            if callable(method):
                return method(self)

        if 'TD' in key[:3]:
            if key in ('TDHF', 'TDA'):
                mf = scf.HF(self)
            else:
                mf = dft.KS(self)
                xc = key.split('TD', 1)[1]
                if xc in dft.XC:
                    mf.xc = xc
                    key = 'TDDFT'
        elif 'CI' in key or 'CC' in key or 'CAS' in key or 'MP' in key:
            mf = scf.HF(self)
        else:
            return object.__getattribute__(self, key)

        method = getattr(mf, key)

        # Initialize SCF object for post-SCF methods if applicable
        if self.nelectron != 0:
            mf.run()
        return method

    def ao2mo(self, mo_coeffs, erifile=None, dataname='eri_mo', intor='int2e',
              **kwargs):
        '''Integral transformation for arbitrary orbitals and arbitrary
        integrals.  See more detailed documentation in func:`ao2mo.kernel`.

        Args:
            mo_coeffs (an np array or a list of arrays) : A matrix of orbital
                coefficients if it is a numpy ndarray, or four sets of orbital
                coefficients, corresponding to the four indices of (ij|kl).

        Kwargs:
            erifile (str or h5py File or h5py Group object) : The file/object
                to store the transformed integrals.  If not given, the return
                value is an array (in memory) of the transformed integrals.
            dataname : str
                *Note* this argument is effective if erifile is given.
                The dataset name in the erifile (ref the hierarchy of HDF5 format
                http://www.hdfgroup.org/HDF5/doc1.6/UG/09_Groups.html).  By assigning
                different dataname, the existed integral file can be reused.  If
                the erifile contains the specified dataname, the old integrals
                will be replaced by the new one under the key dataname.
            intor (str) : integral name Name of the 2-electron integral.  Ref
                to :func:`getints_by_shell`
                for the complete list of available 2-electron integral names

        Returns:
            An array of transformed integrals if erifile is not given.
            Otherwise, return the file/fileobject if erifile is assigned.


        Examples:

        >>> import pyscf
        >>> mol = pyscf.M(atom='O 0 0 0; H 0 1 0; H 0 0 1', basis='sto3g')
        >>> mo1 = numpy.random.random((mol.nao_nr(), 10))
        >>> mo2 = numpy.random.random((mol.nao_nr(), 8))

        >>> eri1 = mol.ao2mo(mo1)
        >>> print(eri1.shape)
        (55, 55)

        >>> eri1 = mol.ao2mo(mo1, compact=False)
        >>> print(eri1.shape)
        (100, 100)

        >>> eri1 = mol.ao2mo(eri, (mo1,mo2,mo2,mo2))
        >>> print(eri1.shape)
        (80, 36)

        >>> eri1 = mol.ao2mo(eri, (mo1,mo2,mo2,mo2), erifile='water.h5')
        '''
        from pyscf import ao2mo
        return ao2mo.kernel(self, mo_coeffs, erifile, dataname, intor, **kwargs)

    def to_cell(self, a, dimension=3):
        '''Put a molecule in a cell with periodic boundary conditions

        Args:
            a : (3,3) ndarray
                Lattice primitive vectors. Each row is a lattice vector
        '''
        from pyscf.pbc.gto import Cell
        cell = Cell()
        cell.__dict__.update(self.__dict__)
        cell.dimension = dimension
        cell.build(False, False)
        return cell

def _parse_default_basis(basis, uniq_atoms):
    if isinstance(basis, (str, tuple, list)):
        # default basis for all atoms
        _basis = {a: basis for a in uniq_atoms}
    elif 'default' in basis:
        default_basis = basis['default']
        _basis = {a: default_basis for a in uniq_atoms}
        _basis.update(basis)
        del _basis['default']
    else:
        _basis = basis
    return _basis

def _parse_nuc_mod(str_or_int_or_fn):
    nucmod = NUC_POINT
    if callable(str_or_int_or_fn):
        nucmod = str_or_int_or_fn
    elif (isinstance(str_or_int_or_fn, str) and
          str_or_int_or_fn[0].upper() == 'G'): # 'gauss_nuc'
        nucmod = NUC_GAUSS
    elif str_or_int_or_fn != 0:
        nucmod = NUC_GAUSS
    return nucmod

def _update_from_cmdargs_(mol):
    try:
        # Detect whether in Ipython shell
        __IPYTHON__  # noqa: F821
        return
    except Exception:
        pass

    if not mol._built: # parse cmdline args only once
        opts = cmd_args.cmd_args()

        if opts.verbose:
            mol.verbose = opts.verbose
        if opts.max_memory:
            mol.max_memory = opts.max_memory

        if opts.output:
            mol.output = opts.output


def from_zmatrix(atomstr):
    '''>>> a = """H
    H 1 2.67247631453057
    H 1 4.22555607338457 2 50.7684795164077
    H 1 2.90305235726773 2 79.3904651036893 3 6.20854462618583"""
    >>> for x in zmat2cart(a): print(x)
    ['H', array([ 0.,  0.,  0.])]
    ['H', array([ 2.67247631,  0.        ,  0.        ])]
    ['H', array([ 2.67247631,  0.        ,  3.27310166])]
    ['H', array([ 0.53449526,  0.30859098,  2.83668811])]
    '''
    from pyscf.symm import rotation_mat
    atomstr = atomstr.replace(';','\n').replace(',',' ')
    symbols = []
    coord = []
    min_items_per_line = 1
    for line_id, line in enumerate(atomstr.splitlines()):
        line = line.strip()
        if line and line[0] != '#':
            rawd = line.split()
            if len(rawd) < min_items_per_line:
                raise ValueError('Zmatrix format error at L%d %s' % (line_id, line))

            symbols.append(rawd[0])
            if len(rawd) < 3:
                coord.append(numpy.zeros(3))
                min_items_per_line = 3
            elif len(rawd) == 3:
                if DISABLE_EVAL:
                    coord.append(numpy.array((float(rawd[2]), 0, 0)))
                else:
                    coord.append(numpy.array((eval(rawd[2]), 0, 0)))
                min_items_per_line = 5
            elif len(rawd) == 5:
                if DISABLE_EVAL:
                    vals = rawd[1:]
                else:
                    vals = eval(','.join(rawd[1:]))
                bonda = int(vals[0]) - 1
                bond  = float(vals[1])
                anga  = int(vals[2]) - 1
                ang   = float(vals[3])/180*numpy.pi
                assert (ang >= 0)
                v1 = coord[anga] - coord[bonda]
                if not numpy.allclose(v1[:2], 0):
                    vecn = numpy.cross(v1, numpy.array((0.,0.,1.)))
                else: # on z
                    vecn = numpy.array((0.,0.,1.))
                rmat = rotation_mat(vecn, ang)
                c = numpy.dot(rmat, v1) * (bond/numpy.linalg.norm(v1))
                coord.append(coord[bonda]+c)
                min_items_per_line = 7
            else:
                if DISABLE_EVAL:
                    vals = rawd[1:]
                else:
                    vals = eval(','.join(rawd[1:]))
                bonda = int(vals[0]) - 1
                bond  = float(vals[1])
                anga  = int(vals[2]) - 1
                ang   = float(vals[3])/180*numpy.pi
                assert (ang >= 0 and ang <= numpy.pi)
                v1 = coord[anga] - coord[bonda]
                v1 /= numpy.linalg.norm(v1)
                if ang < 1e-7:
                    c = v1 * bond
                elif numpy.pi-ang < 1e-7:
                    c = -v1 * bond
                else:
                    diha  = int(vals[4]) - 1
                    dih   = float(vals[5])/180*numpy.pi
                    v2 = coord[diha] - coord[anga]
                    vecn = numpy.cross(v2, -v1)
                    vecn_norm = numpy.linalg.norm(vecn)
                    if vecn_norm < 1e-7:
                        if not numpy.allclose(v1[:2], 0):
                            vecn = numpy.cross(v1, numpy.array((0.,0.,1.)))
                        else: # on z
                            vecn = numpy.array((0.,0.,1.))
                        rmat = rotation_mat(vecn, ang)
                        c = numpy.dot(rmat, v1) * bond
                    else:
                        rmat = rotation_mat(v1, -dih)
                        vecn = numpy.dot(rmat, vecn) / vecn_norm
                        rmat = rotation_mat(vecn, ang)
                        c = numpy.dot(rmat, v1) * bond
                coord.append(coord[bonda]+c)
    atoms = list(zip([_atom_symbol(x) for x in symbols], coord))
    return atoms
zmat2cart = zmat = from_zmatrix

def cart2zmat(coord):
    '''>>> c = numpy.array((
    (0.000000000000,  1.889726124565,  0.000000000000),
    (0.000000000000,  0.000000000000, -1.889726124565),
    (1.889726124565, -1.889726124565,  0.000000000000),
    (1.889726124565,  0.000000000000,  1.133835674739)))
    >>> print(cart2zmat(c))
    1
    1 2.67247631453057
    1 4.22555607338457 2 50.7684795164077
    1 2.90305235726773 2 79.3904651036893 3 6.20854462618583
    '''
    zstr = []
    zstr.append('1')
    if len(coord) > 1:
        r1 = coord[1] - coord[0]
        nr1 = numpy.linalg.norm(r1)
        zstr.append('1 %.15g' % nr1)
    if len(coord) > 2:
        r2 = coord[2] - coord[0]
        nr2 = numpy.linalg.norm(r2)
        a = numpy.arccos(numpy.dot(r1,r2)/(nr1*nr2))
        zstr.append('1 %.15g 2 %.15g' % (nr2, a*180/numpy.pi))
    if len(coord) > 3:
        o0, o1, o2 = coord[:3]
        p0, p1, p2 = 1, 2, 3
        for k, c in enumerate(coord[3:]):
            r0 = c - o0
            nr0 = numpy.linalg.norm(r0)
            r1 = o1 - o0
            nr1 = numpy.linalg.norm(r1)
            a1 = numpy.arccos(numpy.dot(r0,r1)/(nr0*nr1))
            b0 = numpy.cross(r0, r1)
            nb0 = numpy.linalg.norm(b0)

            if abs(nb0) < 1e-7: # o0, o1, c in line
                a2 = 0
                zstr.append('%d %.15g %d %.15g %d %.15g' %
                            (p0, nr0, p1, a1*180/numpy.pi, p2, a2))
            else:
                b1 = numpy.cross(o2-o0, r1)
                nb1 = numpy.linalg.norm(b1)

                if abs(nb1) < 1e-7:  # o0 o1 o2 in line
                    a2 = 0
                    zstr.append('%d %.15g %d %.15g %d %.15g' %
                                (p0, nr0, p1, a1*180/numpy.pi, p2, a2))
                    o2 = c
                    p2 = 4 + k
                else:
                    if numpy.dot(numpy.cross(b1, b0), r1) < 0:
                        a2 = numpy.arccos(numpy.dot(b1, b0) / (nb0*nb1))
                    else:
                        a2 =-numpy.arccos(numpy.dot(b1, b0) / (nb0*nb1))
                    zstr.append('%d %.15g %d %.15g %d %.15g' %
                                (p0, nr0, p1, a1*180/numpy.pi, p2, a2*180/numpy.pi))

    return '\n'.join(zstr)

def dyall_nuc_mod(nuc_charge, nucprop={}):
    ''' Generate the nuclear charge distribution parameter zeta
    rho(r) = nuc_charge * Norm * exp(-zeta * r^2)

    Ref. L. Visscher and K. Dyall, At. Data Nucl. Data Tables, 67, 207 (1997)
    '''
    mass = nucprop.get('mass', elements.ISOTOPE_MAIN[nuc_charge])
    r = (0.836 * mass**(1./3) + 0.570) / 52917.7249
    zeta = 1.5 / (r**2)
    return zeta

def filatov_nuc_mod(nuc_charge, nucprop={}):
    ''' Generate the nuclear charge distribution parameter zeta
    rho(r) = nuc_charge * Norm * exp(-zeta * r^2)

    Ref. M. Filatov and D. Cremer, Theor. Chem. Acc. 108, 168 (2002)
         M. Filatov and D. Cremer, Chem. Phys. Lett. 351, 259 (2002)
    '''
    c = param.LIGHT_SPEED
    nuc_charge = charge(nuc_charge)
    r = (-0.263188*nuc_charge + 106.016974 + 138.985999/nuc_charge) / c**2
    zeta = 1 / (r**2)
    return zeta

def fakemol_for_charges(coords, expnt=1e16):
    '''Construct a fake Mole object that holds the charges on the given
    coordinates (coords).  The shape of the charge can be a normal
    distribution with the Gaussian exponent (expnt).
    '''
    nbas = coords.shape[0]
    expnt = numpy.asarray(expnt).ravel()

    fakeatm = numpy.zeros((nbas,ATM_SLOTS), dtype=numpy.int32)
    fakebas = numpy.zeros((nbas,BAS_SLOTS), dtype=numpy.int32)
    fakeenv = [0] * PTR_ENV_START
    ptr = PTR_ENV_START
    fakeatm[:,PTR_COORD] = numpy.arange(ptr, ptr+nbas*3, 3)
    fakeenv.append(coords.ravel())
    ptr += nbas*3
    fakebas[:,ATOM_OF] = numpy.arange(nbas)
    fakebas[:,NPRIM_OF] = 1
    fakebas[:,NCTR_OF] = 1
    if expnt.size == 1:
        expnt = expnt[0]
        # approximate point charge with gaussian distribution exp(-1e16*r^2)
        fakebas[:,PTR_EXP] = ptr
        fakebas[:,PTR_COEFF] = ptr+1
        fakeenv.append([expnt, 1 / (2*numpy.sqrt(numpy.pi)*gaussian_int(2,expnt))])
        ptr += 2
    else:
        assert expnt.size == nbas
        # approximate point charge with gaussian distribution exp(-expnt*r^2)
        fakebas[:,PTR_EXP] = ptr + numpy.arange(nbas) * 2
        fakebas[:,PTR_COEFF] = ptr + numpy.arange(nbas) * 2 + 1
        coeff = 1 / (2 * numpy.sqrt(numpy.pi) * gaussian_int(2, expnt))
        fakeenv.append(numpy.vstack((expnt, coeff)).T.ravel())

    fakemol = Mole()
    fakemol._atm = fakeatm
    fakemol._bas = fakebas
    fakemol._env = numpy.hstack(fakeenv)
    fakemol._built = True
    return fakemol

def fakemol_for_cgtf_charge(coord, expnt=1e16, contr_coeff=1):
    '''Constructs a "fake" Mole object that has a Gaussian charge
    distribution at the specified coordinate (coord).  The charge
    can be given as a linear combination of Gaussians with
    exponents expnt and contraction coefficients contr_coeff.
    '''
    assert coord.shape[0] == 1
    expnt = numpy.asarray(expnt).ravel()
    contr_coeff = numpy.asarray(contr_coeff).ravel()

    fakeatm = numpy.zeros((1,ATM_SLOTS), dtype=numpy.int32)
    fakebas = numpy.zeros((1,BAS_SLOTS), dtype=numpy.int32)
    fakeenv = [0] * PTR_ENV_START
    ptr = PTR_ENV_START
    fakeatm[:,PTR_COORD] = numpy.arange(ptr, ptr+3, 3)
    fakeenv.append(coord.ravel())
    ptr += 3
    fakebas[:,ATOM_OF] = 0#numpy.arange(nbas)
    fakebas[:,NPRIM_OF] = contr_coeff.size
    fakebas[:,NCTR_OF] = 1
    if expnt.size == 1:
        expnt = expnt[0]
        fakebas[:,PTR_EXP] = ptr
        fakebas[:,PTR_COEFF] = ptr+1
        fakeenv.append([expnt, 1 / (2*numpy.sqrt(numpy.pi)*gaussian_int(2,expnt))])
        ptr += 2
    else:
        assert expnt.size == contr_coeff.size
        fakebas[:,PTR_EXP] = ptr
        fakebas[:,PTR_COEFF] = ptr + contr_coeff.size
        coeff = contr_coeff / (2 * numpy.sqrt(numpy.pi) * gaussian_int(2, expnt))
        fakeenv.append(numpy.vstack((expnt, coeff)).ravel())

    fakemol = Mole()
    fakemol._atm = fakeatm
    fakemol._bas = fakebas
    fakemol._env = numpy.hstack(fakeenv)
    fakemol._built = True
    return fakemol

def classify_ecp_pseudo(mol, ecp, pp):
    '''
    Check whether ecp keywords are presented in pp and whether pp keywords are
    presented in ecp.  The return (ecp, pp) should have only the ecp keywords and
    pp keywords in each dict.
    The "misplaced" ecp/pp keywords have the lowest priority. E.g., if an atom
    is defined in ecp, the same ecp atom found in pp does NOT replace the
    definition in ecp, and vise versa.
    '''
    def classify(ecp, pp_alias):
        if isinstance(ecp, str):
            if basis._format_pseudo_name(ecp)[0] in pp_alias:
                return {}, {'default': str(ecp)}
        elif isinstance(ecp, dict):
            ecp_as_pp = {}
            for atom in ecp:
                key = ecp[atom]
                if (isinstance(key, str) and
                    basis._format_pseudo_name(key)[0] in pp_alias):
                    ecp_as_pp[atom] = str(key)
            if ecp_as_pp:
                ecp_left = dict(ecp)
                for atom in ecp_as_pp:
                    ecp_left.pop(atom)
                return ecp_left, ecp_as_pp
        return ecp, {}
    ecp_left, ecp_as_pp = classify(ecp, basis.PP_ALIAS)
    pp_left , pp_as_ecp = classify(pp, basis.ALIAS)

    # ecp = ecp_left + pp_as_ecp
    # pp = pp_left + ecp_as_pp
    ecp = ecp_left
    if pp_as_ecp and not isinstance(ecp_left, str):
        # If ecp is a str, all atoms have ecp definition.
        # The misplaced ecp has no effects.
        logger.info(mol, 'pseudo-potentials keywords for %s found in .ecp',
                    pp_as_ecp.keys())
        if ecp_left:
            pp_as_ecp.update(ecp_left)
        ecp = pp_as_ecp
    pp = pp_left
    if ecp_as_pp and not isinstance(pp_left, str):
        logger.info(mol, 'ECP keywords for %s found in .pseudo',
                    ecp_as_pp.keys())
        if pp_left:
            ecp_as_pp.update(pp_left)
        pp = ecp_as_pp
    return ecp, pp<|MERGE_RESOLUTION|>--- conflicted
+++ resolved
@@ -1244,21 +1244,12 @@
 def dumps(mol):
     '''Serialize Mole object to a JSON formatted str.
     '''
-<<<<<<< HEAD
-    exclude_keys = {'output', 'stdout', '_keys',
-                        # Constructing in function loads
-                        'symm_orb', 'irrep_id', 'irrep_name'}
-    # FIXME: nparray and kpts for cell objects may need to be excluded
-    nparray_keys = {'_atm', '_bas', '_env', '_ecpbas',
-                        '_symm_orig', '_symm_axes'}
-=======
     exclude_keys = {'output', 'stdout', '_keys', '_ctx_lock',
                     # Constructing in function loads
                     'symm_orb', 'irrep_id', 'irrep_name'}
     # FIXME: nparray and kpts for cell objects may need to be excluded
     nparray_keys = {'_atm', '_bas', '_env', '_ecpbas',
                     '_symm_orig', '_symm_axes'}
->>>>>>> 1f65ec7a
 
     moldic = dict(mol.__dict__)
     for k in exclude_keys:
