--- conflicted
+++ resolved
@@ -2676,13 +2676,8 @@
     set_common_origin_ = set_common_orig  # for backward compatibility
 
     def with_common_origin(self, coord):
-<<<<<<< HEAD
-        '''Return a temporary mol context which has the required common origin.
-        The required common origin has no effects outside the temporary context.
-=======
         '''Return a temporary mol context which has the rquired common origin.
         The required common origin has no effects out of the temporary context.
->>>>>>> 3c6f17ad
         See also :func:`mol.set_common_origin`
 
         Examples:
