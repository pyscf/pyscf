--- conflicted
+++ resolved
@@ -1757,12 +1757,8 @@
 # don't modify the following private variables, they are not input options
         self._atm = numpy.zeros((0,6), dtype=numpy.int32)
         self._bas = numpy.zeros((0,8), dtype=numpy.int32)
-<<<<<<< HEAD
-        self._env = numpy.zeros(0)
-=======
         self._env = numpy.zeros(PTR_ENV_START)
         self._env[PTR_LIGHT_SPEED] = param.LIGHT_SPEED
->>>>>>> 291080a3
         self._ecpbas = numpy.zeros((0,8), dtype=numpy.int32)
 
         self.stdout = sys.stdout
@@ -1987,12 +1983,7 @@
 # Note the internal _format is in Bohr
             self._atom = self.format_atom(self._atom, orig, axes, 'Bohr')
 
-<<<<<<< HEAD
-        env = [0] * PTR_ENV_START
-        env[PTR_LIGHT_SPEED] = param.LIGHT_SPEED
-=======
         env = self._env[:PTR_ENV_START]
->>>>>>> 291080a3
         self._atm, self._bas, self._env = \
                 self.make_env(self._atom, self._basis, env, self.nucmod)
         self._atm, self._ecpbas, self._env = \
