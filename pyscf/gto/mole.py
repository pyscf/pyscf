#!/usr/bin/env python
# Copyright 2014-2020 The PySCF Developers. All Rights Reserved.
#
# Licensed under the Apache License, Version 2.0 (the "License");
# you may not use this file except in compliance with the License.
# You may obtain a copy of the License at
#
#     http://www.apache.org/licenses/LICENSE-2.0
#
# Unless required by applicable law or agreed to in writing, software
# distributed under the License is distributed on an "AS IS" BASIS,
# WITHOUT WARRANTIES OR CONDITIONS OF ANY KIND, either express or implied.
# See the License for the specific language governing permissions and
# limitations under the License.
#
# Author: Qiming Sun <osirpt.sun@gmail.com>
#

'''
Mole class and helper functions to handle paramters and attributes for GTO
integrals. This module serves the interface to the integral library libcint.
'''

import os, sys
import types
import re
import platform
import gc
import time
import json
import ctypes
import numpy
import numpy as np
import h5py
import scipy.special
import scipy.linalg
import contextlib
import threading
from pyscf import lib
from pyscf.lib import param
from pyscf.data import elements
from pyscf.lib import logger
from pyscf.gto import cmd_args
from pyscf.gto import basis
from pyscf.gto import moleintor
from pyscf.gto.eval_gto import eval_gto
from pyscf.gto.ecp import core_configuration
from pyscf import __config__

from pyscf.data.elements import ELEMENTS, ELEMENTS_PROTON, \
        _rm_digit, charge, _symbol, _std_symbol, _atom_symbol, is_ghost_atom, \
        _std_symbol_without_ghost

from pyscf.lib.exceptions import BasisNotFoundError
import warnings

# For code compatibility in python-2 and python-3
if sys.version_info >= (3,):
    unicode = str


# for _atm, _bas, _env
CHARGE_OF  = 0
PTR_COORD  = 1
NUC_MOD_OF = 2
PTR_ZETA   = PTR_FRAC_CHARGE = 3
ATM_SLOTS  = 6
ATOM_OF    = 0
ANG_OF     = 1
NPRIM_OF   = 2
NCTR_OF    = 3
RADI_POWER = 3 # for ECP
KAPPA_OF   = 4
SO_TYPE_OF = 4 # for ECP
PTR_EXP    = 5
PTR_COEFF  = 6
BAS_SLOTS  = 8
# pointer to env
PTR_EXPCUTOFF   = 0
PTR_COMMON_ORIG = 1
PTR_RINV_ORIG   = 4
PTR_RINV_ZETA   = 7
PTR_RANGE_OMEGA = 8
PTR_F12_ZETA    = 9
PTR_GTG_ZETA    = 10
AS_RINV_ORIG_ATOM = 17
AS_ECPBAS_OFFSET = 18
AS_NECPBAS      = 19
PTR_ENV_START   = 20
# parameters from libcint
NUC_POINT = 1
NUC_GAUSS = 2
# nucleus with fractional charges. It can be used to mimic MM particles
NUC_FRAC_CHARGE = 3
NUC_ECP = 4  # atoms with pseudo potential

BASE = getattr(__config__, 'BASE', 0)
NORMALIZE_GTO = getattr(__config__, 'NORMALIZE_GTO', True)
DISABLE_EVAL = getattr(__config__, 'DISABLE_EVAL', False)

def M(**kwargs):
    r'''This is a shortcut to build up Mole object.

    Args: Same to :func:`Mole.build`

    Examples:

    >>> from pyscf import gto
    >>> mol = gto.M(atom='H 0 0 0; F 0 0 1', basis='6-31g')
    '''
    mol = Mole()
    mol.build(**kwargs)
    return mol

def gaussian_int(n, alpha):
    r'''int_0^inf x^n exp(-alpha x^2) dx'''
    n1 = (n + 1) * .5
    return scipy.special.gamma(n1) / (2. * alpha**n1)

def gto_norm(l, expnt):
    r'''Normalized factor for GTO radial part   :math:`g=r^l e^{-\alpha r^2}`

    .. math::

        \frac{1}{\sqrt{\int g^2 r^2 dr}}
        = \sqrt{\frac{2^{2l+3} (l+1)! (2a)^{l+1.5}}{(2l+2)!\sqrt{\pi}}}

    Ref: H. B. Schlegel and M. J. Frisch, Int. J. Quant.  Chem., 54(1995), 83-87.

    Args:
        l (int):
            angular momentum
        expnt :
            exponent :math:`\alpha`

    Returns:
        normalization factor

    Examples:

    >>> print(gto_norm(0, 1))
    2.5264751109842591
    '''
    if l >= 0:
        #f = 2**(2*l+3) * math.factorial(l+1) * (2*expnt)**(l+1.5) \
        #        / (math.factorial(2*l+2) * math.sqrt(math.pi))
        #return math.sqrt(f)
        return 1/numpy.sqrt(gaussian_int(l*2+2, 2*expnt))
    else:
        raise ValueError('l should be > 0')

def cart2sph(l, c_tensor=None, normalized=None):
    '''
    Cartesian to real spherical transformation matrix

    Kwargs:
        normalized :
            How the Cartesian GTOs are normalized.  'sp' means the s and p
            functions are normalized (this is the convention used by libcint
            library).
    '''
    nf = (l+1)*(l+2)//2
    if c_tensor is None:
        c_tensor = numpy.eye(nf)
    else:
        c_tensor = numpy.asarray(c_tensor, order='F').reshape(-1,nf)
    if l == 0 or l == 1:
        if normalized == 'sp':
            return c_tensor
        elif l == 0:
            return c_tensor * 0.282094791773878143
        else:
            return c_tensor * 0.488602511902919921
    else:
        assert(l <= 12)
        nd = l * 2 + 1
        ngrid = c_tensor.shape[0]
        c2sph = numpy.zeros((ngrid,nd), order='F')
        fn = moleintor.libcgto.CINTc2s_ket_sph
        fn(c2sph.ctypes.data_as(ctypes.c_void_p), ctypes.c_int(ngrid),
           c_tensor.ctypes.data_as(ctypes.c_void_p), ctypes.c_int(l))
        return c2sph

def cart2spinor_kappa(kappa, l=None, normalized=None):
    '''Cartesian to spinor transformation matrix for kappa

    Kwargs:
        normalized :
            How the Cartesian GTOs are normalized.  'sp' means the s and p
            functions are normalized (this is the convention used by libcint
            library).
    '''
    if kappa < 0:
        l = -kappa - 1
        nd = l * 2 + 2
    elif kappa > 0:
        l = kappa
        nd = l * 2
    else:
        assert(l is not None)
        assert(l <= 12)
        nd = l * 4 + 2
    nf = (l+1)*(l+2)//2
    c2smat = numpy.zeros((nf*2,nd), order='F', dtype=numpy.complex)
    cmat = numpy.eye(nf)
    fn = moleintor.libcgto.CINTc2s_ket_spinor_sf1
    fn(c2smat.ctypes.data_as(ctypes.c_void_p),
       c2smat[nf:].ctypes.data_as(ctypes.c_void_p),
       cmat.ctypes.data_as(ctypes.c_void_p),
       ctypes.c_int(nf*2), ctypes.c_int(nf),
       ctypes.c_int(1), ctypes.c_int(kappa), ctypes.c_int(l))
    if normalized != 'sp':
        if l == 0:
            c2smat *= 0.282094791773878143
        elif l == 1:
            c2smat *= 0.488602511902919921
    # c2smat[0] is the transformation for spin up
    # c2smat[1] is the transformation for spin down
    c2smat = c2smat.reshape(2,nf,nd)
    return c2smat
cart2j_kappa = cart2spinor_kappa

def cart2spinor_l(l, normalized=None):
    '''Cartesian to spinor transformation matrix for angular moment l

    Kwargs:
        normalized :
            How the Cartesian GTOs are normalized.  'sp' means the s and p
            functions are normalized (this is the convention used by libcint
            library).
    '''
    return cart2spinor_kappa(0, l, normalized)
cart2j_l = cart2spinor_l

def sph2spinor_kappa(kappa, l=None):
    '''Real spherical to spinor transformation matrix for kappa'''
    from pyscf.symm.sph import sph2spinor
    ua, ub = sph2spinor(l)
    if kappa < 0:
        l = -kappa - 1
        ua = ua[:,l*2:]
        ub = ub[:,l*2:]
    elif kappa > 0:
        l = kappa
        ua = ua[:,:l*2]
        ub = ub[:,:l*2]
    else:
        assert(l is not None)
        assert(l <= 12)
    return ua, ub

def sph2spinor_l(l):
    '''Real spherical to spinor transformation matrix for angular moment l'''
    return sph2spinor_kappa(0, l)

def atom_types(atoms, basis=None):
    '''symmetry inequivalent atoms'''
    atmgroup = {}
    for ia, a in enumerate(atoms):
        if 'GHOST' in a[0].upper():
            a = ['X'+a[0][5:]] + list(a[1:])
        if a[0] in atmgroup:
            atmgroup[a[0]].append(ia)
        elif basis is None:
            atmgroup[a[0]] = [ia]
        else:
            stdsymb = _std_symbol(a[0])
            if a[0] in basis:
                if stdsymb in basis and basis[a[0]] == basis[stdsymb]:
                    if stdsymb in atmgroup:
                        atmgroup[stdsymb].append(ia)
                    else:
                        atmgroup[stdsymb] = [ia]
                else:
                    atmgroup[a[0]] = [ia]
            elif stdsymb in atmgroup:
                atmgroup[stdsymb].append(ia)
            else:
                atmgroup[stdsymb] = [ia]
    return atmgroup


def format_atom(atoms, origin=0, axes=None,
                unit=getattr(__config__, 'UNIT', 'Ang')):
    '''Convert the input :attr:`Mole.atom` to the internal data format.
    Including, changing the nuclear charge to atom symbol, converting the
    coordinates to AU, rotate and shift the molecule.
    If the :attr:`~Mole.atom` is a string, it takes ";" and "\\n"
    for the mark to separate atoms;  "," and arbitrary length of blank space
    to spearate the individual terms for an atom.  Blank line will be ignored.

    Args:
        atoms : list or str
            the same to :attr:`Mole.atom`

    Kwargs:
        origin : ndarray
            new axis origin.
        axes : ndarray
            (new_x, new_y, new_z), new coordinates
        unit : str or number
            If unit is one of strings (B, b, Bohr, bohr, AU, au), the coordinates
            of the input atoms are the atomic unit;  If unit is one of strings
            (A, a, Angstrom, angstrom, Ang, ang), the coordinates are in the
            unit of angstrom;  If a number is given, the number are considered
            as the Bohr value (in angstrom), which should be around 0.53.
            Set unit=1 if wishing to reserve the unit of the coordinates.

    Returns:
        "atoms" in the internal format. The internal format is
            | atom = [[atom1, (x, y, z)],
            |         [atom2, (x, y, z)],
            |         ...
            |         [atomN, (x, y, z)]]

    Examples:

    >>> gto.format_atom('9,0,0,0; h@1 0 0 1', origin=(1,1,1))
    [['F', [-1.0, -1.0, -1.0]], ['H@1', [-1.0, -1.0, 0.0]]]
    >>> gto.format_atom(['9,0,0,0', (1, (0, 0, 1))], origin=(1,1,1))
    [['F', [-1.0, -1.0, -1.0]], ['H', [-1, -1, 0]]]
    '''
    def str2atm(line):
        dat = line.split()
        try:
            coords = [float(x) for x in dat[1:4]]
        except ValueError:
            if DISABLE_EVAL:
                raise ValueError('Failed to parse geometry %s' % line)
            else:
                coords = list(eval(','.join(dat[1:4])))
        if len(coords) != 3:
            raise ValueError('Coordinates error in %s' % line)
        return [_atom_symbol(dat[0]), coords]

    if isinstance(atoms, (str, unicode)):
        # The input atoms points to a geometry file
        if os.path.isfile(atoms):
            try:
                atoms = fromfile(atoms)
            except ValueError:
                sys.stderr.write('\nFailed to parse geometry file  %s\n\n' % atoms)
                raise

        atoms = str(atoms.replace(';','\n').replace(',',' ').replace('\t',' '))
        fmt_atoms = []
        for dat in atoms.split('\n'):
            dat = dat.strip()
            if dat and dat[0] != '#':
                fmt_atoms.append(dat)

        if len(fmt_atoms[0].split()) < 4:
            fmt_atoms = from_zmatrix('\n'.join(fmt_atoms))
        else:
            fmt_atoms = [str2atm(line) for line in fmt_atoms]
    else:
        fmt_atoms = []
        for atom in atoms:
            if isinstance(atom, (str, unicode)):
                if atom.lstrip()[0] != '#':
                    fmt_atoms.append(str2atm(atom.replace(',',' ')))
            else:
                if isinstance(atom[1], (int, float)):
                    fmt_atoms.append([_atom_symbol(atom[0]), atom[1:4]])
                else:
                    fmt_atoms.append([_atom_symbol(atom[0]), atom[1]])

    if len(fmt_atoms) == 0:
        return []

    if axes is None:
        axes = numpy.eye(3)

    if isinstance(unit, (str, unicode)):
        if unit.upper().startswith(('B', 'AU')):
            unit = 1.
        else: #unit[:3].upper() == 'ANG':
            unit = 1./param.BOHR
    else:
        unit = 1./unit

    c = numpy.array([a[1] for a in fmt_atoms], dtype=numpy.double)
    c = numpy.einsum('ix,kx->ki', axes * unit, c - origin)
    z = [a[0] for a in fmt_atoms]
    return list(zip(z, c.tolist()))

#TODO: sort exponents
def format_basis(basis_tab):
    '''Convert the input :attr:`Mole.basis` to the internal data format.

    ``{ atom: [(l, ((-exp, c_1, c_2, ..),
                    (-exp, c_1, c_2, ..))),
               (l, ((-exp, c_1, c_2, ..),
                    (-exp, c_1, c_2, ..)))], ... }``

    Args:
        basis_tab : dict
            Similar to :attr:`Mole.basis`, it **cannot** be a str

    Returns:
        Formated :attr:`~Mole.basis`

    Examples:

    >>> gto.format_basis({'H':'sto-3g', 'H^2': '3-21g'})
    {'H': [[0,
        [3.4252509099999999, 0.15432897000000001],
        [0.62391373000000006, 0.53532813999999995],
        [0.16885539999999999, 0.44463454000000002]]],
     'H^2': [[0,
        [5.4471780000000001, 0.15628500000000001],
        [0.82454700000000003, 0.90469100000000002]],
        [0, [0.18319199999999999, 1.0]]]}
    '''
    basis_converter = _generate_basis_converter()
    fmt_basis = {}
    for atom, atom_basis in basis_tab.items():
        symb = _atom_symbol(atom)
        fmt_basis[symb] = basis_converter(symb, atom_basis)

        if len(fmt_basis[symb]) == 0:
            raise BasisNotFoundError('Basis not found for  %s' % symb)
    return fmt_basis

def _generate_basis_converter():
    def nparray_to_list(item):
        val = []
        for x in item:
            if isinstance(x, (tuple, list)):
                val.append(nparray_to_list(x))
            elif isinstance(x, numpy.ndarray):
                val.append(x.tolist())
            else:
                val.append(x)
        return val

    def load(basis_name, symb):
        if basis_name.lower().startswith('unc'):
            return uncontract(basis.load(basis_name[3:], symb))
        else:
            return basis.load(basis_name, symb)

    def converter(symb, raw_basis):
        if isinstance(raw_basis, (str, unicode)):
            bset = load(str(raw_basis), _std_symbol_without_ghost(symb))
        elif (any(isinstance(x, (str, unicode)) for x in raw_basis)
              # The first element is the basis of internal format
              or not isinstance(raw_basis[0][0], int)):
            stdsymb = _std_symbol_without_ghost(symb)
            bset = []
            for rawb in raw_basis:
                if isinstance(rawb, (str, unicode)):
                    bset += load(str(rawb), stdsymb)
                else:
                    bset += nparray_to_list(rawb)
        else:
            bset = nparray_to_list(raw_basis)
        return bset
    return converter

def uncontracted_basis(_basis):
    '''Uncontract internal format _basis

    Examples:

    >>> gto.uncontract(gto.load('sto3g', 'He'))
    [[0, [6.36242139, 1]], [0, [1.158923, 1]], [0, [0.31364979, 1]]]
    '''
    MAXL = 10
    ubasis_raw = [[] for l in range(MAXL)]
    ubasis_exp = [[] for l in range(MAXL)]
    for b in _basis:
        angl = b[0]
        kappa = b[1]
        if isinstance(kappa, int):
            coeffs = b[2:]
        else:
            coeffs = b[1:]

        if isinstance(kappa, int) and kappa != 0:
            warnings.warn('For basis with kappa != 0, the uncontract basis might be wrong. '
                          'Please double check the resultant attribute mol._basis')
            for p in coeffs:
                ubasis_raw[angl].append([angl, kappa, [p[0], 1]])
                ubasis_exp[angl].append(p[0])
        else:
            for p in coeffs:
                ubasis_raw[angl].append([angl, [p[0], 1]])
                ubasis_exp[angl].append(p[0])

    # Check linear dependency
    ubasis = []
    for l in range(MAXL):
        basis_l = ubasis_raw[l]
        if basis_l:
            es = numpy.array(ubasis_exp[l])
            # Remove duplicated primitive basis functions
            es, e_idx = numpy.unique(es.round(9), True)
            # from large exponent to small exponent
            for i in reversed(e_idx):
                ubasis.append(basis_l[i])
    return ubasis
uncontract = uncontracted_basis
contract = contracted_basis = basis.to_general_contraction

def to_uncontracted_cartesian_basis(mol):
    '''Decontract the basis of a Mole or a Cell.  Returns a Mole (Cell) object
    with the uncontracted basis environment and a list of coefficients that
    transform the uncontracted cartesian basis to the original basis.  Each
    element in the list corresponds to one shell of the original Mole (Cell).

    Examples:

    >>> mol = gto.M(atom='Ne', basis='ccpvdz')
    >>> pmol, ctr_coeff = mol.to_uncontracted_cartesian_basis()
    >>> c = scipy.linalg.block_diag(*ctr_coeff)
    >>> s = reduce(numpy.dot, (c.T, pmol.intor('int1e_ovlp'), c))
    >>> abs(s-mol.intor('int1e_ovlp')).max()
    0.0
    '''
    import copy
    lmax = mol._bas[:,ANG_OF].max()
    if mol.cart:
        c2s = [numpy.eye((l+1)*(l+2)//2) for l in range(lmax+1)]
    else:
        c2s = [cart2sph(l, normalized='sp') for l in range(lmax+1)]

    pmol = copy.copy(mol)
    pmol.cart = True
    _bas = []
    _env = mol._env.copy()
    contr_coeff = []
    for ib in range(mol.nbas):
        l = mol._bas[ib,ANG_OF]
        ncart = (l+1)*(l+2)//2
        es = mol.bas_exp(ib)
        cs = mol._libcint_ctr_coeff(ib)
        np, nc = cs.shape
        norm = gto_norm(l, es)
        c = numpy.einsum('pi,p,xm->pxim', cs, 1./norm, c2s[l])
        contr_coeff.append(c.reshape(np*ncart,-1))

        pexp = mol._bas[ib,PTR_EXP]
        pc = mol._bas[ib,PTR_COEFF]
        bs = numpy.empty((np,8), dtype=numpy.int32)
        bs[:] = mol._bas[ib]
        bs[:,NCTR_OF] = bs[:,NPRIM_OF] = 1
        bs[:,PTR_EXP] = numpy.arange(pexp, pexp+np)
        bs[:,PTR_COEFF] = numpy.arange(pc, pc+np)
        _env[pc:pc+np] = norm
        _bas.append(bs)

    pmol._bas = numpy.asarray(numpy.vstack(_bas), dtype=numpy.int32)
    pmol._env = _env
    return pmol, contr_coeff

def format_ecp(ecp_tab):
    r'''Convert the input :attr:`ecp` (dict) to the internal data format::

      { atom: (nelec,  # core electrons
               ((l,  # l=-1 for UL, l>=0 for Ul to indicate |l><l|
                 (((exp_1, c_1),  # for r^0
                   (exp_2, c_2),
                   ...),
                  ((exp_1, c_1),  # for r^1
                   (exp_2, c_2),
                   ...),
                  ((exp_1, c_1),  # for r^2
                   ...))))),
       ...}
    '''
    fmt_ecp = {}
    for atom, atom_ecp in ecp_tab.items():
        symb = _atom_symbol(atom)

        if isinstance(atom_ecp, (str, unicode)):
            stdsymb = _std_symbol_without_ghost(symb)
            ecp_dat = basis.load_ecp(str(atom_ecp), stdsymb)
            if ecp_dat is None or len(ecp_dat) == 0:
                #raise BasisNotFoundError('ECP not found for  %s' % symb)
                sys.stderr.write('ECP %s not found for  %s\n' %
                                 (atom_ecp, symb))
            else:
                fmt_ecp[symb] = ecp_dat
        else:
            fmt_ecp[symb] = atom_ecp
    return fmt_ecp

# transform etb to basis format
def expand_etb(l, n, alpha, beta):
    r'''Generate the exponents of even tempered basis for :attr:`Mole.basis`.
    .. math::

        e = e^{-\alpha * \beta^{i-1}} for i = 1 .. n

    Args:
        l : int
            Angular momentum
        n : int
            Number of GTOs

    Returns:
        Formated :attr:`~Mole.basis`

    Examples:

    >>> gto.expand_etb(1, 3, 1.5, 2)
    [[1, [6.0, 1]], [1, [3.0, 1]], [1, [1.5, 1]]]
    '''
    return [[l, [alpha*beta**i, 1]] for i in reversed(range(n))]
def expand_etbs(etbs):
    r'''Generate even tempered basis.  See also :func:`expand_etb`

    Args:
        etbs = [(l, n, alpha, beta), (l, n, alpha, beta),...]

    Returns:
        Formated :attr:`~Mole.basis`

    Examples:

    >>> gto.expand_etbs([(0, 2, 1.5, 2.), (1, 2, 1, 2.)])
    [[0, [6.0, 1]], [0, [3.0, 1]], [1, [1., 1]], [1, [2., 1]]]
    '''
    return lib.flatten([expand_etb(*etb) for etb in etbs])
etbs = expand_etbs

# concatenate two mol
def conc_env(atm1, bas1, env1, atm2, bas2, env2):
    r'''Concatenate two Mole's integral parameters.  This function can be used
    to construct the environment for cross integrals like

    .. math::

        \langle \mu | \nu \rangle, \mu \in mol1, \nu \in mol2

    Returns:
        Concatenated atm, bas, env

    Examples:
        Compute the overlap between H2 molecule and O atom

    >>> mol1 = gto.M(atom='H 0 1 0; H 0 0 1', basis='sto3g')
    >>> mol2 = gto.M(atom='O 0 0 0', basis='sto3g')
    >>> atm3, bas3, env3 = gto.conc_env(mol1._atm, mol1._bas, mol1._env,
    ...                                 mol2._atm, mol2._bas, mol2._env)
    >>> gto.moleintor.getints('int1e_ovlp_sph', atm3, bas3, env3, range(2), range(2,5))
    [[ 0.04875181  0.44714688  0.          0.37820346  0.        ]
     [ 0.04875181  0.44714688  0.          0.          0.37820346]]
    '''
    off = len(env1)
    natm_off = len(atm1)
    atm2 = numpy.copy(atm2)
    bas2 = numpy.copy(bas2)
    atm2[:,PTR_COORD] += off
    atm2[:,PTR_ZETA ] += off
    bas2[:,ATOM_OF  ] += natm_off
    bas2[:,PTR_EXP  ] += off
    bas2[:,PTR_COEFF] += off
    return (numpy.asarray(numpy.vstack((atm1,atm2)), dtype=numpy.int32),
            numpy.asarray(numpy.vstack((bas1,bas2)), dtype=numpy.int32),
            numpy.hstack((env1,env2)))

def conc_mol(mol1, mol2):
    '''Concatenate two Mole objects.
    '''
    if not mol1._built:
        logger.warn(mol1, 'Warning: object %s not initialized. Initializing %s',
                    mol1, mol1)
        mol1.build()
    if not mol2._built:
        logger.warn(mol2, 'Warning: object %s not initialized. Initializing %s',
                    mol2, mol2)
        mol2.build()

    mol3 = Mole()
    mol3._built = True

    mol3._atm, mol3._bas, mol3._env = \
            conc_env(mol1._atm, mol1._bas, mol1._env,
                     mol2._atm, mol2._bas, mol2._env)
    off = len(mol1._env)
    natm_off = len(mol1._atm)
    if len(mol2._ecpbas) == 0:
        mol3._ecpbas = mol1._ecpbas
    else:
        ecpbas2 = numpy.copy(mol2._ecpbas)
        ecpbas2[:,ATOM_OF  ] += natm_off
        ecpbas2[:,PTR_EXP  ] += off
        ecpbas2[:,PTR_COEFF] += off
        if len(mol1._ecpbas) == 0:
            mol3._ecpbas = ecpbas2
        else:
            mol3._ecpbas = numpy.hstack((mol1._ecpbas, ecpbas2))

    mol3.verbose = mol1.verbose
    mol3.output = mol1.output
    mol3.max_memory = mol1.max_memory
    mol3.charge = mol1.charge + mol2.charge
    mol3.spin = abs(mol1.spin - mol2.spin)
    mol3.symmetry = False
    mol3.symmetry_subgroup = None
    mol3.cart = mol1.cart and mol2.cart

    mol3._atom = mol1._atom + mol2._atom
    mol3.atom = mol3._atom
    mol3.unit = 'Bohr'

    mol3._basis.update(mol2._basis)
    mol3._basis.update(mol1._basis)
    mol3._pseudo.update(mol2._pseudo)
    mol3._pseudo.update(mol1._pseudo)
    mol3._ecp.update(mol2._ecp)
    mol3._ecp.update(mol1._ecp)
    mol3.basis = mol3._basis
    mol3.ecp = mol3._ecp

    mol3.nucprop.update(mol1.nucprop)
    mol3.nucprop.update(mol2.nucprop)
    return mol3

# <bas-of-mol1|intor|bas-of-mol2>
def intor_cross(intor, mol1, mol2, comp=None):
    r'''1-electron integrals from two molecules like

    .. math::

        \langle \mu | intor | \nu \rangle, \mu \in mol1, \nu \in mol2

    Args:
        intor : str
            Name of the 1-electron integral, such as int1e_ovlp_sph (spherical overlap),
            int1e_nuc_cart (cartesian nuclear attraction), int1e_ipovlp_spinor
            (spinor overlap gradients), etc.  Ref to :func:`getints` for the
            full list of available 1-electron integral names
        mol1, mol2:
            :class:`Mole` objects

    Kwargs:
        comp : int
            Components of the integrals, e.g. int1e_ipovlp_sph has 3 components

    Returns:
        ndarray of 1-electron integrals, can be either 2-dim or 3-dim, depending on comp

    Examples:
        Compute the overlap between H2 molecule and O atom

    >>> mol1 = gto.M(atom='H 0 1 0; H 0 0 1', basis='sto3g')
    >>> mol2 = gto.M(atom='O 0 0 0', basis='sto3g')
    >>> gto.intor_cross('int1e_ovlp_sph', mol1, mol2)
    [[ 0.04875181  0.44714688  0.          0.37820346  0.        ]
     [ 0.04875181  0.44714688  0.          0.          0.37820346]]
    '''
    nbas1 = len(mol1._bas)
    nbas2 = len(mol2._bas)
    atmc, basc, envc = conc_env(mol1._atm, mol1._bas, mol1._env,
                                mol2._atm, mol2._bas, mol2._env)
    shls_slice = (0, nbas1, nbas1, nbas1+nbas2)

    if (intor.endswith('_sph') or intor.startswith('cint') or
        intor.endswith('_spinor') or intor.endswith('_cart')):
        return moleintor.getints(intor, atmc, basc, envc, shls_slice, comp, 0)
    elif mol1.cart == mol2.cart:
        intor = mol1._add_suffix(intor)
        return moleintor.getints(intor, atmc, basc, envc, shls_slice, comp, 0)
    elif mol1.cart:
        mat = moleintor.getints(intor+'_cart', atmc, basc, envc, shls_slice, comp, 0)
        return numpy.dot(mat, mol2.cart2sph_coeff())
    else:
        mat = moleintor.getints(intor+'_cart', atmc, basc, envc, shls_slice, comp, 0)
        return numpy.dot(mol1.cart2sph_coeff().T, mat)

# append (charge, pointer to coordinates, nuc_mod) to _atm
def make_atm_env(atom, ptr=0, nuclear_model=NUC_POINT, nucprop={}):
    '''Convert the internal format :attr:`Mole._atom` to the format required
    by ``libcint`` integrals
    '''
    nuc_charge = charge(atom[0])
    if nuclear_model == NUC_POINT:
        zeta = 0
    elif nuclear_model == NUC_GAUSS:
        zeta = dyall_nuc_mod(nuc_charge, nucprop)
    else:  # callable(nuclear_model)
        zeta = nuclear_model(nuc_charge, nucprop)
        nuclear_model = NUC_GAUSS

    _env = numpy.hstack((atom[1], zeta))
    _atm = numpy.zeros(6, dtype=numpy.int32)
    _atm[CHARGE_OF] = nuc_charge
    _atm[PTR_COORD] = ptr
    _atm[NUC_MOD_OF] = nuclear_model
    _atm[PTR_ZETA ] = ptr + 3
    return _atm, _env

# append (atom, l, nprim, nctr, kappa, ptr_exp, ptr_coeff, 0) to bas
# absorb normalization into GTO contraction coefficients
def make_bas_env(basis_add, atom_id=0, ptr=0):
    '''Convert :attr:`Mole.basis` to the argument ``bas`` for ``libcint`` integrals
    '''
    _bas = []
    _env = []
    for b in basis_add:
        if not b:  # == []
            continue
        angl = b[0]
        #if angl in [6, 7]:
        #    print('libcint may have large error for ERI of i function')
        if isinstance(b[1], int):
            kappa = b[1]
            b_coeff = numpy.array(sorted(list(b[2:]), reverse=True))
        else:
            kappa = 0
            b_coeff = numpy.array(sorted(list(b[1:]), reverse=True))
        es = b_coeff[:,0]
        cs = b_coeff[:,1:]
        nprim, nctr = cs.shape
        if NORMALIZE_GTO:
            cs = numpy.einsum('pi,p->pi', cs, gto_norm(angl, es))
            cs = _nomalize_contracted_ao(angl, es, cs)

        _env.append(es)
        _env.append(cs.T.reshape(-1))
        ptr_exp = ptr
        ptr_coeff = ptr_exp + nprim
        ptr = ptr_coeff + nprim * nctr
        _bas.append([atom_id, angl, nprim, nctr, kappa, ptr_exp, ptr_coeff, 0])
    _env = lib.flatten(_env) # flatten nested lists
    return (numpy.array(_bas, numpy.int32).reshape(-1,BAS_SLOTS),
            numpy.array(_env, numpy.double))

def _nomalize_contracted_ao(l, es, cs):
    #ee = numpy.empty((nprim,nprim))
    #for i in range(nprim):
    #    for j in range(i+1):
    #        ee[i,j] = ee[j,i] = gaussian_int(angl*2+2, es[i]+es[j])
    #s1 = 1/numpy.sqrt(numpy.einsum('pi,pq,qi->i', cs, ee, cs))
    ee = es.reshape(-1,1) + es.reshape(1,-1)
    ee = gaussian_int(l*2+2, ee)
    s1 = 1. / numpy.sqrt(numpy.einsum('pi,pq,qi->i', cs, ee, cs))
    return numpy.einsum('pi,i->pi', cs, s1)

def make_env(atoms, basis, pre_env=[], nucmod={}, nucprop={}):
    '''Generate the input arguments for ``libcint`` library based on internal
    format :attr:`Mole._atom` and :attr:`Mole._basis`
    '''
    _atm = []
    _bas = []
    _env = []
    ptr_env = len(pre_env)

    for ia, atom in enumerate(atoms):
        symb = atom[0]
        stdsymb = _rm_digit(symb)

        if ia+1 in nucprop:
            prop = nucprop[ia+1]
        elif symb in nucprop:
            prop = nucprop[symb]
        else:
            prop = nucprop.get(stdsymb, {})

        nuclear_model = NUC_POINT
        if nucmod:
            if nucmod is None:
                nuclear_model = NUC_POINT
            elif isinstance(nucmod, (int, str, unicode, types.FunctionType)):
                nuclear_model = _parse_nuc_mod(nucmod)
            elif ia+1 in nucmod:
                nuclear_model = _parse_nuc_mod(nucmod[ia+1])
            elif symb in nucmod:
                nuclear_model = _parse_nuc_mod(nucmod[symb])
            elif stdsymb in nucmod:
                nuclear_model = _parse_nuc_mod(nucmod[stdsymb])
        atm0, env0 = make_atm_env(atom, ptr_env, nuclear_model, prop)
        ptr_env = ptr_env + len(env0)
        _atm.append(atm0)
        _env.append(env0)

    _basdic = {}
    for symb, basis_add in basis.items():
        bas0, env0 = make_bas_env(basis_add, 0, ptr_env)
        ptr_env = ptr_env + len(env0)
        _basdic[symb] = bas0
        _env.append(env0)

    for ia, atom in enumerate(atoms):
        symb = atom[0]
        puresymb = _rm_digit(symb)
        if symb in _basdic:
            b = _basdic[symb].copy()
        elif puresymb in _basdic:
            b = _basdic[puresymb].copy()
        else:
            if symb[:2].upper() == 'X-':
                symb = symb[2:]
            elif symb[:6].upper() == 'GHOST-':
                symb = symb[6:]
            puresymb = _rm_digit(symb)
            if symb in _basdic:
                b = _basdic[symb].copy()
            elif puresymb in _basdic:
                b = _basdic[puresymb].copy()
            else:
                sys.stderr.write('Warn: Basis not found for atom %d %s\n' % (ia, symb))
                continue
        b[:,ATOM_OF] = ia
        _bas.append(b)

    if _atm:
        _atm = numpy.asarray(numpy.vstack(_atm), numpy.int32).reshape(-1, ATM_SLOTS)
    else:
        _atm = numpy.zeros((0,ATM_SLOTS), numpy.int32)
    if _bas:
        _bas = numpy.asarray(numpy.vstack(_bas), numpy.int32).reshape(-1, BAS_SLOTS)
    else:
        _bas = numpy.zeros((0,BAS_SLOTS), numpy.int32)
    if _env:
        _env = numpy.hstack((pre_env,numpy.hstack(_env)))
    else:
        _env = numpy.array(pre_env, copy=False)
    return _atm, _bas, _env

def make_ecp_env(mol, _atm, ecp, pre_env=[]):
    '''Generate the input arguments _ecpbas for ECP integrals
    '''
    _env = []
    ptr_env = len(pre_env)

    _ecpdic = {}
    for symb, ecp_add in ecp.items():
        ecp0 = []
        nelec = ecp_add[0]
        for lb in ecp_add[1]:
            for rorder, bi in enumerate(lb[1]):
                if len(bi) > 0:
                    ec = numpy.array(sorted(bi, reverse=True))
                    nexp, ncol = ec.shape
                    _env.append(ec[:,0])
                    _env.append(ec[:,1])
                    ptr_exp, ptr_coeff = ptr_env, ptr_env + nexp
                    ecp0.append([0, lb[0], nexp, rorder, 0,
                                 ptr_exp, ptr_coeff, 0])
                    ptr_env += nexp * 2

                    if ncol == 3:  # Has SO-ECP
                        _env.append(ec[:,2])
                        ptr_coeff, ptr_env = ptr_env, ptr_env + nexp
                        ecp0.append([0, lb[0], nexp, rorder, 1,
                                     ptr_exp, ptr_coeff, 0])

        _ecpdic[symb] = (nelec, numpy.asarray(ecp0, dtype=numpy.int32))

    _ecpbas = []
    if _ecpdic:
        _atm = _atm.copy()
        for ia, atom in enumerate(mol._atom):
            symb = atom[0]
            if symb in _ecpdic:
                ecp0 = _ecpdic[symb]
            elif _rm_digit(symb) in _ecpdic:
                ecp0 = _ecpdic[_rm_digit(symb)]
            else:
                ecp0 = None
            if ecp0 is not None:
                _atm[ia,CHARGE_OF ] = charge(symb) - ecp0[0]
                _atm[ia,NUC_MOD_OF] = NUC_ECP
                b = ecp0[1].copy().reshape(-1,BAS_SLOTS)
                b[:,ATOM_OF] = ia
                _ecpbas.append(b)
    if _ecpbas:
        _ecpbas = numpy.asarray(numpy.vstack(_ecpbas), numpy.int32)
        _env = numpy.hstack([pre_env] + _env)
    else:
        _ecpbas = numpy.zeros((0,BAS_SLOTS), numpy.int32)
        _env = pre_env
    return _atm, _ecpbas, _env

def tot_electrons(mol):
    '''Total number of electrons for the given molecule

    Returns:
        electron number in integer

    Examples:

    >>> mol = gto.M(atom='H 0 1 0; C 0 0 1', charge=1)
    >>> mol.tot_electrons()
    6
    '''
    if mol._atm.size != 0:
        nelectron = mol.atom_charges().sum()
    elif mol._atom:
        nelectron = sum(charge(a[0]) for a in mol._atom)
    else:
        nelectron = sum(charge(a[0]) for a in format_atom(mol.atom))
    nelectron -= mol.charge
    nelectron_int = int(round(nelectron))

    if abs(nelectron - nelectron_int) > 1e-4:
        logger.warn(mol, 'Found fractional number of electrons %f. Round it to %d',
                    nelectron, nelectron_int)
    return nelectron_int

def copy(mol):
    '''Deepcopy of the given :class:`Mole` object
    '''
    import copy
    newmol = copy.copy(mol)
    newmol._atm    = numpy.copy(mol._atm)
    newmol._bas    = numpy.copy(mol._bas)
    newmol._env    = numpy.copy(mol._env)
    newmol._ecpbas = numpy.copy(mol._ecpbas)

    newmol.atom    = copy.deepcopy(mol.atom)
    newmol._atom   = copy.deepcopy(mol._atom)
    newmol.basis   = copy.deepcopy(mol.basis)
    newmol._basis  = copy.deepcopy(mol._basis)
    newmol.ecp     = copy.deepcopy(mol.ecp)
    newmol._ecp    = copy.deepcopy(mol._ecp)
    return newmol

def pack(mol):
    '''Pack the input args of :class:`Mole` to a dict.

    Note this function only pack the input arguments (not the entire Mole
    class).  Modifications to mol._atm, mol._bas, mol._env are not tracked.
    Use :func:`dumps` to serialize the entire Mole object.
    '''
    mdic = {'atom'    : mol.atom,
            'unit'    : mol.unit,
            'basis'   : mol.basis,
            'charge'  : mol.charge,
            'spin'    : mol.spin,
            'symmetry': mol.symmetry,
            'nucmod'  : mol.nucmod,
            'nucprop' : mol.nucprop,
            'ecp'     : mol.ecp,
            '_nelectron': mol._nelectron,
            'verbose' : mol.verbose}
    return mdic
def unpack(moldic):
    '''Unpack a dict which is packed by :func:`pack`, to generate the input
    arguments for :class:`Mole` object.
    '''
    mol = Mole()
    mol.__dict__.update(moldic)
    return mol


def dumps(mol):
    '''Serialize Mole object to a JSON formatted str.
    '''
    exclude_keys = set(('output', 'stdout', '_keys',
                        # Constructing in function loads
                        'symm_orb', 'irrep_id', 'irrep_name'))
    nparray_keys = set(('_atm', '_bas', '_env', '_ecpbas',
                        '_symm_orig', '_symm_axes'))

    moldic = dict(mol.__dict__)
    for k in exclude_keys:
        if k in moldic:
            del(moldic[k])
    for k in nparray_keys:
        if isinstance(moldic[k], numpy.ndarray):
            moldic[k] = moldic[k].tolist()
    moldic['atom'] = repr(mol.atom)
    moldic['basis']= repr(mol.basis)
    moldic['ecp' ] = repr(mol.ecp)

    try:
        return json.dumps(moldic)
    except TypeError:
        def skip_value(dic):
            dic1 = {}
            for k,v in dic.items():
                if (v is None or
                    isinstance(v, (str, unicode, bool, int, float))):
                    dic1[k] = v
                elif isinstance(v, (list, tuple)):
                    dic1[k] = v   # Should I recursively skip_vaule?
                elif isinstance(v, set):
                    dic1[k] = list(v)
                elif isinstance(v, dict):
                    dic1[k] = skip_value(v)
                else:
                    msg =('Function mol.dumps drops attribute %s because '
                          'it is not JSON-serializable' % k)
                    warnings.warn(msg)
            return dic1
        return json.dumps(skip_value(moldic), skipkeys=True)

def loads(molstr):
    '''Deserialize a str containing a JSON document to a Mole object.
    '''
    # the numpy function array is used by eval function
    from numpy import array  # noqa
    moldic = json.loads(molstr)
    if sys.version_info < (3,):
        # Convert to utf8 because JSON loads fucntion returns unicode.
        def byteify(inp):
            if isinstance(inp, dict):
                return dict([(byteify(k), byteify(v)) for k, v in inp.iteritems()])
            elif isinstance(inp, (tuple, list)):
                return [byteify(x) for x in inp]
            elif isinstance(inp, unicode):
                return inp.encode('utf-8')
            else:
                return inp
        moldic = byteify(moldic)
    mol = Mole()
    mol.__dict__.update(moldic)
    mol.atom = eval(mol.atom)
    mol.basis= eval(mol.basis)
    mol.ecp  = eval(mol.ecp)
    mol._atm = numpy.array(mol._atm, dtype=numpy.int32)
    mol._bas = numpy.array(mol._bas, dtype=numpy.int32)
    mol._env = numpy.array(mol._env, dtype=numpy.double)
    mol._ecpbas = numpy.array(mol._ecpbas, dtype=numpy.int32)

    if mol.symmetry and mol._symm_orig is not None:
        from pyscf import symm
        mol._symm_orig = numpy.array(mol._symm_orig)
        mol._symm_axes = numpy.array(mol._symm_axes)
        mol.symm_orb, mol.irrep_id = \
                symm.symm_adapted_basis(mol, mol.groupname,
                                        mol._symm_orig, mol._symm_axes)
        mol.irrep_name = [symm.irrep_id2name(mol.groupname, ir)
                           for ir in mol.irrep_id]

    elif mol.symmetry and mol.symm_orb is not None:
        # Backward compatibility. To load symm_orb from chkfile of pyscf-1.6
        # and earlier.
        symm_orb = []

        # decompress symm_orb
        for val, x, y, shape in mol.symm_orb:
            if isinstance(val[0], list):
                # backward compatibility for chkfile of pyscf-1.4 in which val
                # is an array of real floats. In pyscf-1.5, val can be a list
                # of list, to include the imaginary part
                val_real, val_imag = val
            else:
                val_real, val_imag = val, None
            if val_imag is None:
                c = numpy.zeros(shape)
                c[numpy.array(x),numpy.array(y)] = numpy.array(val_real)
            else:
                c = numpy.zeros(shape, dtype=numpy.complex)
                val = numpy.array(val_real) + numpy.array(val_imag) * 1j
                c[numpy.array(x),numpy.array(y)] = val
            symm_orb.append(c)
        mol.symm_orb = symm_orb

    return mol


def len_spinor(l, kappa):
    '''The number of spinor associated with given angular momentum and kappa.  If kappa is 0,
    return 4l+2
    '''
    if kappa == 0:
        n = (l * 4 + 2)
    elif kappa < 0:
        n = (l * 2 + 2)
    else:
        n = (l * 2)
    return n

def len_cart(l):
    '''The number of Cartesian function associated with given angular momentum.
    '''
    return (l + 1) * (l + 2) // 2

def npgto_nr(mol, cart=None):
    '''Total number of primitive spherical GTOs for the given :class:`Mole` object'''
    if cart is None:
        cart = mol.cart
    l = mol._bas[:,ANG_OF]
    if cart:
        return ((l+1)*(l+2)//2 * mol._bas[:,NPRIM_OF]).sum()
    else:
        return ((l*2+1) * mol._bas[:,NPRIM_OF]).sum()
def nao_nr(mol, cart=None):
    '''Total number of contracted GTOs for the given :class:`Mole` object'''
    if cart is None:
        cart = mol.cart
    if cart:
        return nao_cart(mol)
    else:
        return ((mol._bas[:,ANG_OF]*2+1) * mol._bas[:,NCTR_OF]).sum()
def nao_cart(mol):
    '''Total number of contracted cartesian GTOs for the given :class:`Mole` object'''
    l = mol._bas[:,ANG_OF]
    return ((l+1)*(l+2)//2 * mol._bas[:,NCTR_OF]).sum()

# nao_id0:nao_id1 corresponding to bas_id0:bas_id1
def nao_nr_range(mol, bas_id0, bas_id1):
    '''Lower and upper boundary of contracted spherical basis functions associated
    with the given shell range

    Args:
        mol :
            :class:`Mole` object
        bas_id0 : int
            start shell id
        bas_id1 : int
            stop shell id

    Returns:
        tupel of start basis function id and the stop function id

    Examples:

    >>> mol = gto.M(atom='O 0 0 0; C 0 0 1', basis='6-31g')
    >>> gto.nao_nr_range(mol, 2, 4)
    (2, 6)
    '''
    ao_loc = moleintor.make_loc(mol._bas[:bas_id1], 'sph')
    nao_id0 = ao_loc[bas_id0]
    nao_id1 = ao_loc[-1]
    return nao_id0, nao_id1

def nao_2c(mol):
    '''Total number of contracted spinor GTOs for the given :class:`Mole` object'''
    l = mol._bas[:,ANG_OF]
    kappa = mol._bas[:,KAPPA_OF]
    dims = (l*4+2) * mol._bas[:,NCTR_OF]
    dims[kappa<0] = l[kappa<0] * 2 + 2
    dims[kappa>0] = l[kappa>0] * 2
    return dims.sum()

# nao_id0:nao_id1 corresponding to bas_id0:bas_id1
def nao_2c_range(mol, bas_id0, bas_id1):
    '''Lower and upper boundary of contracted spinor basis functions associated
    with the given shell range

    Args:
        mol :
            :class:`Mole` object
        bas_id0 : int
            start shell id, 0-based
        bas_id1 : int
            stop shell id, 0-based

    Returns:
        tupel of start basis function id and the stop function id

    Examples:

    >>> mol = gto.M(atom='O 0 0 0; C 0 0 1', basis='6-31g')
    >>> gto.nao_2c_range(mol, 2, 4)
    (4, 12)
    '''
    ao_loc = moleintor.make_loc(mol._bas[:bas_id1], '')
    nao_id0 = ao_loc[bas_id0]
    nao_id1 = ao_loc[-1]
    return nao_id0, nao_id1

def ao_loc_nr(mol, cart=None):
    '''Offset of every shell in the spherical basis function spectrum

    Returns:
        list, each entry is the corresponding start basis function id

    Examples:

    >>> mol = gto.M(atom='O 0 0 0; C 0 0 1', basis='6-31g')
    >>> gto.ao_loc_nr(mol)
    [0, 1, 2, 3, 6, 9, 10, 11, 12, 15, 18]
    '''
    if cart is None:
        cart = mol.cart
    if cart:
        return moleintor.make_loc(mol._bas, 'cart')
    else:
        return moleintor.make_loc(mol._bas, 'sph')

def ao_loc_2c(mol):
    '''Offset of every shell in the spinor basis function spectrum

    Returns:
        list, each entry is the corresponding start id of spinor function

    Examples:

    >>> mol = gto.M(atom='O 0 0 0; C 0 0 1', basis='6-31g')
    >>> gto.ao_loc_2c(mol)
    [0, 2, 4, 6, 12, 18, 20, 22, 24, 30, 36]
    '''
    return moleintor.make_loc(mol._bas, 'spinor')

def time_reversal_map(mol):
    r'''The index to map the spinor functions and its time reversal counterpart.
    The returned indices have postive or negative values.  For the i-th basis function,
    if the returned j = idx[i] < 0, it means :math:`T|i\rangle = -|j\rangle`,
    otherwise :math:`T|i\rangle = |j\rangle`
    '''
    tao = []
    i = 0
    for b in mol._bas:
        l = b[ANG_OF]
        if b[KAPPA_OF] == 0:
            djs = (l * 2, l * 2 + 2)
        elif b[KAPPA_OF] > 0:
            djs = (l * 2,)
        else:
            djs = (l * 2 + 2,)
        if l % 2 == 0:
            for n in range(b[NCTR_OF]):
                for dj in djs:
                    for m in range(0, dj, 2):
                        tao.append(-(i + dj - m))
                        tao.append(  i + dj - m - 1)
                    i += dj
        else:
            for n in range(b[NCTR_OF]):
                for dj in djs:
                    for m in range(0, dj, 2):
                        tao.append(  i + dj - m)
                        tao.append(-(i + dj - m - 1))
                    i += dj
    return numpy.asarray(tao, dtype=numpy.int32)


CHECK_GEOM = getattr(__config__, 'gto_mole_check_geom', True)

def energy_nuc(mol, charges=None, coords=None):
    '''Compute nuclear repulsion energy (AU) or static Coulomb energy

    Returns
        float
    '''
    if charges is None: charges = mol.atom_charges()
    if len(charges) <= 1:
        return 0
    #e = 0
    #for j in range(len(mol._atm)):
    #    q2 = charges[j]
    #    r2 = coords[j]
    #    for i in range(j):
    #        q1 = charges[i]
    #        r1 = coords[i]
    #        r = numpy.linalg.norm(r1-r2)
    #        e += q1 * q2 / r
    rr = inter_distance(mol, coords)
    rr[numpy.diag_indices_from(rr)] = 1e200
    if CHECK_GEOM and numpy.any(rr < 1e-5):
        for atm_idx in numpy.argwhere(rr<1e-5):
            logger.warn(mol, 'Atoms %s have the same coordinates', atm_idx)
        raise RuntimeError('Ill geometry')
    e = numpy.einsum('i,ij,j->', charges, 1./rr, charges) * .5
    return e

def inter_distance(mol, coords=None):
    '''
    Inter-particle distance array
    '''
    if coords is None: coords = mol.atom_coords()
    rr = numpy.linalg.norm(coords.reshape(-1,1,3) - coords, axis=2)
    rr[numpy.diag_indices_from(rr)] = 0
    return rr

def sph_labels(mol, fmt=True, base=BASE):
    '''Labels for spherical GTO functions

    Kwargs:
        fmt : str or bool
        if fmt is boolean, it controls whether to format the labels and the
        default format is "%d%3s %s%-4s".  if fmt is string, the string will
        be used as the print format.

    Returns:
        List of [(atom-id, symbol-str, nl-str, str-of-real-spherical-notation]
        or formatted strings based on the argument "fmt"

    Examples:

    >>> mol = gto.M(atom='H 0 0 0; Cl 0 0 1', basis='sto-3g')
    >>> gto.sph_labels(mol)
    [(0, 'H', '1s', ''), (1, 'Cl', '1s', ''), (1, 'Cl', '2s', ''), (1, 'Cl', '3s', ''),
     (1, 'Cl', '2p', 'x'), (1, 'Cl', '2p', 'y'), (1, 'Cl', '2p', 'z'), (1, 'Cl', '3p', 'x'),
     (1, 'Cl', '3p', 'y'), (1, 'Cl', '3p', 'z')]
    '''
    count = numpy.zeros((mol.natm, 9), dtype=int)
    label = []
    for ib in range(mol.nbas):
        ia = mol.bas_atom(ib)
        l = mol.bas_angular(ib)
        strl = param.ANGULAR[l]
        nc = mol.bas_nctr(ib)
        symb = mol.atom_symbol(ia)
        nelec_ecp = mol.atom_nelec_core(ia)
        if nelec_ecp == 0 or l > 3:
            shl_start = count[ia,l]+l+1
        else:
            coreshl = core_configuration(nelec_ecp)
            shl_start = coreshl[l]+count[ia,l]+l+1
        count[ia,l] += nc
        for n in range(shl_start, shl_start+nc):
            for m in range(-l, l+1):
                label.append((ia+base, symb, '%d%s' % (n, strl),
                              str(param.REAL_SPHERIC[l][l+m])))

    if isinstance(fmt, (str, unicode)):
        return [(fmt % x) for x in label]
    elif fmt:
        return ['%d %s %s%-4s' % x for x in label]
    else:
        return label
spheric_labels = spherical_labels = sph_labels

def cart_labels(mol, fmt=True, base=BASE):
    '''Labels of Cartesian GTO functions

    Kwargs:
        fmt : str or bool
        if fmt is boolean, it controls whether to format the labels and the
        default format is "%d%3s %s%-4s".  if fmt is string, the string will
        be used as the print format.

    Returns:
        List of [(atom-id, symbol-str, nl-str, str-of-xyz-notation)]
        or formatted strings based on the argument "fmt"
    '''
    cartxyz = []
    for l in range(max(mol._bas[:,ANG_OF])+1):
        xyz = []
        for x in range(l, -1, -1):
            for y in range(l-x, -1, -1):
                z = l-x-y
                xyz.append('x'*x + 'y'*y + 'z'*z)
        cartxyz.append(xyz)

    count = numpy.zeros((mol.natm, 9), dtype=int)
    label = []
    for ib in range(len(mol._bas)):
        ia = mol.bas_atom(ib)
        l = mol.bas_angular(ib)
        strl = param.ANGULAR[l]
        nc = mol.bas_nctr(ib)
        symb = mol.atom_symbol(ia)
        nelec_ecp = mol.atom_nelec_core(ia)
        if nelec_ecp == 0 or l > 3:
            shl_start = count[ia,l]+l+1
        else:
            coreshl = core_configuration(nelec_ecp)
            shl_start = coreshl[l]+count[ia,l]+l+1
        count[ia,l] += nc
        ncart = (l + 1) * (l + 2) // 2
        for n in range(shl_start, shl_start+nc):
            for m in range(ncart):
                label.append((ia+base, symb, '%d%s' % (n, strl), cartxyz[l][m]))

    if isinstance(fmt, (str, unicode)):
        return [(fmt % x) for x in label]
    elif fmt:
        return ['%d%3s %s%-4s' % x for x in label]
    else:
        return label

def ao_labels(mol, fmt=True, base=BASE):
    '''Labels of AO basis functions

    Kwargs:
        fmt : str or bool
            if fmt is boolean, it controls whether to format the labels and the
            default format is "%d%3s %s%-4s".  if fmt is string, the string will
            be used as the print format.

    Returns:
        List of [(atom-id, symbol-str, nl-str, str-of-AO-notation)]
        or formatted strings based on the argument "fmt"
    '''
    if mol.cart:
        return mol.cart_labels(fmt, base)
    else:
        return mol.sph_labels(fmt, base)

def spinor_labels(mol, fmt=True, base=BASE):
    '''
    Labels of spinor GTO functions
    '''
    count = numpy.zeros((mol.natm, 9), dtype=int)
    label = []
    for ib in range(mol.nbas):
        ia = mol.bas_atom(ib)
        l = mol.bas_angular(ib)
        kappa = mol.bas_kappa(ib)
        strl = param.ANGULAR[l]
        nc = mol.bas_nctr(ib)
        symb = mol.atom_symbol(ia)
        nelec_ecp = mol.atom_nelec_core(ia)
        if nelec_ecp == 0 or l > 3:
            shl_start = count[ia,l]+l+1
        else:
            coreshl = core_configuration(nelec_ecp)
            shl_start = coreshl[l]+count[ia,l]+l+1
        count[ia,l] += nc
        for n in range(shl_start, shl_start+nc):
            if kappa >= 0:
                for m in range(-l*2+1, l*2, 2):
                    label.append((ia+base, symb, '%d%s%d/2' % (n, strl, l*2-1),
                                  '%d/2'%m))
            if kappa <= 0:
                for m in range(-l*2-1, l*2+2, 2):
                    label.append((ia+base, symb, '%d%s%d/2' % (n, strl, l*2+1),
                                  '%d/2'%m))

    if isinstance(fmt, (str, unicode)):
        return [(fmt % x) for x in label]
    elif fmt:
        return ['%d %s %s,%-5s' % x for x in label]
    else:
        return label

def search_ao_label(mol, label):
    '''Find the index of the AO basis function based on the given ao_label

    Args:
        ao_label : string or a list of strings
            The regular expression pattern to match the orbital labels
            returned by mol.ao_labels()

    Returns:
        A list of index for the AOs that matches the given ao_label RE pattern

    Examples:

    >>> mol = gto.M(atom='H 0 0 0; Cl 0 0 1', basis='ccpvtz')
    >>> mol.search_ao_label('Cl.*p')
    [19 20 21 22 23 24 25 26 27 28 29 30]
    >>> mol.search_ao_label('Cl 2p')
    [19 20 21]
    >>> mol.search_ao_label(['Cl.*d', 'Cl 4p'])
    [25 26 27 31 32 33 34 35 36 37 38 39 40]
    '''
    return _aolabels2baslst(mol, label)

def _aolabels2baslst(mol, aolabels_or_baslst, base=BASE):
    if callable(aolabels_or_baslst):
        baslst = [i for i,x in enumerate(mol.ao_labels(base=base))
                  if aolabels_or_baslst(x)]
    elif isinstance(aolabels_or_baslst, str):
        aolabels = re.sub(' +', ' ', aolabels_or_baslst.strip(), count=1)
        aolabels = re.compile(aolabels)
        baslst = [i for i,s in enumerate(mol.ao_labels(base=base))
                  if re.search(aolabels, s)]
    elif len(aolabels_or_baslst) > 0 and isinstance(aolabels_or_baslst[0], str):
        aolabels = [re.compile(re.sub(' +', ' ', x.strip(), count=1))
                    for x in aolabels_or_baslst]
        baslst = [i for i,t in enumerate(mol.ao_labels(base=base))
                  if any(re.search(x, t) for x in aolabels)]
    else:
        baslst = [i-base for i in aolabels_or_baslst]
    return numpy.asarray(baslst, dtype=int)

def search_shell_id(mol, atm_id, l):
    '''Search the first basis/shell id (**not** the basis function id) which
    matches the given atom-id and angular momentum

    Args:
        atm_id : int
            atom id, 0-based
        l : int
            angular momentum

    Returns:
        basis id, 0-based.  If not found, return None

    Examples:

    >>> mol = gto.M(atom='H 0 0 0; Cl 0 0 1', basis='sto-3g')
    >>> mol.search_shell_id(1, 1) # Cl p shell
    4
    >>> mol.search_shell_id(1, 2) # Cl d shell
    None
    '''
    for ib in range(len(mol._bas)):
        ia = mol.bas_atom(ib)
        l1 = mol.bas_angular(ib)
        if ia == atm_id and l1 == l:
            return ib

def search_ao_nr(mol, atm_id, l, m, atmshell):
    '''Search the first basis function id (**not** the shell id) which matches
    the given atom-id, angular momentum magnetic angular momentum, principal shell.

    Args:
        atm_id : int
            atom id, 0-based
        l : int
            angular momentum
        m : int
            magnetic angular momentum
        atmshell : int
            principal quantum number

    Returns:
        basis function id, 0-based.  If not found, return None

    Examples:

    >>> mol = gto.M(atom='H 0 0 0; Cl 0 0 1', basis='sto-3g')
    >>> mol.search_ao_nr(1, 1, -1, 3) # Cl 3px
    7
    '''
    ibf = 0
    for ib in range(len(mol._bas)):
        ia = mol.bas_atom(ib)
        l1 = mol.bas_angular(ib)
        if mol.cart:
            degen = (l1 + 1) * (l1 + 2) // 2
        else:
            degen = l1 * 2 + 1
        nc = mol.bas_nctr(ib)
        if ia == atm_id and l1 == l:
            if atmshell > nc+l1:
                atmshell = atmshell - nc
            else:
                return ibf + (atmshell-l1-1)*degen + (l1+m)
        ibf += degen * nc
    raise RuntimeError('Required AO not found')

def search_ao_r(mol, atm_id, l, j, m, atmshell):
    raise RuntimeError('TODO')
#TODO:    ibf = 0
#TODO:    for ib in range(len(mol._bas)):
#TODO:        ia = mol.bas_atom(ib)
#TODO:        l1 = mol.bas_angular(ib)
#TODO:        nc = mol.bas_nctr(ib)
#TODO:        k = mol.bas_kappa(bas_id)
#TODO:        degen = len_spinor(l1, k)
#TODO:        if ia == atm_id and l1 == l and k == kappa:
#TODO:            if atmshell > nc+l1:
#TODO:                atmshell = atmshell - nc
#TODO:            else:
#TODO:                return ibf + (atmshell-l1-1)*degen + (degen+m)
#TODO:        ibf += degen

def offset_2c_by_atom(mol):
    '''2-component AO offset for each atom.  Return a list, each item
    of the list gives (start-shell-id, stop-shell-id, start-AO-id, stop-AO-id)
    '''
    return aoslice_by_atom(mol, mol.ao_loc_2c())

def aoslice_by_atom(mol, ao_loc=None):
    '''AO offsets for each atom.  Return a list, each item of the list gives
    (start-shell-id, stop-shell-id, start-AO-id, stop-AO-id)
    '''
    if ao_loc is None:
        ao_loc = mol.ao_loc_nr()
    aorange = numpy.empty((mol.natm,4), dtype=int)
    bas_atom = mol._bas[:,ATOM_OF]
    delimiter = numpy.where(bas_atom[0:-1] != bas_atom[1:])[0] + 1

    if mol.natm == len(delimiter) + 1:
        aorange[:,0] = shell_start = numpy.append(0, delimiter)
        aorange[:,1] = shell_end = numpy.append(delimiter, mol.nbas)

    else:  # Some atoms miss basis
        shell_start = numpy.empty(mol.natm, dtype=int)
        shell_start[:] = -1
        shell_start[0] = 0
        shell_start[bas_atom[0]] = 0
        shell_start[bas_atom[delimiter]] = delimiter

        shell_end = numpy.empty(mol.natm, dtype=int)
        shell_end[0] = 0
        shell_end[bas_atom[delimiter-1]] = delimiter
        shell_end[bas_atom[-1]] = mol.nbas

        for i in range(1, mol.natm):
            if shell_start[i] == -1:
                shell_start[i] = shell_end[i] = shell_end[i-1]

    aorange[:,0] = shell_start
    aorange[:,1] = shell_end
    aorange[:,2] = ao_loc[shell_start]
    aorange[:,3] = ao_loc[shell_end]
    return aorange
offset_nr_by_atom = aoslice_by_atom

def same_basis_set(mol1, mol2):
    '''Check whether two molecules use the same basis sets.
    The two molecules can have different geometry.
    '''
    atomtypes1 = atom_types(mol1._atom, mol1._basis)
    atomtypes2 = atom_types(mol2._atom, mol2._basis)
    if set(atomtypes1.keys()) != set(atomtypes2.keys()):
        return False
    for k in atomtypes1:
        if len(atomtypes1[k]) != len(atomtypes2[k]):
            return False
        elif mol1._basis.get(k, None) != mol2._basis.get(k, None):
            return False
    return True

def same_mol(mol1, mol2, tol=1e-5, cmp_basis=True, ignore_chiral=False):
    '''Compare the two molecules whether they have the same structure.

    Kwargs:
        tol : float
            In Bohr
        cmp_basis : bool
            Whether to compare basis functions for the two molecules
    '''
    from pyscf import symm

    if mol1._atom.__len__() != mol2._atom.__len__():
        return False

    chg1 = mol1._atm[:,CHARGE_OF]
    chg2 = mol2._atm[:,CHARGE_OF]
    if not numpy.all(numpy.sort(chg1) == numpy.sort(chg2)):
        return False

    if cmp_basis and not same_basis_set(mol1, mol2):
        return False

    def finger(mol, chgs, coord):
        center = numpy.einsum('z,zr->r', chgs, coord) / chgs.sum()
        im = inertia_moment(mol, chgs, coord)
        # Divid im by chgs.sum(), to normalize im. Otherwise the input tol may
        # not reflect the actual deviation.
        im /= chgs.sum()

        w, v = scipy.linalg.eigh(im)
        axes = v.T
        if numpy.linalg.det(axes) < 0:
            axes *= -1
        r = numpy.dot(coord-center, axes.T)
        return w, r

    coord1 = mol1.atom_coords()
    coord2 = mol2.atom_coords()
    w1, r1 = finger(mol1, chg1, coord1)
    w2, r2 = finger(mol2, chg2, coord2)
    if not (numpy.allclose(w1, w2, atol=tol)):
        return False

    rotate_xy  = numpy.array([[-1., 0., 0.],
                              [ 0.,-1., 0.],
                              [ 0., 0., 1.]])
    rotate_yz  = numpy.array([[ 1., 0., 0.],
                              [ 0.,-1., 0.],
                              [ 0., 0.,-1.]])
    rotate_zx  = numpy.array([[-1., 0., 0.],
                              [ 0., 1., 0.],
                              [ 0., 0.,-1.]])

    def inspect(z1, r1, z2, r2):
        place = int(-numpy.log10(tol)) - 1
        idx = symm.argsort_coords(r2, place)
        z2 = z2[idx]
        r2 = r2[idx]
        for rot in (1, rotate_xy, rotate_yz, rotate_zx):
            r1new = numpy.dot(r1, rot)
            idx = symm.argsort_coords(r1new, place)
            if (numpy.all(z1[idx] == z2) and
                numpy.allclose(r1new[idx], r2, atol=tol)):
                return True
        return False

    return (inspect(chg1, r1, chg2, r2) or
            (ignore_chiral and inspect(chg1, r1, chg2, -r2)))
is_same_mol = same_mol

def chiral_mol(mol1, mol2=None):
    '''Detect whether the given molelcule is chiral molecule or two molecules
    are chiral isomers.
    '''
    if mol2 is None:
        mol2 = mol1.copy()
        ptr_coord = mol2._atm[:,PTR_COORD]
        mol2._env[ptr_coord  ] *= -1
        mol2._env[ptr_coord+1] *= -1
        mol2._env[ptr_coord+2] *= -1
    return (not same_mol(mol1, mol2, ignore_chiral=False) and
            same_mol(mol1, mol2, ignore_chiral=True))

def inertia_moment(mol, mass=None, coords=None):
    if mass is None:
        mass = mol.atom_mass_list()
    if coords is None:
        coords = mol.atom_coords()
    mass_center = numpy.einsum('i,ij->j', mass, coords)/mass.sum()
    coords = coords - mass_center
    im = numpy.einsum('i,ij,ik->jk', mass, coords, coords)
    im = numpy.eye(3) * im.trace() - im
    return im

def atom_mass_list(mol, isotope_avg=False):
    '''A list of mass for all atoms in the molecule

    Kwargs:
        isotope_avg : boolean
            Whether to use the isotope average mass as the atomic mass
    '''
    if isotope_avg:
        mass_table = elements.MASSES
    else:
        mass_table = elements.ISOTOPE_MAIN

    nucprop = mol.nucprop
    if nucprop:
        mass = []
        for ia in range(mol.natm):
            z = mol.atom_charge(ia)
            symb = mol.atom_symbol(ia)
            stdsymb = _std_symbol(symb)
            if ia+1 in nucprop:
                prop = nucprop[ia+1]
            elif symb in nucprop:
                prop = nucprop[symb]
            else:
                prop = nucprop.get(stdsymb, {})

            mass.append(prop.get('mass', mass_table[z]))
    else:
        #mass = [mass_table[z] for z in mol.atom_charges()]
        mass = []
        for ia in range(mol.natm):
            z = charge(mol.atom_symbol(ia))
            mass.append(mass_table[z])

    return numpy.array(mass)

def condense_to_shell(mol, mat, compressor='max'):
    '''The given matrix is first partitioned to blocks, based on AO shell as
    delimiter. Then call compressor function to abstract each block.
    '''
    ao_loc = mol.ao_loc_nr()
    if callable(compressor):
        abstract = numpy.empty((mol.nbas, mol.nbas))
        for i, i0 in enumerate(ao_loc[:mol.nbas]):
            for j, j0 in enumerate(ao_loc[:mol.nbas]):
                abstract[i,j] = compressor(mat[i0:ao_loc[i+1],j0:ao_loc[j+1]])
    else:
        abstract = lib.condense(compressor, mat, ao_loc)
    return abstract


def tostring(mol, format='raw'):
    '''Convert molecular geometry to a string of the required format.

    Supported output formats:
        | raw: Each line is  <symobl> <x> <y> <z>
        | xyz: XYZ cartesian coordinates format
        | zmat: Z-matrix format
    '''
    format = format.lower()
    if format == 'xyz' or format == 'raw':
        coords = mol.atom_coords() * param.BOHR
        output = []
        if format == 'xyz':
            output.append('%d' % mol.natm)
            output.append('XYZ from PySCF')

        for i in range(mol.natm):
            symb = mol.atom_pure_symbol(i)
            x, y, z = coords[i]
            output.append('%-4s %14.5f %14.5f %14.5f' %
                          (symb, x, y, z))
        return '\n'.join(output)
    elif format == 'zmat':
        coords = mol.atom_coords() * param.BOHR
        zmat = cart2zmat(coords).splitlines()
        output = []
        for i, line in enumerate(zmat):
            symb = mol.atom_pure_symbol(i)
            output.append('%-4s   %s' % (symb, line))
        return '\n'.join(output)
    else:
        raise NotImplementedError

def tofile(mol, filename, format=None):
    '''Write molecular geometry to a file of the required format.

    Supported output formats:
        | raw: Each line is  <symobl> <x> <y> <z>
        | xyz: XYZ cartesian coordinates format
        | zmat: Z-matrix format
    '''
    if format is None:  # Guess format based on filename
        format = os.path.splitext(filename)[1][1:]
    string = tostring(mol, format)
    with open(filename, 'w') as f:
        f.write(string)
        f.write('\n')
    return string

def fromfile(filename, format=None):
    '''Read molecular geometry from a file
    (in testing)

    Supported formats:
        | raw: Each line is  <symobl> <x> <y> <z>
        | xyz: XYZ cartesian coordinates format
        | zmat: Z-matrix format
    '''
    if format is None:  # Guess format based on filename
        format = os.path.splitext(filename)[1][1:].lower()
        if format not in ('xyz', 'zmat', 'sdf'):
            format = 'raw'
    with open(filename, 'r') as f:
        return fromstring(f.read(), format)


def fromstring(string, format='xyz'):
    '''Convert the string of the specified format to internal format
    (in testing)

    Supported formats:
        | raw: Each line is  <symobl> <x> <y> <z>
        | xyz: XYZ cartesian coordinates format
        | zmat: Z-matrix format
    '''
    format = format.lower()
    if format == 'zmat':
        return from_zmatrix(string)
    elif format == 'xyz':
        dat = string.splitlines()
        natm = int(dat[0])
        return '\n'.join(dat[2:natm+2])
    elif format == 'sdf':
        raw = string.splitlines()
        natoms, nbonds = raw[3].split()[:2]
        atoms = []
        for line in raw[4:4+int(natoms)]:
            d = line.split()
            atoms.append('%s %s %s %s' % (d[3], d[0], d[1], d[2]))
        return '\n'.join(atoms)
    elif format == 'raw':
        return string
    else:
        raise NotImplementedError


#
# Mole class handles three layers: input, internal format, libcint arguments.
# The relationship of the three layers are, eg
#    .atom (input) <=>  ._atom (for python) <=> ._atm (for libcint)
#   .basis (input) <=> ._basis (for python) <=> ._bas (for libcint)
# input layer does not talk to libcint directly.  Data are held in python
# internal fomrat layer.  Most of methods defined in this class only operates
# on the internal format.  Exceptions are make_env, make_atm_env, make_bas_env,
# set_common_orig_, set_rinv_orig_ which are used to manipulate the libcint arguments.
#
class Mole(lib.StreamObject):
    '''Basic class to hold molecular structure and global options

    Attributes:
        verbose : int
            Print level
        output : str or None
            Output file, default is None which dumps msg to sys.stdout
        max_memory : int, float
            Allowed memory in MB
        charge : int
            Charge of molecule. It affects the electron numbers
        spin : int or None
            2S, num. alpha electrons - num. beta electrons to control
            multiplicity. If spin = None is set, multiplicity will be guessed
            based on the neutral molecule.
        symmetry : bool or str
            Whether to use symmetry.  When this variable is set to True, the
            molecule will be rotated and the highest rotation axis will be
            placed z-axis.
            If a string is given as the name of point group, the given point
            group symmetry will be used.  Note that the input molecular
            coordinates will not be changed in this case.
        symmetry_subgroup : str
            subgroup

        atom : list or str
            To define molecluar structure.  The internal format is

            | atom = [[atom1, (x, y, z)],
            |         [atom2, (x, y, z)],
            |         ...
            |         [atomN, (x, y, z)]]

        unit : str
            Angstrom or Bohr
        basis : dict or str
            To define basis set.
        nucmod : dict or str or [function(nuc_charge, nucprop) => zeta]
            Nuclear model.  0 or None means point nuclear model.  Other
            values will enable Gaussian nuclear model.  If a function is
            assigned to this attribute, the function will be called to
            generate the nuclear charge distribution value "zeta" and the
            relevant nuclear model will be set to Gaussian model.
            Default is point nuclear model.
        nucprop : dict
            Nuclear properties (like g-factor 'g', quadrupole moments 'Q').
            It is needed by pyscf.prop module and submodules.
        cart : boolean
            Using Cartesian GTO basis and integrals (6d,10f,15g)

        ** Following attributes are generated by :func:`Mole.build` **

        stdout : file object
            Default is sys.stdout if :attr:`Mole.output` is not set
        topgroup : str
            Point group of the system.
        groupname : str
            The supported subgroup of the point group. It can be one of SO3,
            Dooh, Coov, D2h, C2h, C2v, D2, Cs, Ci, C2, C1
        nelectron : int
            sum of nuclear charges - :attr:`Mole.charge`
        symm_orb : a list of numpy.ndarray
            Symmetry adapted basis.  Each element is a set of symm-adapted orbitals
            for one irreducible representation.  The list index does **not** correspond
            to the id of irreducible representation.
        irrep_id : a list of int
            Each element is one irreducible representation id associated with the basis
            stored in symm_orb.  One irrep id stands for one irreducible representation
            symbol.  The irrep symbol and the relevant id are defined in
            :attr:`symm.param.IRREP_ID_TABLE`
        irrep_name : a list of str
            Each element is one irreducible representation symbol associated with the basis
            stored in symm_orb.  The irrep symbols are defined in
            :attr:`symm.param.IRREP_ID_TABLE`
        _built : bool
            To label whether :func:`Mole.build` has been called.  It is to
            ensure certain functions being initialized only once.
        _basis : dict
            like :attr:`Mole.basis`, the internal format which is returned from the
            parser :func:`format_basis`
        _keys : a set of str
            Store the keys appeared in the module.  It is used to check misinput attributes

        ** Following attributes are arguments used by ``libcint`` library **

        _atm :
            :code:`[[charge, ptr-of-coord, nuc-model, ptr-zeta, 0, 0], [...]]`
            each element reperesents one atom
        natm :
            number of atoms
        _bas :
            :code:`[[atom-id, angular-momentum, num-primitive-GTO, num-contracted-GTO, 0, ptr-of-exps, ptr-of-contract-coeff, 0], [...]]`
            each element reperesents one shell
        nbas :
            number of shells
        _env :
            list of floats to store the coordinates, GTO exponents, contract-coefficients

    Examples:

    >>> mol = Mole(atom='H^2 0 0 0; H 0 0 1.1', basis='sto3g').build()
    >>> print(mol.atom_symbol(0))
    H^2
    >>> print(mol.atom_pure_symbol(0))
    H
    >>> print(mol.nao_nr())
    2
    >>> print(mol.intor('int1e_ovlp_sph'))
    [[ 0.99999999  0.43958641]
     [ 0.43958641  0.99999999]]
    >>> mol.charge = 1
    >>> mol.build()
    <class 'pyscf.gto.mole.Mole'> has no attributes Charge

    '''

    verbose = getattr(__config__, 'VERBOSE', logger.NOTE)

    # the unit (angstrom/bohr) of the coordinates defined by the input self.atom
    unit = getattr(__config__, 'UNIT', 'angstrom')

    # Whether to hold everything in memory
    incore_anyway = getattr(__config__, 'INCORE_ANYWAY', False)

    # Using cartesian GTO (6d,10f,15g)
    cart = getattr(__config__, 'gto_mole_Mole_cart', False)

    def __init__(self, **kwargs):
        self.output = None
        self.max_memory = param.MAX_MEMORY

        self.charge = 0
        self.spin = 0 # 2j == nelec_alpha - nelec_beta
        self.symmetry = False
        self.symmetry_subgroup = None
        self.cart = False

# Save inputs
# self.atom = [(symb/nuc_charge, (coord(Angstrom):0.,0.,0.)), ...]
        self.atom = []
# self.basis = {atom_type/nuc_charge: [l, kappa, (expnt, c_1, c_2,..),..]}
        self.basis = 'sto-3g'
# self.nucmod = {atom_symbol: nuclear_model, atom_id: nuc_mod}, atom_id is 1-based
        self.nucmod = {}
# self.ecp = {atom_symbol: [[l, (r_order, expnt, c),...]]}
        self.ecp = {}
# Nuclear property. self.nucprop = {atom_symbol: {key: value}}
        self.nucprop = {}
##################################################
# don't modify the following private variables, they are not input options
        self._atm = numpy.zeros((0,6), dtype=numpy.int32)
        self._bas = numpy.zeros((0,8), dtype=numpy.int32)
        self._env = numpy.zeros(PTR_ENV_START)
        self._ecpbas = numpy.zeros((0,8), dtype=numpy.int32)

        self.stdout = sys.stdout
        self.groupname = 'C1'
        self.topgroup = 'C1'
        self.symm_orb = None
        self.irrep_id = None
        self.irrep_name = None
        self._symm_orig = None
        self._symm_axes = None
        self._nelectron = None
        self._nao = None
        self._enuc = None
        self._atom = []
        self._basis = {}
        self._ecp = {}
        self._built = False

        # _pseudo is created to make the mol object consistenet with the mol
        # object converted from Cell.to_mol(). It is initialized in the
        # Cell.build() method only. Assigning _pseudo to mol object basically
        # has no effects. Mole.build() method does not have code to access the
        # contents of _pseudo.
        self._pseudo = {}

        keys = set(('verbose', 'unit', 'cart', 'incore_anyway'))
        self._keys = set(self.__dict__.keys()).union(keys)
        self.__dict__.update(kwargs)

    @property
    def natm(self):
        return len(self._atm)
    @property
    def nbas(self):
        return len(self._bas)

    @property
    def nelec(self):
        ne = self.nelectron
        nalpha = (ne + self.spin) // 2
        nbeta = nalpha - self.spin
        assert(nalpha >= 0 and nbeta >= 0)
        if nalpha + nbeta != ne:
            raise RuntimeError('Electron number %d and spin %d are not consistent\n'
                               'Note mol.spin = 2S = Nalpha - Nbeta, not 2S+1' %
                               (ne, self.spin))
        return nalpha, nbeta
    @nelec.setter
    def nelec(self, neleca_nelecb):
        neleca, nelecb = neleca_nelecb
        self._nelectron = neleca + nelecb
        self.spin = neleca - nelecb

    @property
    def nelectron(self):
        if self._nelectron is None:
            return self.tot_electrons()
        else:
            return self._nelectron
    @nelectron.setter
    def nelectron(self, n):
        self._nelectron = n

    @property
    def multiplicity(self):
        return self.spin + 1
    @multiplicity.setter
    def multiplicity(self, x):
        if x is None:
            self.spin = None
        else:
            self.spin = x - 1

    @property
    def ms(self):
        '''Spin quantum number. multiplicity = ms*2+1'''
        if self.spin % 2 == 0:
            return self.spin // 2
        else:
            return self.spin * .5
    @ms.setter
    def ms(self, x):
        if x is None:
            self.spin = None
        else:
            self.spin = int(round(2*x, 4))

    def __getattr__(self, key):
        '''To support accessing methods (mol.HF, mol.KS, mol.CCSD, mol.CASSCF, ...)
        from Mole object.
        '''
        if key[:2] == '__':  # Skip Python builtins
            raise AttributeError('Mole object has no attribute %s' % key)
        elif key in ('_ipython_canary_method_should_not_exist_',
                     '_repr_mimebundle_'):
            # https://github.com/mewwts/addict/issues/26
            # https://github.com/jupyter/notebook/issues/2014
            raise AttributeError

        # Import all available modules. Some methods are registered to other
        # classes/modules when importing modules in __all__.
        from pyscf import __all__  # noqa
        from pyscf import scf, dft
        for mod in (scf, dft):
            method = getattr(mod, key, None)
            if callable(method):
                return method(self)

        if 'TD' in key[:3]:
            if key in ('TDHF', 'TDA'):
                mf = scf.HF(self)
            else:
                mf = dft.KS(self)
                xc = key.split('TD', 1)[1]
                if xc in dft.XC:
                    mf.xc = xc
                    key = 'TDDFT'
        else:
            mf = scf.HF(self)

        method = getattr(mf, key, None)
        if method is None:
            raise AttributeError('Mole object has no attribute %s' % key)

        # Initialize SCF object for post-SCF methods if applicable
        if self.nelectron != 0:
            mf.run()
        return method

# need "deepcopy" here because in shallow copy, _env may get new elements but
# with ptr_env unchanged
# def __copy__(self):
#        cls = self.__class__
#        newmol = cls.__new__(cls)
#        newmol = ...
# do not use __copy__ to aovid iteratively call copy.copy
    copy = copy

    pack = pack

    @lib.with_doc(unpack.__doc__)
    def unpack(self, moldic):
        return unpack(moldic)
    def unpack_(self, moldic):
        self.__dict__.update(moldic)
        return self

    dumps = dumps

    @lib.with_doc(loads.__doc__)
    def loads(self, molstr):
        return loads(molstr)
    def loads_(self, molstr):
        self.__dict__.update(loads(molstr).__dict__)
        return self

    def build(self, dump_input=True, parse_arg=True,
              verbose=None, output=None, max_memory=None,
              atom=None, basis=None, unit=None, nucmod=None, ecp=None,
              charge=None, spin=0, symmetry=None, symmetry_subgroup=None,
              cart=None):
        '''Setup moleclue and initialize some control parameters.  Whenever you
        change the value of the attributes of :class:`Mole`, you need call
        this function to refresh the internal data of Mole.

        Kwargs:
            dump_input : bool
                whether to dump the contents of input file in the output file
            parse_arg : bool
                whether to read the sys.argv and overwrite the relevant parameters
            verbose : int
                Print level.  If given, overwrite :attr:`Mole.verbose`
            output : str or None
                Output file.  If given, overwrite :attr:`Mole.output`
            max_memory : int, float
                Allowd memory in MB.  If given, overwrite :attr:`Mole.max_memory`
            atom : list or str
                To define molecluar structure.
            basis : dict or str
                To define basis set.
            nucmod : dict or str
                Nuclear model.  If given, overwrite :attr:`Mole.nucmod`
            charge : int
                Charge of molecule. It affects the electron numbers
                If given, overwrite :attr:`Mole.charge`
            spin : int
                2S, num. alpha electrons - num. beta electrons to control
                multiplicity. If setting spin = None , multiplicity will be
                guessed based on the neutral molecule.
                If given, overwrite :attr:`Mole.spin`
            symmetry : bool or str
                Whether to use symmetry.  If given a string of point group
                name, the given point group symmetry will be used.

        '''
        gc.collect()  # To release circular referred objects

        if isinstance(dump_input, (str, unicode)):
            sys.stderr.write('Assigning the first argument %s to mol.atom\n' %
                             dump_input)
            dump_input, atom = True, dump_input

        if verbose is not None: self.verbose = verbose
        if output is not None: self.output = output
        if max_memory is not None: self.max_memory = max_memory
        if atom is not None: self.atom = atom
        if basis is not None: self.basis = basis
        if unit is not None: self.unit = unit
        if nucmod is not None: self.nucmod = nucmod
        if ecp is not None: self.ecp = ecp
        if charge is not None: self.charge = charge
        if spin != 0: self.spin = spin
        if symmetry is not None: self.symmetry = symmetry
        if symmetry_subgroup is not None: self.symmetry_subgroup = symmetry_subgroup
        if cart is not None: self.cart = cart

        if parse_arg:
            _update_from_cmdargs_(self)

        # avoid opening output file twice
        if (self.output is not None
            # StringIO() does not have attribute 'name'
            and getattr(self.stdout, 'name', None) != self.output):

            #if self.verbose > logger.QUIET:
            #    if os.path.isfile(self.output):
            #        print('overwrite output file: %s' % self.output)
            #    else:
            #        print('output file: %s' % self.output)

            if self.output == '/dev/null':
                self.stdout = open(os.devnull, 'w')
            else:
                #self.stdout = open(self.output, 'w')
                self.stdout = open(self.output, 'a')

        if self.verbose >= logger.WARN:
            self.check_sanity()

        self._atom = self.format_atom(self.atom, unit=self.unit)
        uniq_atoms = set([a[0] for a in self._atom])

        if isinstance(self.basis, (str, unicode, tuple, list)):
            # specify global basis for whole molecule
            _basis = dict(((a, self.basis) for a in uniq_atoms))
        elif 'default' in self.basis:
            default_basis = self.basis['default']
            _basis = dict(((a, default_basis) for a in uniq_atoms))
            _basis.update(self.basis)
            del(_basis['default'])
        else:
            _basis = self.basis
        self._basis = self.format_basis(_basis)

# TODO: Consider ECP info in point group symmetry initialization
        if self.ecp:
            # Unless explicitly input, ECP should not be assigned to ghost atoms
            if isinstance(self.ecp, (str, unicode)):
                _ecp = dict([(a, str(self.ecp))
                             for a in uniq_atoms if not is_ghost_atom(a)])
            elif 'default' in self.ecp:
                default_ecp = self.ecp['default']
                _ecp = dict(((a, default_ecp)
                             for a in uniq_atoms if not is_ghost_atom(a)))
                _ecp.update(self.ecp)
                del(_ecp['default'])
            else:
                _ecp = self.ecp
            self._ecp = self.format_ecp(_ecp)

        env = self._env[:PTR_ENV_START]
        self._atm, self._bas, self._env = \
                self.make_env(self._atom, self._basis, env, self.nucmod,
                              self.nucprop)
        self._atm, self._ecpbas, self._env = \
                self.make_ecp_env(self._atm, self._ecp, self._env)

        if self.spin is None:
            self.spin = self.nelectron % 2
        else:
            # Access self.nelec in which the code checks whether the spin and
            # number of electrons are consistent.
            self.nelec

        if self.symmetry:
            self._build_symmetry()

        if dump_input and not self._built and self.verbose > logger.NOTE:
            self.dump_input()

        logger.debug3(self, 'arg.atm = %s', str(self._atm))
        logger.debug3(self, 'arg.bas = %s', str(self._bas))
        logger.debug3(self, 'arg.env = %s', str(self._env))
        logger.debug3(self, 'ecpbas  = %s', str(self._ecpbas))

        self._built = True
        return self
    kernel = build

    def _build_symmetry(self):
        '''
        Update symmetry related attributes: topgroup, groupname, _symm_orig,
        _symm_axes, irrep_id, irrep_name, symm_orb
        '''
        from pyscf import symm
        self.topgroup, orig, axes = symm.detect_symm(self._atom, self._basis)

        if isinstance(self.symmetry, (str, unicode)):
            self.symmetry = str(symm.std_symb(self.symmetry))
            self.groupname, axes = symm.subgroup(self.symmetry, axes)
            prop_atoms = self.format_atom(self._atom, orig, axes, 'Bohr')
            if symm.check_given_symm(self.groupname, prop_atoms, self._basis):
                self.topgroup = self.symmetry
            else:
                raise RuntimeWarning('Unable to identify input symmetry %s.\n'
                                     'Try symmetry="%s" with geometry (unit="Bohr")\n%s' %
                                     (self.symmetry, self.topgroup,
                                      '\n'.join([str(a) for a in prop_atoms])))
        else:
            self.groupname, axes = symm.as_subgroup(self.topgroup, axes,
                                                    self.symmetry_subgroup)
        self._symm_orig = orig
        self._symm_axes = axes

        if self.cart and self.groupname in ('Dooh', 'Coov', 'SO3'):
            if self.groupname == 'Coov':
                self.groupname, lgroup = 'C2v', self.groupname
            else:
                self.groupname, lgroup = 'D2h', self.groupname
            logger.warn(self, 'This version does not support symmetry %s '
                        'for cartesian GTO basis. Its subgroup %s is used',
                        lgroup, self.groupname)

        self.symm_orb, self.irrep_id = \
                symm.symm_adapted_basis(self, self.groupname, orig, axes)
        self.irrep_name = [symm.irrep_id2name(self.groupname, ir)
                           for ir in self.irrep_id]
        return self

    @lib.with_doc(format_atom.__doc__)
    def format_atom(self, atom, origin=0, axes=None, unit='Ang'):
        return format_atom(atom, origin, axes, unit)

    @lib.with_doc(format_basis.__doc__)
    def format_basis(self, basis_tab):
        return format_basis(basis_tab)

    @lib.with_doc(format_ecp.__doc__)
    def format_ecp(self, ecp_tab):
        return format_ecp(ecp_tab)

    @lib.with_doc(expand_etb.__doc__)
    def expand_etb(self, l, n, alpha, beta):
        return expand_etb(l, n, alpha, beta)

    @lib.with_doc(expand_etbs.__doc__)
    def expand_etbs(self, etbs):
        return expand_etbs(etbs)
    etbs = expand_etbs

    @lib.with_doc(make_env.__doc__)
    def make_env(self, atoms, basis, pre_env=[], nucmod={}, nucprop=None):
        if nucprop is None:
            nucprop = self.nucprop
        return make_env(atoms, basis, pre_env, nucmod, nucprop)

    @lib.with_doc(make_atm_env.__doc__)
    def make_atm_env(self, atom, ptr=0, nucmod=NUC_POINT, nucprop=None):
        if nucprop is None:
            nucprop = self.nucprop.get(atom[0], {})
        return make_atm_env(atom, ptr, nucmod, nucprop)

    @lib.with_doc(make_bas_env.__doc__)
    def make_bas_env(self, basis_add, atom_id=0, ptr=0):
        return make_bas_env(basis_add, atom_id, ptr)

    @lib.with_doc(make_ecp_env.__doc__)
    def make_ecp_env(self, _atm, _ecp, pre_env=[]):
        if _ecp:
            _atm, _ecpbas, _env = make_ecp_env(self, _atm, _ecp, pre_env)
        else:
            _atm, _ecpbas, _env = _atm, numpy.zeros((0,BAS_SLOTS)), pre_env
        return _atm, _ecpbas, _env

    tot_electrons = tot_electrons

    @lib.with_doc(gto_norm.__doc__)
    def gto_norm(self, l, expnt):
        return gto_norm(l, expnt)


    def dump_input(self, dump_input_file=False):
        import __main__
        if dump_input_file and hasattr(__main__, '__file__'):
            try:
                filename = os.path.abspath(__main__.__file__)
                finput = open(filename, 'r')
                self.stdout.write('#INFO: **** input file is %s ****\n' % filename)
                self.stdout.write(finput.read())
                self.stdout.write('#INFO: ******************** input file end ********************\n')
                self.stdout.write('\n')
                self.stdout.write('\n')
                finput.close()
            except IOError:
                logger.warn(self, 'input file does not exist')

        self.stdout.write('System: %s  Threads %s\n' %
                          (str(platform.uname()), lib.num_threads()))
        self.stdout.write('Python %s\n' % sys.version)
        self.stdout.write('numpy %s  scipy %s\n' %
                          (numpy.__version__, scipy.__version__))
        self.stdout.write('Date: %s\n' % time.ctime())
        import pyscf
        pyscfdir = os.path.abspath(os.path.join(__file__, '..', '..'))
        self.stdout.write('PySCF version %s\n' % pyscf.__version__)
        self.stdout.write('PySCF path  %s\n' % pyscfdir)
        try:
            with open(os.path.join(pyscfdir, '..', '.git', 'ORIG_HEAD'), 'r') as f:
                self.stdout.write('GIT ORIG_HEAD %s' % f.read())
        except IOError:
            pass
        try:
            head = os.path.join(pyscfdir, '..', '.git', 'HEAD')
            with open(head, 'r') as f:
                head = f.read().splitlines()[0]
                self.stdout.write('GIT HEAD      %s\n' % head)
            # or command(git log -1 --pretty=%H)
            if head.startswith('ref:'):
                branch = os.path.basename(head)
                head = os.path.join(pyscfdir, '..', '.git', head.split(' ')[1])
                with open(head, 'r') as f:
                    self.stdout.write('GIT %s branch  %s' % (branch, f.read()))
        except IOError:
            pass

        self.stdout.write('\n')
        for key in os.environ:
            if 'PYSCF' in key:
                self.stdout.write('[ENV] %s %s\n' % (key, os.environ[key]))
        if self.verbose >= logger.DEBUG2:
            for key in dir(__config__):
                if key[:2] != '__':
                    self.stdout.write('[CONFIG] %s = %s\n' %
                                      (key, getattr(__config__, key)))
        else:
            conf_file = getattr(__config__, 'conf_file', None)
            self.stdout.write('[CONFIG] conf_file %s\n' % conf_file)

        self.stdout.write('[INPUT] verbose = %d\n' % self.verbose)
        if self.verbose >= logger.DEBUG:
            self.stdout.write('[INPUT] max_memory = %s \n' % self.max_memory)
        self.stdout.write('[INPUT] num. atoms = %d\n' % self.natm)
        self.stdout.write('[INPUT] num. electrons = %d\n' % self.nelectron)
        self.stdout.write('[INPUT] charge = %d\n' % self.charge)
        self.stdout.write('[INPUT] spin (= nelec alpha-beta = 2S) = %d\n' % self.spin)
        self.stdout.write('[INPUT] symmetry %s subgroup %s\n' %
                          (self.symmetry, self.symmetry_subgroup))
        self.stdout.write('[INPUT] Mole.unit = %s\n' % self.unit)
        if self.cart:
            self.stdout.write('[INPUT] Cartesian GTO integrals (6d 10f)\n')

        for ia,atom in enumerate(self._atom):
            coorda = tuple([x * param.BOHR for x in atom[1]])
            coordb = tuple([x for x in atom[1]])
            self.stdout.write('[INPUT]%3d %-4s %16.12f %16.12f %16.12f AA  '
                              '%16.12f %16.12f %16.12f Bohr\n'
                              % ((ia+1, _symbol(atom[0])) + coorda + coordb))
        if self.nucmod:
            if isinstance(self.nucmod, (int, str, unicode,
                                        types.FunctionType)):
                nucatms = [_symbol(atom[0]) for atom in self._atom]
            else:
                nucatms = self.nucmod.keys()
            self.stdout.write('[INPUT] Gaussian nuclear model for atoms %s\n' %
                              nucatms)

        if self.nucprop:
            self.stdout.write('[INPUT] nucprop %s\n' % self.nucprop)

        if self.verbose >= logger.DEBUG:
            self.stdout.write('[INPUT] ---------------- BASIS SET ---------------- \n')
            self.stdout.write('[INPUT] l, kappa, [nprim/nctr], '
                              'expnt,             c_1 c_2 ...\n')
            for atom, basis_set in self._basis.items():
                self.stdout.write('[INPUT] %s\n' % atom)
                for b in basis_set:
                    if isinstance(b[1], int):
                        kappa = b[1]
                        b_coeff = b[2:]
                    else:
                        kappa = 0
                        b_coeff = b[1:]
                    nprim = len(b_coeff)
                    nctr = len(b_coeff[0])-1
                    if nprim < nctr:
                        logger.warn(self, 'num. primitives smaller than num. contracted basis')
                    self.stdout.write('[INPUT] %d   %2d    [%-5d/%-4d]  '
                                      % (b[0], kappa, nprim, nctr))
                    for k, x in enumerate(b_coeff):
                        if k == 0:
                            self.stdout.write('%-15.12g  ' % x[0])
                        else:
                            self.stdout.write(' '*32+'%-15.12g  ' % x[0])
                        for c in x[1:]:
                            self.stdout.write(' %4.12g' % c)
                        self.stdout.write('\n')

        if self.verbose >= logger.INFO:
            self.stdout.write('\n')
            logger.info(self, 'nuclear repulsion = %.15g', self.energy_nuc())
            if self.symmetry:
                if self.topgroup == self.groupname:
                    logger.info(self, 'point group symmetry = %s', self.topgroup)
                else:
                    logger.info(self, 'point group symmetry = %s, use subgroup %s',
                                self.topgroup, self.groupname)
                for ir in range(self.symm_orb.__len__()):
                    logger.info(self, 'num. orbitals of irrep %s = %d',
                                self.irrep_name[ir], self.symm_orb[ir].shape[1])
            logger.info(self, 'number of shells = %d', self.nbas)
            logger.info(self, 'number of NR pGTOs = %d', self.npgto_nr())
            logger.info(self, 'number of NR cGTOs = %d', self.nao_nr())
            logger.info(self, 'basis = %s', self.basis)
            logger.info(self, 'ecp = %s', self.ecp)
        if self.verbose >= logger.DEBUG2:
            for i in range(len(self._bas)):
                exps = self.bas_exp(i)
                logger.debug1(self, 'bas %d, expnt(s) = %s', i, str(exps))

        logger.info(self, 'CPU time: %12.2f', time.clock())
        return self

    def set_common_origin(self, coord):
        '''Update common origin for integrals of dipole, rxp etc.
        **Note** the unit of the coordinates needs to be Bohr

        Examples:

        >>> mol.set_common_origin(0)
        >>> mol.set_common_origin((1,0,0))
        '''
        self._env[PTR_COMMON_ORIG:PTR_COMMON_ORIG+3] = coord
        return self
    set_common_orig = set_common_origin
    set_common_orig_ = set_common_orig    # for backward compatibility
    set_common_origin_ = set_common_orig  # for backward compatibility

    def with_common_origin(self, coord):
        '''Retuen a temporary mol context which has the rquired common origin.
        The required common origin has no effects out of the temporary context.
        See also :func:`mol.set_common_origin`

        Examples:

        >>> with mol.with_common_origin((1,0,0)):
        ...     mol.intor('int1e_r', comp=3)
        '''
        coord0 = self._env[PTR_COMMON_ORIG:PTR_COMMON_ORIG+3].copy()
        return self._TemporaryMoleContext(self.set_common_origin, (coord,), (coord0,))
    with_common_orig = with_common_origin

    def set_rinv_origin(self, coord):
        r'''Update origin for operator :math:`\frac{1}{|r-R_O|}`.
        **Note** the unit is Bohr

        Examples:

        >>> mol.set_rinv_origin(0)
        >>> mol.set_rinv_origin((0,1,0))
        '''
        self._env[PTR_RINV_ORIG:PTR_RINV_ORIG+3] = coord[:3]
        return self
    set_rinv_orig = set_rinv_origin
    set_rinv_orig_ = set_rinv_orig    # for backward compatibility
    set_rinv_origin_ = set_rinv_orig  # for backward compatibility

    def with_rinv_origin(self, coord):
        '''Retuen a temporary mol context which has the rquired origin of 1/r
        operator.  The required origin has no effects out of the temporary
        context.  See also :func:`mol.set_rinv_origin`

        Examples:

        >>> with mol.with_rinv_origin((1,0,0)):
        ...     mol.intor('int1e_rinv')
        '''
        coord0 = self._env[PTR_RINV_ORIG:PTR_RINV_ORIG+3].copy()
        return self._TemporaryMoleContext(self.set_rinv_origin, (coord,), (coord0,))
    with_rinv_orig = with_rinv_origin

    def set_range_coulomb(self, omega):
        '''Switch on range-separated Coulomb operator for **all** 2e integrals

        Args:
            omega : double

                | = 0 : Regular electron repulsion integral
                | > 0 : Long-range operator  erf(omega r12) / r12
                | < 0 : Short-range operator  erfc(omega r12) /r12
        '''
        if omega is None:
            self._env[PTR_RANGE_OMEGA] = 0
        else:
            self._env[PTR_RANGE_OMEGA] = omega
    set_range_coulomb_ = set_range_coulomb  # for backward compatibility

    @property
    def omega(self):
        return self._env[PTR_RANGE_OMEGA]
    omega = omega.setter(set_range_coulomb)

    def with_range_coulomb(self, omega):
        '''Retuen a temporary mol context which sets the required parameter
        omega for range-separated Coulomb operator.
        If omega = None, return the context for regular Coulomb integrals.
        See also :func:`mol.set_range_coulomb`

        Examples:

        >>> with mol.with_range_coulomb(omega=1.5):
        ...     mol.intor('int2e')
        '''
        omega0 = self._env[PTR_RANGE_OMEGA].copy()
        return self._TemporaryMoleContext(self.set_range_coulomb, (omega,), (omega0,))

    def with_long_range_coulomb(self, omega):
        '''Retuen a temporary mol context for long-range part of
        range-separated Coulomb operator.
        '''
        return self.with_range_coulomb(abs(omega))

    def with_short_range_coulomb(self, omega):
        '''Retuen a temporary mol context for short-range part of
        range-separated Coulomb operator.
        '''
        return self.with_range_coulomb(-abs(omega))

    def set_f12_zeta(self, zeta):
        '''Set zeta for YP exp(-zeta r12)/r12 or STG exp(-zeta r12) type integrals
        '''
        self._env[PTR_F12_ZETA] = zeta

    def set_nuc_mod(self, atm_id, zeta):
        '''Change the nuclear charge distribution of the given atom ID.  The charge
        distribution is defined as: rho(r) = nuc_charge * Norm * exp(-zeta * r^2).
        This function can **only** be called after .build() method is executed.

        Examples:

        >>> for ia in range(mol.natm):
        ...     zeta = gto.filatov_nuc_mod(mol.atom_charge(ia))
        ...     mol.set_nuc_mod(ia, zeta)
        '''
        ptr = self._atm[atm_id,PTR_ZETA]
        self._env[ptr] = zeta
        if zeta == 0:
            self._atm[atm_id,NUC_MOD_OF] = NUC_POINT
        else:
            self._atm[atm_id,NUC_MOD_OF] = NUC_GAUSS
        return self
    set_nuc_mod_ = set_nuc_mod  # for backward compatibility

    def set_rinv_zeta(self, zeta):
        '''Assume the charge distribution on the "rinv_origin".  zeta is the parameter
        to control the charge distribution: rho(r) = Norm * exp(-zeta * r^2).
        **Be careful** when call this function. It affects the behavior of
        int1e_rinv_* functions.  Make sure to set it back to 0 after using it!
        '''
        self._env[PTR_RINV_ZETA] = zeta
        return self
    set_rinv_zeta_ = set_rinv_zeta  # for backward compatibility

    def with_rinv_zeta(self, zeta):
        '''Retuen a temporary mol context which has the rquired Gaussian charge
        distribution placed at "rinv_origin": rho(r) = Norm * exp(-zeta * r^2).
        See also :func:`mol.set_rinv_zeta`

        Examples:

        >>> with mol.with_rinv_zeta(zeta=1.5), mol.with_rinv_origin((1.,0,0)):
        ...     mol.intor('int1e_rinv')
        '''
        zeta0 = self._env[PTR_RINV_ZETA].copy()
        return self._TemporaryMoleContext(self.set_rinv_zeta, (zeta,), (zeta0,))

    def with_rinv_at_nucleus(self, atm_id):
        '''Retuen a temporary mol context in which the rinv operator (1/r) is
        treated like the Coulomb potential of a Gaussian charge distribution
        rho(r) = Norm * exp(-zeta * r^2) at the place of the input atm_id.

        Examples:

        >>> with mol.with_rinv_at_nucleus(3):
        ...     mol.intor('int1e_rinv')
        '''
        zeta = self._env[self._atm[atm_id,PTR_ZETA]]
        rinv = self.atom_coord(atm_id)
        if zeta == 0:
            self._env[AS_RINV_ORIG_ATOM] = atm_id  # required by ecp gradients
            return self.with_rinv_origin(rinv)
        else:
            self._env[AS_RINV_ORIG_ATOM] = atm_id  # required by ecp gradients
            rinv0 = self._env[PTR_RINV_ORIG:PTR_RINV_ORIG+3].copy()
            zeta0 = self._env[PTR_RINV_ZETA].copy()

            def set_rinv(z, r):
                self._env[PTR_RINV_ZETA] = z
                self._env[PTR_RINV_ORIG:PTR_RINV_ORIG+3] = r
            return self._TemporaryMoleContext(set_rinv, (zeta,rinv), (zeta0,rinv0))
    with_rinv_as_nucleus = with_rinv_at_nucleus  # For backward compatibility

    def with_integral_screen(self, threshold):
        '''Retuen a temporary mol context which has the rquired integral
        screen threshold
        '''
        expcutoff0 = self._env[PTR_EXPCUTOFF]
        expcutoff = abs(numpy.log(threshold))
        def set_cutoff(cut):
            self._env[PTR_EXPCUTOFF] = cut
        return self._TemporaryMoleContext(set_cutoff, (expcutoff,), (expcutoff0,))

    def set_geom_(self, atoms_or_coords, unit=None, symmetry=None,
                  inplace=True):
        '''Update geometry
        '''
        import copy
        if inplace:
            mol = self
        else:
            mol = copy.copy(self)
            mol._env = mol._env.copy()
        if unit is None:
            unit = mol.unit
        else:
            mol.unit = unit
        if symmetry is None:
            symmetry = mol.symmetry

        if isinstance(atoms_or_coords, numpy.ndarray):
            mol.atom = list(zip([x[0] for x in mol._atom],
                                atoms_or_coords.tolist()))
        else:
            mol.atom = atoms_or_coords

        if isinstance(atoms_or_coords, numpy.ndarray) and not symmetry:
            mol._atom = mol.atom

            if isinstance(unit, (str, unicode)):
                if unit.upper().startswith(('B', 'AU')):
                    unit = 1.
                else: #unit[:3].upper() == 'ANG':
                    unit = 1./param.BOHR
            else:
                unit = 1./unit
            ptr = mol._atm[:,PTR_COORD]
            mol._env[ptr+0] = unit * atoms_or_coords[:,0]
            mol._env[ptr+1] = unit * atoms_or_coords[:,1]
            mol._env[ptr+2] = unit * atoms_or_coords[:,2]
        else:
            mol.symmetry = symmetry
            mol.build(False, False)

        if mol.verbose >= logger.INFO:
            logger.info(mol, 'New geometry (unit %s)', unit)
            coords = mol.atom_coords()
            for ia in range(mol.natm):
                logger.info(mol, ' %3d %-4s %16.12f %16.12f %16.12f',
                            ia+1, mol.atom_symbol(ia), *coords[ia])
        return mol

    def update(self, chkfile):
        return self.update_from_chk(chkfile)
    def update_from_chk(self, chkfile):
        with h5py.File(chkfile, 'r') as fh5:
            mol = loads(fh5['mol'][()])
            self.__dict__.update(mol.__dict__)
        return self

    def has_ecp(self):
        '''Whether pseudo potential is used in the system.'''
        return len(self._ecpbas) > 0 or self._pseudo

<<<<<<< HEAD
    def make_counterpoise_fragments(self, fragments, full_basis=True, add_rest_fragment=True, dump_input=True):
        '''Make mol objects for counterpoise calculations.

        Parameters
        ----------
        fragments : iterable
        full_basis : bool, optional
        add_rest_fragment : bool, optional

        Returns
        -------
        fmols : list
        '''
        GHOST_PREFIX = "GHOST-"
        atom = self.format_atom(self.atom, unit=1.0)
        atom_symbols = [self.atom_symbol(atm_id) for atm_id in range(self.natm)]

        def make_frag_mol(frag):
            f_mask = numpy.isin(atom_symbols, frag)
            if sum(f_mask) == 0:
                raise ValueError("No atoms found for fragment: %r", frag)
            fmol = self.copy()
            fatom = []
            for atm_id, atm in enumerate(atom):
                sym = atm[0]
                # Atom is in fragment
                if f_mask[atm_id]:
                    fatom.append(atm)
                # Atom is NOT in fragment [only append if full basis == True]
                elif full_basis:
                    sym_new = GHOST_PREFIX + sym
                    fatom.append([sym_new, atm[1]])
                    # Change basis dictionary
                    if isinstance(fmol.basis, dict) and (sym in fmol.basis.keys()):
                        fmol.basis[sym_new] = fmol.basis[sym]
                        del fmol.basis[sym]
                # Remove from basis [not necessary, since atom is not present anymore, but cleaner]:
                elif isinstance(fmol.basis, dict) and (sym in fmol.basis.keys()):
                    del fmol.basis[sym]

            # Rebuild fragment mol object
            fmol.atom = fatom
            fmol._built = False
            fmol.build(dump_input, False)
            return fmol

        fmols = []
        for frag in fragments:
            fmol = make_frag_mol(frag)
            fmols.append(fmol)

        # Add fragment containing all atoms not part of any specified fragments
        if add_rest_fragment:
            rest_mask = numpy.full((self.natm,), True)
            # Set all atoms to False that are part of a fragment
            for frag in fragments:
                rest_mask = numpy.logical_and(numpy.isin(atom_symbols, frag, invert=True), rest_mask)
            if numpy.any(rest_mask):
                rest_frag = numpy.asarray(atom_symbols)[rest_mask]
                fmol = make_frag_mol(rest_frag)
                fmols.append(fmol)

        # TODO: Check that no atom is part of more than one fragments

        return fmols
=======
    def has_ecp_soc(self):
        '''Whether spin-orbit coupling is enabled in ECP.'''
        return (len(self._ecpbas) > 0 and
                numpy.any(self._ecpbas[:,SO_TYPE_OF] == 1))

>>>>>>> 666f5c21

#######################################################
#NOTE: atm_id or bas_id start from 0
    def atom_symbol(self, atm_id):
        r'''For the given atom id, return the input symbol (without striping special characters)

        Args:
            atm_id : int
                0-based

        Examples:

        >>> mol.build(atom='H^2 0 0 0; H 0 0 1.1')
        >>> mol.atom_symbol(0)
        H^2
        '''
        return _symbol(self._atom[atm_id][0])

    def atom_pure_symbol(self, atm_id):
        r'''For the given atom id, return the standard symbol (striping special characters)

        Args:
            atm_id : int
                0-based

        Examples:

        >>> mol.build(atom='H^2 0 0 0; H 0 0 1.1')
        >>> mol.atom_symbol(0)
        H
        '''
        return _std_symbol(self._atom[atm_id][0])

    @property
    def elements(self):
        '''A list of elements in the molecule'''
        return [self.atom_pure_symbol(i) for i in range(self.natm)]

    def atom_charge(self, atm_id):
        r'''Nuclear effective charge of the given atom id
        Note "atom_charge /= charge(atom_symbol)" when ECP is enabled.
        Number of electrons screened by ECP can be obtained by charge(atom_symbol)-atom_charge

        Args:
            atm_id : int
                0-based

        Examples:

        >>> mol.build(atom='H 0 0 0; Cl 0 0 1.1')
        >>> mol.atom_charge(1)
        17
        '''
        if self._atm[atm_id,NUC_MOD_OF] != NUC_FRAC_CHARGE:
            # regular QM atoms
            return self._atm[atm_id,CHARGE_OF]
        else:
            # MM atoms with fractional charges
            return self._env[self._atm[atm_id,PTR_FRAC_CHARGE]]

    def atom_charges(self):
        '''np.asarray([mol.atom_charge(i) for i in range(mol.natm)])'''
        z = self._atm[:,CHARGE_OF]
        if numpy.any(self._atm[:,NUC_MOD_OF] == NUC_FRAC_CHARGE):
            # Create the integer nuclear charges first then replace the MM
            # particles with the MM charges that saved in _env[PTR_FRAC_CHARGE]
            z = numpy.array(z, dtype=numpy.double)
            idx = self._atm[:,NUC_MOD_OF] == NUC_FRAC_CHARGE
            # MM fractional charges can be positive or negative
            z[idx] = self._env[self._atm[idx,PTR_FRAC_CHARGE]]
        return z

    def atom_nelec_core(self, atm_id):
        '''Number of core electrons for pseudo potential.
        '''
        return charge(self.atom_symbol(atm_id)) - self.atom_charge(atm_id)

    def atom_coord(self, atm_id, unit='Bohr'):
        r'''Coordinates (ndarray) of the given atom id

        Args:
            atm_id : int
                0-based

        Examples:

        >>> mol.build(atom='H 0 0 0; Cl 0 0 1.1')
        >>> mol.atom_coord(1)
        [ 0.          0.          2.07869874]
        '''
        ptr = self._atm[atm_id,PTR_COORD]
        if unit[:3].upper() == 'ANG':
            return self._env[ptr:ptr+3] * param.BOHR
        else:
            return self._env[ptr:ptr+3]

    def atom_coords(self, unit='Bohr'):
        '''np.asarray([mol.atom_coords(i) for i in range(mol.natm)])'''
        ptr = self._atm[:,PTR_COORD]
        c = self._env[numpy.vstack((ptr,ptr+1,ptr+2)).T]
        if unit[:3].upper() == 'ANG':
            c *= param.BOHR
        return c

    atom_mass_list = atom_mass_list

    def atom_nshells(self, atm_id):
        r'''Number of basis/shells of the given atom

        Args:
            atm_id : int
                0-based

        Examples:

        >>> mol.build(atom='H 0 0 0; Cl 0 0 1.1')
        >>> mol.atom_nshells(1)
        5
        '''
        return (self._bas[:,ATOM_OF] == atm_id).sum()

    def atom_shell_ids(self, atm_id):
        r'''A list of the shell-ids of the given atom

        Args:
            atm_id : int
                0-based

        Examples:

        >>> mol.build(atom='H 0 0 0; Cl 0 0 1.1', basis='cc-pvdz')
        >>> mol.atom_shell_ids(1)
        [3, 4, 5, 6, 7]
        '''
        return numpy.where(self._bas[:,ATOM_OF] == atm_id)[0]

    def bas_coord(self, bas_id):
        r'''Coordinates (ndarray) associated with the given basis id

        Args:
            bas_id : int
                0-based

        Examples:

        >>> mol.build(atom='H 0 0 0; Cl 0 0 1.1')
        >>> mol.bas_coord(1)
        [ 0.          0.          2.07869874]
        '''
        atm_id = self.bas_atom(bas_id)
        ptr = self._atm[atm_id,PTR_COORD]
        return self._env[ptr:ptr+3]

    def bas_atom(self, bas_id):
        r'''The atom (0-based id) that the given basis sits on

        Args:
            bas_id : int
                0-based

        Examples:

        >>> mol.build(atom='H 0 0 0; Cl 0 0 1.1', basis='cc-pvdz')
        >>> mol.bas_atom(7)
        1
        '''
        return self._bas[bas_id,ATOM_OF]

    def bas_angular(self, bas_id):
        r'''The angular momentum associated with the given basis

        Args:
            bas_id : int
                0-based

        Examples:

        >>> mol.build(atom='H 0 0 0; Cl 0 0 1.1', basis='cc-pvdz')
        >>> mol.bas_atom(7)
        2
        '''
        return self._bas[bas_id,ANG_OF]

    def bas_nctr(self, bas_id):
        r'''The number of contracted GTOs for the given shell

        Args:
            bas_id : int
                0-based

        Examples:

        >>> mol.build(atom='H 0 0 0; Cl 0 0 1.1', basis='cc-pvdz')
        >>> mol.bas_atom(3)
        3
        '''
        return self._bas[bas_id,NCTR_OF]

    def bas_nprim(self, bas_id):
        r'''The number of primitive GTOs for the given shell

        Args:
            bas_id : int
                0-based

        Examples:

        >>> mol.build(atom='H 0 0 0; Cl 0 0 1.1', basis='cc-pvdz')
        >>> mol.bas_atom(3)
        11
        '''
        return self._bas[bas_id,NPRIM_OF]

    def bas_kappa(self, bas_id):
        r'''Kappa (if l < j, -l-1, else l) of the given shell

        Args:
            bas_id : int
                0-based

        Examples:

        >>> mol.build(atom='H 0 0 0; Cl 0 0 1.1', basis='cc-pvdz')
        >>> mol.bas_kappa(3)
        0
        '''
        return self._bas[bas_id,KAPPA_OF]

    def bas_exp(self, bas_id):
        r'''exponents (ndarray) of the given shell

        Args:
            bas_id : int
                0-based

        Examples:

        >>> mol.build(atom='H 0 0 0; Cl 0 0 1.1', basis='cc-pvdz')
        >>> mol.bas_kappa(0)
        [ 13.01     1.962    0.4446]
        '''
        nprim = self.bas_nprim(bas_id)
        ptr = self._bas[bas_id,PTR_EXP]
        return self._env[ptr:ptr+nprim]

    def _libcint_ctr_coeff(self, bas_id):
        nprim = self.bas_nprim(bas_id)
        nctr = self.bas_nctr(bas_id)
        ptr = self._bas[bas_id,PTR_COEFF]
        return self._env[ptr:ptr+nprim*nctr].reshape(nctr,nprim).T
    def bas_ctr_coeff(self, bas_id):
        r'''Contract coefficients (ndarray) of the given shell

        Args:
            bas_id : int
                0-based

        Examples:

        >>> mol.M(atom='H 0 0 0; Cl 0 0 1.1', basis='cc-pvdz')
        >>> mol.bas_ctr_coeff(0)
        [[ 10.03400444]
         [  4.1188704 ]
         [  1.53971186]]
        '''
        l = self.bas_angular(bas_id)
        es = self.bas_exp(bas_id)
        cs = self._libcint_ctr_coeff(bas_id)
        cs = numpy.einsum('pi,p->pi', cs, 1/gto_norm(l, es))
        return cs

    def bas_len_spinor(self, bas_id):
        '''The number of spinor associated with given basis
        If kappa is 0, return 4l+2
        '''
        l = self.bas_angular(bas_id)
        k = self.bas_kappa(bas_id)
        return len_spinor(l, k)

    def bas_len_cart(self, bas_id):
        '''The number of Cartesian function associated with given basis
        '''
        return len_cart(self._bas[bas_id,ANG_OF])


    npgto_nr = npgto_nr

    nao_nr = nao_nr
    nao_2c = nao_2c
    nao_cart = nao_cart

    nao_nr_range = nao_nr_range
    nao_2c_range = nao_2c_range

    ao_loc_nr = ao_loc_nr
    ao_loc_2c = ao_loc_2c

    @property
    def nao(self):
        if self._nao is None:
            return self.nao_nr()
        else:
            return self._nao
    @nao.setter
    def nao(self, x):
        self._nao = x

    ao_loc = property(ao_loc_nr)

    tmap = time_reversal_map = time_reversal_map

    inertia_moment = inertia_moment

    tostring = tostring
    tofile = tofile

    def fromstring(self, string, format='xyz'):
        '''Update the Mole object based on the input geometry string'''
        atom = self.format_atom(fromstring(string, format), unit=1)
        self.set_geom_(atom, unit='Angstrom', inplace=True)
        if format == 'sdf' and 'M  CHG' in string:
            raise NotImplementedError
            #FIXME self.charge = 0
        return self

    def fromfile(self, filename, format=None):
        '''Update the Mole object based on the input geometry file'''
        atom = self.format_atom(fromfile(filename, format), unit=1)
        self.set_geom_(atom, unit='Angstrom', inplace=True)
        if format == 'sdf':
            raise NotImplementedError
        return self

    def intor(self, intor, comp=None, hermi=0, aosym='s1', out=None,
              shls_slice=None):
        '''Integral generator.

        Args:
            intor : str
                Name of the 1e or 2e AO integrals.  Ref to :func:`getints` for the
                complete list of available 1-electron integral names

        Kwargs:
            comp : int
                Components of the integrals, e.g. int1e_ipovlp_sph has 3 components.
            hermi : int
                Symmetry of the integrals

                | 0 : no symmetry assumed (default)
                | 1 : hermitian
                | 2 : anti-hermitian

        Returns:
            ndarray of 1-electron integrals, can be either 2-dim or 3-dim, depending on comp

        Examples:

        >>> mol.build(atom='H 0 0 0; H 0 0 1.1', basis='sto-3g')
        >>> mol.intor('int1e_ipnuc_sph', comp=3) # <nabla i | V_nuc | j>
        [[[ 0.          0.        ]
          [ 0.          0.        ]]
         [[ 0.          0.        ]
          [ 0.          0.        ]]
         [[ 0.10289944  0.48176097]
          [-0.48176097 -0.10289944]]]
        >>> mol.intor('int1e_nuc_spinor')
        [[-1.69771092+0.j  0.00000000+0.j -0.67146312+0.j  0.00000000+0.j]
         [ 0.00000000+0.j -1.69771092+0.j  0.00000000+0.j -0.67146312+0.j]
         [-0.67146312+0.j  0.00000000+0.j -1.69771092+0.j  0.00000000+0.j]
         [ 0.00000000+0.j -0.67146312+0.j  0.00000000+0.j -1.69771092+0.j]]
        '''
        if not self._built:
            logger.warn(self, 'Warning: intor envs of %s not initialized.', self)
            # FIXME: Whether to check _built and call build?  ._bas and .basis
            # may not be consistent. calling .build() may leads to wrong intor env.
            #self.build(False, False)
        intor = self._add_suffix(intor)
        if 'ECP' in intor:
            assert(self._ecp is not None)
            bas = numpy.vstack((self._bas, self._ecpbas))
            self._env[AS_ECPBAS_OFFSET] = len(self._bas)
            self._env[AS_NECPBAS] = len(self._ecpbas)
            if shls_slice is None:
                shls_slice = (0, self.nbas, 0, self.nbas)
        else:
            bas = self._bas
        return moleintor.getints(intor, self._atm, bas, self._env,
                                 shls_slice, comp, hermi, aosym, out=out)

    def _add_suffix(self, intor, cart=None):
        if not (intor[:4] == 'cint' or
                intor.endswith(('_sph', '_cart', '_spinor', '_ssc'))):
            if cart is None:
                cart = self.cart
            if cart:
                intor = intor + '_cart'
            else:
                intor = intor + '_sph'
        return intor

    def intor_symmetric(self, intor, comp=None):
        '''One-electron integral generator. The integrals are assumed to be hermitian

        Args:
            intor : str
                Name of the 1-electron integral.  Ref to :func:`getints` for the
                complete list of available 1-electron integral names

        Kwargs:
            comp : int
                Components of the integrals, e.g. int1e_ipovlp_sph has 3 components.

        Returns:
            ndarray of 1-electron integrals, can be either 2-dim or 3-dim, depending on comp

        Examples:

        >>> mol.build(atom='H 0 0 0; H 0 0 1.1', basis='sto-3g')
        >>> mol.intor_symmetric('int1e_nuc_spinor')
        [[-1.69771092+0.j  0.00000000+0.j -0.67146312+0.j  0.00000000+0.j]
         [ 0.00000000+0.j -1.69771092+0.j  0.00000000+0.j -0.67146312+0.j]
         [-0.67146312+0.j  0.00000000+0.j -1.69771092+0.j  0.00000000+0.j]
         [ 0.00000000+0.j -0.67146312+0.j  0.00000000+0.j -1.69771092+0.j]]
        '''
        return self.intor(intor, comp, 1, aosym='s4')

    def intor_asymmetric(self, intor, comp=None):
        '''One-electron integral generator. The integrals are assumed to be anti-hermitian

        Args:
            intor : str
                Name of the 1-electron integral.  Ref to :func:`getints` for the
                complete list of available 1-electron integral names

        Kwargs:
            comp : int
                Components of the integrals, e.g. int1e_ipovlp has 3 components.

        Returns:
            ndarray of 1-electron integrals, can be either 2-dim or 3-dim, depending on comp

        Examples:

        >>> mol.build(atom='H 0 0 0; H 0 0 1.1', basis='sto-3g')
        >>> mol.intor_asymmetric('int1e_nuc_spinor')
        [[-1.69771092+0.j  0.00000000+0.j  0.67146312+0.j  0.00000000+0.j]
         [ 0.00000000+0.j -1.69771092+0.j  0.00000000+0.j  0.67146312+0.j]
         [-0.67146312+0.j  0.00000000+0.j -1.69771092+0.j  0.00000000+0.j]
         [ 0.00000000+0.j -0.67146312+0.j  0.00000000+0.j -1.69771092+0.j]]
        '''
        return self.intor(intor, comp, 2, aosym='a4')

    @lib.with_doc(moleintor.getints_by_shell.__doc__)
    def intor_by_shell(self, intor, shells, comp=None):
        intor = self._add_suffix(intor)
        if 'ECP' in intor:
            assert(self._ecp is not None)
            bas = numpy.vstack((self._bas, self._ecpbas))
            self._env[AS_ECPBAS_OFFSET] = len(self._bas)
            self._env[AS_NECPBAS] = len(self._ecpbas)
        else:
            bas = self._bas
        return moleintor.getints_by_shell(intor, shells, self._atm, bas,
                                          self._env, comp)

    eval_ao = eval_gto = eval_gto

    energy_nuc = energy_nuc
    def get_enuc(self):
        return self.energy_nuc()

    sph_labels = spheric_labels = sph_labels
    cart_labels = cart_labels
    ao_labels = ao_labels

    spinor_labels = spinor_labels

    search_ao_label = search_ao_label

    def search_shell_id(self, atm_id, l):
        return search_shell_id(self, atm_id, l)

    search_ao_nr = search_ao_nr
    search_ao_r = search_ao_r

    aoslice_by_atom = aoslice_nr_by_atom = offset_ao_by_atom = offset_nr_by_atom = aoslice_by_atom
    aoslice_2c_by_atom = offset_2c_by_atom = offset_2c_by_atom

    condense_to_shell = condense_to_shell

    to_uncontracted_cartesian_basis = to_uncontracted_cartesian_basis

    __add__ = conc_mol

    def cart2sph_coeff(self, normalized='sp'):
        '''Transformation matrix that transforms Cartesian GTOs to spherical
        GTOs for all basis functions

        Kwargs:
            normalized : string or boolean
                How the Cartesian GTOs are normalized.  Except s and p functions,
                Cartesian GTOs do not have the universal normalization coefficients
                for the different components of the same shell.  The value of this
                argument can be one of 'sp', 'all', None.  'sp' means the Cartesian s
                and p basis are normalized.  'all' means all Cartesian functions are
                normalized.  None means none of the Cartesian functions are normalized.
                The default value 'sp' is the convention used by libcint library.

        Examples:

        >>> mol = gto.M(atom='H 0 0 0; F 0 0 1', basis='ccpvtz')
        >>> c = mol.cart2sph_coeff()
        >>> s0 = mol.intor('int1e_ovlp_sph')
        >>> s1 = c.T.dot(mol.intor('int1e_ovlp_cart')).dot(c)
        >>> print(abs(s1-s0).sum())
        >>> 4.58676826646e-15
        '''
        c2s_l = [cart2sph(l, normalized=normalized) for l in range(12)]
        c2s = []
        for ib in range(self.nbas):
            l = self.bas_angular(ib)
            for n in range(self.bas_nctr(ib)):
                c2s.append(c2s_l[l])
        return scipy.linalg.block_diag(*c2s)

    def sph2spinor_coeff(self):
        '''Transformation matrix that transforms real-spherical GTOs to spinor
        GTOs for all basis functions

        Examples:

        >>> mol = gto.M(atom='H 0 0 0; F 0 0 1', basis='ccpvtz')
        >>> ca, cb = mol.sph2spinor_coeff()
        >>> s0 = mol.intor('int1e_ovlp_spinor')
        >>> s1 = ca.conj().T.dot(mol.intor('int1e_ovlp_sph')).dot(ca)
        >>> s1+= cb.conj().T.dot(mol.intor('int1e_ovlp_sph')).dot(cb)
        >>> print(abs(s1-s0).max())
        >>> 6.66133814775e-16
        '''
        from pyscf.symm import sph
        return sph.sph2spinor_coeff(self)


    def apply(self, fn, *args, **kwargs):
        if callable(fn):
            return lib.StreamObject.apply(self, fn, *args, **kwargs)
        elif isinstance(fn, (str, unicode)):
            method = getattr(self, fn.upper())
            return method(*args, **kwargs)
        else:
            raise TypeError('First argument of .apply method must be a '
                            'function/class or a name (string) of a method.')

    def ao2mo(self, mo_coeffs, erifile=None, dataname='eri_mo', intor='int2e',
              **kwargs):
        '''Integral transformation for arbitrary orbitals and arbitrary
        integrals.  See more detalied documentation in func:`ao2mo.kernel`.

        Args:
            mo_coeffs (an np array or a list of arrays) : A matrix of orbital
                coefficients if it is a numpy ndarray, or four sets of orbital
                coefficients, corresponding to the four indices of (ij|kl).

        Kwargs:
            erifile (str or h5py File or h5py Group object) : The file/object
                to store the transformed integrals.  If not given, the return
                value is an array (in memory) of the transformed integrals.
            dataname : str
                *Note* this argument is effective if erifile is given.
                The dataset name in the erifile (ref the hierarchy of HDF5 format
                http://www.hdfgroup.org/HDF5/doc1.6/UG/09_Groups.html).  By assigning
                different dataname, the existed integral file can be reused.  If
                the erifile contains the specified dataname, the old integrals
                will be replaced by the new one under the key dataname.
            intor (str) : integral name Name of the 2-electron integral.  Ref
                to :func:`getints_by_shell`
                for the complete list of available 2-electron integral names

        Returns:
            An array of transformed integrals if erifile is not given.
            Otherwise, return the file/fileobject if erifile is assigned.


        Examples:

        >>> import pyscf
        >>> mol = pyscf.M(atom='O 0 0 0; H 0 1 0; H 0 0 1', basis='sto3g')
        >>> mo1 = numpy.random.random((mol.nao_nr(), 10))
        >>> mo2 = numpy.random.random((mol.nao_nr(), 8))

        >>> eri1 = mol.ao2mo(mo1)
        >>> print(eri1.shape)
        (55, 55)

        >>> eri1 = mol.ao2mo(mo1, compact=False)
        >>> print(eri1.shape)
        (100, 100)

        >>> eri1 = mol.ao2mo(eri, (mo1,mo2,mo2,mo2))
        >>> print(eri1.shape)
        (80, 36)

        >>> eri1 = mol.ao2mo(eri, (mo1,mo2,mo2,mo2), erifile='water.h5')
        '''
        from pyscf import ao2mo
        return ao2mo.kernel(self, mo_coeffs, erifile, dataname, intor, **kwargs)

    @contextlib.contextmanager
    def _TemporaryMoleContext(self, method, args, args_bak):
        '''Almost every method depends on the Mole environment. Ensure the
        modification in temporary environment being thread safe
        '''
        haslock = hasattr(self, '_lock')
        if not haslock:
            self._lock = threading.RLock()

        with self._lock:
            method(*args)
            try:
                yield
            finally:
                method(*args_bak)
                if not haslock:
                    del self._lock

def _parse_nuc_mod(str_or_int_or_fn):
    nucmod = NUC_POINT
    if callable(str_or_int_or_fn):
        nucmod = str_or_int_or_fn
    elif (isinstance(str_or_int_or_fn, (str, unicode)) and
          str_or_int_or_fn[0].upper() == 'G'): # 'gauss_nuc'
        nucmod = NUC_GAUSS
    elif str_or_int_or_fn != 0:
        nucmod = NUC_GAUSS
    return nucmod

def _update_from_cmdargs_(mol):
    # Ipython shell conflicts with optparse
    # pass sys.args when using ipython
    try:
        __IPYTHON__
        #sys.stderr.write('Warn: Ipython shell catchs sys.args\n')
        return
    except Exception:
        pass

    if not mol._built: # parse cmdline args only once
        opts = cmd_args.cmd_args()

        if opts.verbose:
            mol.verbose = opts.verbose
        if opts.max_memory:
            mol.max_memory = opts.max_memory

        if opts.output:
            mol.output = opts.output


def from_zmatrix(atomstr):
    '''>>> a = """H
    H 1 2.67247631453057
    H 1 4.22555607338457 2 50.7684795164077
    H 1 2.90305235726773 2 79.3904651036893 3 6.20854462618583"""
    >>> for x in zmat2cart(a): print(x)
    ['H', array([ 0.,  0.,  0.])]
    ['H', array([ 2.67247631,  0.        ,  0.        ])]
    ['H', array([ 2.67247631,  0.        ,  3.27310166])]
    ['H', array([ 0.53449526,  0.30859098,  2.83668811])]
    '''
    from pyscf.symm import rotation_mat
    atomstr = atomstr.replace(';','\n').replace(',',' ')
    symbols = []
    coord = []
    min_items_per_line = 1
    for line_id, line in enumerate(atomstr.splitlines()):
        line = line.strip()
        if line and line[0] != '#':
            rawd = line.split()
            if len(rawd) < min_items_per_line:
                raise ValueError('Zmatrix format error at L%d %s' % (line_id, line))

            symbols.append(rawd[0])
            if len(rawd) < 3:
                coord.append(numpy.zeros(3))
                min_items_per_line = 3
            elif len(rawd) == 3:
                if DISABLE_EVAL:
                    coord.append(numpy.array((float(rawd[2]), 0, 0)))
                else:
                    coord.append(numpy.array((eval(rawd[2]), 0, 0)))
                min_items_per_line = 5
            elif len(rawd) == 5:
                if DISABLE_EVAL:
                    vals = rawd[1:]
                else:
                    vals = eval(','.join(rawd[1:]))
                bonda = int(vals[0]) - 1
                bond  = float(vals[1])
                anga  = int(vals[2]) - 1
                ang   = float(vals[3])/180*numpy.pi
                assert(ang >= 0)
                v1 = coord[anga] - coord[bonda]
                if not numpy.allclose(v1[:2], 0):
                    vecn = numpy.cross(v1, numpy.array((0.,0.,1.)))
                else: # on z
                    vecn = numpy.array((0.,0.,1.))
                rmat = rotation_mat(vecn, ang)
                c = numpy.dot(rmat, v1) * (bond/numpy.linalg.norm(v1))
                coord.append(coord[bonda]+c)
                min_items_per_line = 7
            else:
                if DISABLE_EVAL:
                    vals = rawd[1:]
                else:
                    vals = eval(','.join(rawd[1:]))
                bonda = int(vals[0]) - 1
                bond  = float(vals[1])
                anga  = int(vals[2]) - 1
                ang   = float(vals[3])/180*numpy.pi
                assert(ang >= 0 and ang <= numpy.pi)
                v1 = coord[anga] - coord[bonda]
                v1 /= numpy.linalg.norm(v1)
                if ang < 1e-7:
                    c = v1 * bond
                elif numpy.pi-ang < 1e-7:
                    c = -v1 * bond
                else:
                    diha  = int(vals[4]) - 1
                    dih   = float(vals[5])/180*numpy.pi
                    v2 = coord[diha] - coord[anga]
                    vecn = numpy.cross(v2, -v1)
                    vecn_norm = numpy.linalg.norm(vecn)
                    if vecn_norm < 1e-7:
                        if not numpy.allclose(v1[:2], 0):
                            vecn = numpy.cross(v1, numpy.array((0.,0.,1.)))
                        else: # on z
                            vecn = numpy.array((0.,0.,1.))
                        rmat = rotation_mat(vecn, ang)
                        c = numpy.dot(rmat, v1) * bond
                    else:
                        rmat = rotation_mat(v1, -dih)
                        vecn = numpy.dot(rmat, vecn) / vecn_norm
                        rmat = rotation_mat(vecn, ang)
                        c = numpy.dot(rmat, v1) * bond
                coord.append(coord[bonda]+c)
    atoms = list(zip([_atom_symbol(x) for x in symbols], coord))
    return atoms
zmat2cart = zmat = from_zmatrix

def cart2zmat(coord):
    '''>>> c = numpy.array((
    (0.000000000000,  1.889726124565,  0.000000000000),
    (0.000000000000,  0.000000000000, -1.889726124565),
    (1.889726124565, -1.889726124565,  0.000000000000),
    (1.889726124565,  0.000000000000,  1.133835674739)))
    >>> print(cart2zmat(c))
    1
    1 2.67247631453057
    1 4.22555607338457 2 50.7684795164077
    1 2.90305235726773 2 79.3904651036893 3 6.20854462618583
    '''
    zstr = []
    zstr.append('1')
    if len(coord) > 1:
        r1 = coord[1] - coord[0]
        nr1 = numpy.linalg.norm(r1)
        zstr.append('1 %.15g' % nr1)
    if len(coord) > 2:
        r2 = coord[2] - coord[0]
        nr2 = numpy.linalg.norm(r2)
        a = numpy.arccos(numpy.dot(r1,r2)/(nr1*nr2))
        zstr.append('1 %.15g 2 %.15g' % (nr2, a*180/numpy.pi))
    if len(coord) > 3:
        o0, o1, o2 = coord[:3]
        p0, p1, p2 = 1, 2, 3
        for k, c in enumerate(coord[3:]):
            r0 = c - o0
            nr0 = numpy.linalg.norm(r0)
            r1 = o1 - o0
            nr1 = numpy.linalg.norm(r1)
            a1 = numpy.arccos(numpy.dot(r0,r1)/(nr0*nr1))
            b0 = numpy.cross(r0, r1)
            nb0 = numpy.linalg.norm(b0)

            if abs(nb0) < 1e-7: # o0, o1, c in line
                a2 = 0
                zstr.append('%d %.15g %d %.15g %d %.15g' %
                            (p0, nr0, p1, a1*180/numpy.pi, p2, a2))
            else:
                b1 = numpy.cross(o2-o0, r1)
                nb1 = numpy.linalg.norm(b1)

                if abs(nb1) < 1e-7:  # o0 o1 o2 in line
                    a2 = 0
                    zstr.append('%d %.15g %d %.15g %d %.15g' %
                                (p0, nr0, p1, a1*180/numpy.pi, p2, a2))
                    o2 = c
                    p2 = 4 + k
                else:
                    if numpy.dot(numpy.cross(b1, b0), r1) < 0:
                        a2 = numpy.arccos(numpy.dot(b1, b0) / (nb0*nb1))
                    else:
                        a2 =-numpy.arccos(numpy.dot(b1, b0) / (nb0*nb1))
                    zstr.append('%d %.15g %d %.15g %d %.15g' %
                                (p0, nr0, p1, a1*180/numpy.pi, p2, a2*180/numpy.pi))

    return '\n'.join(zstr)

def dyall_nuc_mod(nuc_charge, nucprop={}):
    ''' Generate the nuclear charge distribution parameter zeta
    rho(r) = nuc_charge * Norm * exp(-zeta * r^2)

    Ref. L. Visscher and K. Dyall, At. Data Nucl. Data Tables, 67, 207 (1997)
    '''
    mass = nucprop.get('mass', elements.ISOTOPE_MAIN[nuc_charge])
    r = (0.836 * mass**(1./3) + 0.570) / 52917.7249
    zeta = 1.5 / (r**2)
    return zeta

def filatov_nuc_mod(nuc_charge, nucprop={}):
    ''' Generate the nuclear charge distribution parameter zeta
    rho(r) = nuc_charge * Norm * exp(-zeta * r^2)

    Ref. M. Filatov and D. Cremer, Theor. Chem. Acc. 108, 168 (2002)
         M. Filatov and D. Cremer, Chem. Phys. Lett. 351, 259 (2002)
    '''
    c = param.LIGHT_SPEED
    nuc_charge = charge(nuc_charge)
    r = (-0.263188*nuc_charge + 106.016974 + 138.985999/nuc_charge) / c**2
    zeta = 1 / (r**2)
    return zeta

def fakemol_for_charges(coords, expnt=1e16):
    '''Construct a fake Mole object that holds the charges on the given
    coordinates (coords).  The shape of the charge can be a normal
    distribution with the Gaussian exponent (expnt).
    '''
    nbas = coords.shape[0]
    fakeatm = numpy.zeros((nbas,ATM_SLOTS), dtype=numpy.int32)
    fakebas = numpy.zeros((nbas,BAS_SLOTS), dtype=numpy.int32)
    fakeenv = [0] * PTR_ENV_START
    ptr = PTR_ENV_START
    fakeatm[:,PTR_COORD] = numpy.arange(ptr, ptr+nbas*3, 3)
    fakeenv.append(coords.ravel())
    ptr += nbas*3
    fakebas[:,ATOM_OF] = numpy.arange(nbas)
    fakebas[:,NPRIM_OF] = 1
    fakebas[:,NCTR_OF] = 1
# approximate point charge with gaussian distribution exp(-1e16*r^2)
    fakebas[:,PTR_EXP] = ptr
    fakebas[:,PTR_COEFF] = ptr+1
    fakeenv.append([expnt, 1/(2*numpy.sqrt(numpy.pi)*gaussian_int(2,expnt))])
    ptr += 2
    fakemol = Mole()
    fakemol._atm = fakeatm
    fakemol._bas = fakebas
    fakemol._env = numpy.hstack(fakeenv)
    fakemol._built = True
    return fakemol

del(BASE)<|MERGE_RESOLUTION|>--- conflicted
+++ resolved
@@ -2883,7 +2883,11 @@
         '''Whether pseudo potential is used in the system.'''
         return len(self._ecpbas) > 0 or self._pseudo
 
-<<<<<<< HEAD
+    def has_ecp_soc(self):
+        '''Whether spin-orbit coupling is enabled in ECP.'''
+        return (len(self._ecpbas) > 0 and
+                numpy.any(self._ecpbas[:,SO_TYPE_OF] == 1))
+
     def make_counterpoise_fragments(self, fragments, full_basis=True, add_rest_fragment=True, dump_input=True):
         '''Make mol objects for counterpoise calculations.
 
@@ -2949,13 +2953,6 @@
         # TODO: Check that no atom is part of more than one fragments
 
         return fmols
-=======
-    def has_ecp_soc(self):
-        '''Whether spin-orbit coupling is enabled in ECP.'''
-        return (len(self._ecpbas) > 0 and
-                numpy.any(self._ecpbas[:,SO_TYPE_OF] == 1))
-
->>>>>>> 666f5c21
 
 #######################################################
 #NOTE: atm_id or bas_id start from 0
