#!/usr/bin/env python
# Copyright 2014-2020 The PySCF Developers. All Rights Reserved.
#
# Licensed under the Apache License, Version 2.0 (the "License");
# you may not use this file except in compliance with the License.
# You may obtain a copy of the License at
#
#     http://www.apache.org/licenses/LICENSE-2.0
#
# Unless required by applicable law or agreed to in writing, software
# distributed under the License is distributed on an "AS IS" BASIS,
# WITHOUT WARRANTIES OR CONDITIONS OF ANY KIND, either express or implied.
# See the License for the specific language governing permissions and
# limitations under the License.
#
# Author: Qiming Sun <osirpt.sun@gmail.com>
#

import os
import sys
from os.path import join
if sys.version_info < (2,7):
    import imp
else:
    import importlib
from pyscf.gto.basis import parse_nwchem
from pyscf.lib.exceptions import BasisNotFoundError
from pyscf import __config__

ALIAS = {
    'ano'        : 'ano.dat'        ,
    'anorcc'     : 'ano.dat'        ,
    'anoroosdz'  : 'roos-dz.dat'    ,
    'anoroostz'  : 'roos-tz.dat'    ,
    'roosdz'     : 'roos-dz.dat'    ,
    'roostz'     : 'roos-tz.dat'    ,
    'ccpvdz'     : 'cc-pvdz.dat'    ,
    'ccpvtz'     : 'cc-pvtz.dat'    ,
    'ccpvqz'     : 'cc-pvqz.dat'    ,
    'ccpv5z'     : 'cc-pv5z.dat'    ,
<<<<<<< HEAD
    'junccpvtz'  : 'jun-cc-pvtz.dat',
=======
    'ccpvdpdz'   : 'cc-pvdpdz.dat'  ,
>>>>>>> 9ae825ad
    'augccpvdz'  : 'aug-cc-pvdz.dat',
    'augccpvtz'  : 'aug-cc-pvtz.dat',
    'augccpvqz'  : 'aug-cc-pvqz.dat',
    'augccpv5z'  : 'aug-cc-pv5z.dat',
    'augccpvdpdz': 'aug-cc-pvdpdz.dat',
    'ccpvdzdk'   : 'cc-pvdz-dk.dat' ,
    'ccpvtzdk'   : 'cc-pvtz-dk.dat' ,
    'ccpvqzdk'   : 'cc-pvqz-dk.dat' ,
    'ccpv5zdk'   : 'cc-pv5z-dk.dat' ,
    'ccpvdzdkh'  : 'cc-pvdz-dk.dat' ,
    'ccpvtzdkh'  : 'cc-pvtz-dk.dat' ,
    'ccpvqzdkh'  : 'cc-pvqz-dk.dat' ,
    'ccpv5zdkh'  : 'cc-pv5z-dk.dat' ,
    'augccpvdzdk' : 'aug-cc-pvdz-dk.dat',
    'augccpvtzdk' : 'aug-cc-pvtz-dk.dat',
    'augccpvqzdk' : 'aug-cc-pvqz-dk.dat',
    'augccpv5zdk' : 'aug-cc-pv5z-dk.dat',
    'augccpvdzdkh': 'aug-cc-pvdz-dk.dat',
    'augccpvtzdkh': 'aug-cc-pvtz-dk.dat',
    'augccpvqzdkh': 'aug-cc-pvqz-dk.dat',
    'augccpv5zdkh': 'aug-cc-pv5z-dk.dat',
    'ccpvdzjkfit' : 'cc-pvdz-jkfit.dat' ,
    'ccpvtzjkfit' : 'cc-pvtz-jkfit.dat' ,
    'ccpvqzjkfit' : 'cc-pvqz-jkfit.dat' ,
    'ccpv5zjkfit' : 'cc-pv5z-jkfit.dat' ,
    'ccpvdzri'    : 'cc-pvdz-ri.dat'    ,
    'ccpvtzri'    : 'cc-pvtz-ri.dat'    ,
    'ccpvqzri'    : 'cc-pvqz-ri.dat'    ,
    'ccpv5zri'    : 'cc-pv5z-ri.dat'    ,
    'augccpvdzjkfit' : 'aug-cc-pvdz-jkfit.dat' ,
    'augccpvdzpjkfit': 'aug-cc-pvdzp-jkfit.dat',
    'augccpvtzjkfit' : 'aug-cc-pvtz-jkfit.dat' ,
    'augccpvqzjkfit' : 'aug-cc-pvqz-jkfit.dat' ,
    'augccpv5zjkfit' : 'aug-cc-pv5z-jkfit.dat' ,
    'heavyaugccpvdzjkfit' : 'heavy-aug-cc-pvdz-jkfit.dat',
    'heavyaugccpvtzjkfit' : 'heavy-aug-cc-pvtz-jkfit.dat',
    'heavyaugccpvdzri' : 'heavy-aug-cc-pvdz-ri.dat',
    'heavyaugccpvtzri' : 'heavy-aug-cc-pvtz-ri.dat',
    'augccpvdzri'    : 'aug-cc-pvdz-ri.dat'    ,
    'augccpvdzpri'   : 'aug-cc-pvdzp-ri.dat'   ,
    'augccpvqzri'    : 'aug-cc-pvqz-ri.dat'    ,
    'augccpvtzri'    : 'aug-cc-pvtz-ri.dat'    ,
    'augccpv5zri'    : 'aug-cc-pv5z-ri.dat'    ,
    'ccpvtzdk3'   : 'cc-pVTZ-DK3.dat'   ,
    'ccpvqzdk3'   : 'cc-pVQZ-DK3.dat'   ,
    'augccpvtzdk3': 'aug-cc-pVTZ-DK3.dat',
    'augccpvqzdk3': 'aug-cc-pVQZ-DK3.dat',
    'dyalldz'    : 'dyall_dz'       ,
    'dyallqz'    : 'dyall_qz'       ,
    'dyalltz'    : 'dyall_tz'       ,
    'faegredz'   : 'faegre_dz'      ,
    'iglo'       : 'iglo3'          ,
    'iglo3'      : 'iglo3'          ,
    '321++g'     : join('pople-basis', '3-21++G.dat'   ),
    '321++g*'    : join('pople-basis', '3-21++Gs.dat'  ),
    '321++gs'    : join('pople-basis', '3-21++Gs.dat'  ),
    '321g'       : join('pople-basis', '3-21G.dat'     ),
    '321g*'      : join('pople-basis', '3-21Gs.dat'    ),
    '321gs'      : join('pople-basis', '3-21Gs.dat'    ),
    '431g'       : join('pople-basis', '4-31G.dat'     ),
    '631++g'     : join('pople-basis', '6-31++G.dat'   ),
    '631++g*'    : join('pople-basis', '6-31++Gs.dat'  ),
    '631++gs'    : join('pople-basis', '6-31++Gs.dat'  ),
    '631++g**'   : join('pople-basis', '6-31++Gss.dat' ),
    '631++gss'   : join('pople-basis', '6-31++Gss.dat' ),
    '631+g'      : join('pople-basis', '6-31+G.dat'    ),
    '631+g*'     : join('pople-basis', '6-31+Gs.dat'   ),
    '631+gs'     : join('pople-basis', '6-31+Gs.dat'   ),
    '631+g**'    : join('pople-basis', '6-31+Gss.dat'  ),
    '631+gss'    : join('pople-basis', '6-31+Gss.dat'  ),
    '6311++g'    : join('pople-basis', '6-311++G.dat'  ),
    '6311++g*'   : join('pople-basis', '6-311++Gs.dat' ),
    '6311++gs'   : join('pople-basis', '6-311++Gs.dat' ),
    '6311++g**'  : join('pople-basis', '6-311++Gss.dat'),
    '6311++gss'  : join('pople-basis', '6-311++Gss.dat'),
    '6311+g'     : join('pople-basis', '6-311+G.dat'   ),
    '6311+g*'    : join('pople-basis', '6-311+Gs.dat'  ),
    '6311+gs'    : join('pople-basis', '6-311+Gs.dat'  ),
    '6311+g**'   : join('pople-basis', '6-311+Gss.dat' ),
    '6311+gss'   : join('pople-basis', '6-311+Gss.dat' ),
    '6311g'      : join('pople-basis', '6-311G.dat'    ),
    '6311g*'     : join('pople-basis', '6-311Gs.dat'   ),
    '6311gs'     : join('pople-basis', '6-311Gs.dat'   ),
    '6311g**'    : join('pople-basis', '6-311Gss.dat'  ),
    '6311gss'    : join('pople-basis', '6-311Gss.dat'  ),
    '631g'       : join('pople-basis', '6-31G.dat'     ),
    '631g*'      : join('pople-basis', '6-31Gs.dat'    ),
    '631gs'      : join('pople-basis', '6-31Gs.dat'    ),
    '631g**'     : join('pople-basis', '6-31Gss.dat'   ),
    '631gss'     : join('pople-basis', '6-31Gss.dat'   ),
    'sto3g'      : 'sto-3g.dat'     ,
    'sto6g'      : 'sto-6g.dat'     ,
    'minao'      : 'minao'          ,
    'dz'         : 'dz.dat'         ,
    'dzpdunning' : 'dzp_dunning'    ,
    'dzvp'       : 'dzvp.dat'       ,
    'dzvp2'      : 'dzvp2.dat'      ,
    'dzp'        : 'dzp.dat'        ,
    'tzp'        : 'tzp.dat'        ,
    'qzp'        : 'qzp.dat'        ,
    'adzp'       : 'adzp.dat'       ,
    'atzp'       : 'atzp.dat'       ,
    'aqzp'       : 'aqzp.dat'       ,
    'dzpdk'      : 'dzp-dkh.dat'    ,
    'tzpdk'      : 'tzp-dkh.dat'    ,
    'qzpdk'      : 'qzp-dkh.dat'    ,
    'dzpdkh'     : 'dzp-dkh.dat'    ,
    'tzpdkh'     : 'tzp-dkh.dat'    ,
    'qzpdkh'     : 'qzp-dkh.dat'    ,
    'def2svp'    : 'def2-svp.dat'   ,
    'def2svpd'   : 'def2-svpd.dat'  ,
    'def2tzvpd'  : 'def2-tzvpd.dat' ,
    'def2tzvppd' : 'def2-tzvppd.dat',
    'def2tzvpp'  : 'def2-tzvpp.dat' ,
    'def2tzvp'   : 'def2-tzvp.dat'  ,
    'def2qzvpd'  : 'def2-qzvpd.dat' ,
    'def2qzvppd' : 'def2-qzvppd.dat',
    'def2qzvpp'  : 'def2-qzvpp.dat' ,
    'def2qzvp'   : 'def2-qzvp.dat'  ,
    'def2svpjfit'    : 'def2-universal-jfit.dat',
    'def2svpjkfit'   : 'def2-universal-jkfit.dat',
    'def2tzvpjfit'   : 'def2-universal-jfit.dat',
    'def2tzvpjkfit'  : 'def2-universal-jkfit.dat',
    'def2tzvppjfit'  : 'def2-universal-jfit.dat',
    'def2tzvppjkfit' : 'def2-universal-jkfit.dat',
    'def2qzvpjfit'   : 'def2-universal-jfit.dat',
    'def2qzvpjkfit'  : 'def2-universal-jkfit.dat',
    'def2qzvppjfit'  : 'def2-universal-jfit.dat',
    'def2qzvppjkfit' : 'def2-universal-jkfit.dat',
    'def2universaljfit'  : 'def2-universal-jfit.dat',
    'def2universaljkfit' : 'def2-universal-jkfit.dat',
    'def2svpri'      : 'def2-svp-ri.dat'     ,
    'def2svpdri'     : 'def2-svpd-ri.dat'    ,
    'def2tzvpri'     : 'def2-tzvp-ri.dat'    ,
    'def2tzvpdri'    : 'def2-tzvpd-ri.dat'   ,
    'def2tzvppri'    : 'def2-tzvpp-ri.dat'   ,
    'def2tzvppdri'   : 'def2-tzvppd-ri.dat'  ,
    'def2qzvpri'     : 'def2-qzvp-ri.dat'    ,
    'def2qzvppri'    : 'def2-qzvpp-ri.dat'   ,
    'def2qzvppdri'   : 'def2-qzvppd-ri.dat'  ,
    'tzv'        : 'tzv.dat'        ,
    'weigend'     : 'def2-universal-jfit.dat',
    'weigend+etb' : 'def2-universal-jfit.dat',
    'weigendcfit' : 'def2-universal-jfit.dat',
    'weigendjfit' : 'def2-universal-jfit.dat',
    'weigendjkfit': 'def2-universal-jkfit.dat',
    'demon'      : 'demon_cfit.dat' ,
    'demoncfit'  : 'demon_cfit.dat' ,
    'ahlrichs'   : 'ahlrichs_cfit.dat',
    'ahlrichscfit': 'ahlrichs_cfit.dat',
    'ccpvtzfit'  : 'cc-pvtz_fit.dat',
    'ccpvdzfit'  : 'cc-pvdz_fit.dat',
    'ccpwcvtzmp2fit': 'cc-pwCVTZ_MP2FIT.dat',
    'ccpvqzmp2fit': 'cc-pVQZ_MP2FIT.dat',
    'ccpv5zmp2fit': 'cc-pV5Z_MP2FIT.dat',
    'augccpwcvtzmp2fit': 'aug-cc-pwCVTZ_MP2FIT.dat',
    'augccpvqzmp2fit': 'aug-cc-pVQZ_MP2FIT.dat',
    'augccpv5zmp2fit': 'aug-cc-pV5Z_MP2FIT.dat',
    'ccpcvdz'    : ('cc-pvdz.dat', 'cc-pCVDZ.dat'),
    'ccpcvtz'    : ('cc-pvtz.dat', 'cc-pCVTZ.dat'),
    'ccpcvqz'    : ('cc-pvqz.dat', 'cc-pCVQZ.dat'),
    'ccpcv5z'    : 'cc-pCV5Z.dat',
    'ccpcv6z'    : 'cc-pCV6Z.dat',
    'ccpwcvdz'   : 'cc-pwCVDZ.dat',
    'ccpwcvtz'   : 'cc-pwCVTZ.dat',
    'ccpwcvqz'   : 'cc-pwCVQZ.dat',
    'ccpwcv5z'   : 'cc-pwCV5Z.dat',
    'ccpwcvdzdk' : 'cc-pwCVDZ-DK.dat',
    'ccpwcvtzdk' : 'cc-pwCVTZ-DK.dat',
    'ccpwcvqzdk' : 'cc-pwCVQZ-DK.dat',
    'ccpwcv5zdk' : 'cc-pwCV5Z-DK.dat',
    'ccpwcvtzdk3': 'cc-pwCVTZ-DK3.dat',
    'ccpwcvqzdk3': 'cc-pwCVQZ-DK3.dat',
    'augccpwcvdz': 'aug-cc-pwcvdz.dat',
    'augccpwcvtz': 'aug-cc-pwcvtz.dat',
    'augccpwcvqz': 'aug-cc-pwcvqz.dat',
    'augccpwcv5z': 'aug-cc-pwcv5z.dat',
    'augccpwcvtzdk' : 'aug-cc-pwCVTZ-DK.dat',
    'augccpwcvqzdk' : 'aug-cc-pwCVQZ-DK.dat',
    'augccpwcv5zdk' : 'aug-cc-pwcv5z-dk.dat',
    'augccpwcvtzdk3': 'aug-cc-pwCVTZ-DK3.dat',
    'augccpwcvqzdk3': 'aug-cc-pwCVQZ-DK3.dat',
    'dgaussa1cfit': 'DgaussA1_dft_cfit.dat',
    'dgaussa1xfit': 'DgaussA1_dft_xfit.dat',
    'dgaussa2cfit': 'DgaussA2_dft_cfit.dat',
    'dgaussa2xfit': 'DgaussA2_dft_xfit.dat',
    'ccpvdzpp'   : 'cc-pvdz-pp.dat' ,
    'ccpvtzpp'   : 'cc-pvtz-pp.dat' ,
    'ccpvqzpp'   : 'cc-pvqz-pp.dat' ,
    'ccpv5zpp'   : 'cc-pv5z-pp.dat' ,
    'crenbl'     : 'crenbl.dat'     ,
    'crenbs'     : 'crenbs.dat'     ,
    'lanl2dz'    : 'lanl2dz.dat'    ,
    'lanl2tz'    : 'lanl2tz.dat'    ,
    'lanl08'     : 'lanl08.dat'     ,
    'sbkjc'      : 'sbkjc.dat'      ,
    # Stuttgart ECP http://www.tc.uni-koeln.de/PP/clickpse.en.html
    'stuttgart'  : 'stuttgart_dz.dat',
    'stuttgartdz': 'stuttgart_dz.dat',
    'stuttgartrlc': 'stuttgart_dz.dat',
    'stuttgartrsc': 'stuttgart_rsc.dat',
    'stuttgartrsc_mdf': 'cc-pvdz-pp.dat',
    #'stuttgartrsc_mwb': 'stuttgart_rsc.dat',
    'ccpwcvdzpp' : 'cc-pwCVDZ-PP.dat',
    'ccpwcvtzpp' : 'cc-pwCVTZ-PP.dat',
    'ccpwcvqzpp' : 'cc-pwCVQZ-PP.dat',
    'ccpwcv5zpp' : 'cc-pwCV5Z-PP.dat',
    'ccpvdzppnr' : 'cc-pVDZ-PP-NR.dat',
    'ccpvtzppnr' : 'cc-pVTZ-PP-NR.dat',
    'augccpvdzpp': ('cc-pvdz-pp.dat', 'aug-cc-pVDZ-PP.dat'),
    'augccpvtzpp': ('cc-pvtz-pp.dat', 'aug-cc-pVTZ-PP.dat'),
    'augccpvqzpp': ('cc-pvqz-pp.dat', 'aug-cc-pVQZ-PP.dat'),
    'augccpv5zpp': ('cc-pv5z-pp.dat', 'aug-cc-pV5Z-PP.dat'),
    'pc0' : 'pc-0.dat',
    'pc1' : 'pc-1.dat',
    'pc2' : 'pc-2.dat',
    'pc3' : 'pc-3.dat',
    'pc4' : 'pc-4.dat',
    'augpc0' : 'aug-pc-0.dat',
    'augpc1' : 'aug-pc-1.dat',
    'augpc2' : 'aug-pc-2.dat',
    'augpc3' : 'aug-pc-3.dat',
    'augpc4' : 'aug-pc-4.dat',
    'pcseg0' : 'pcseg-0.dat',
    'pcseg1' : 'pcseg-1.dat',
    'pcseg2' : 'pcseg-2.dat',
    'pcseg3' : 'pcseg-3.dat',
    'pcseg4' : 'pcseg-4.dat',
    'augpcseg0' : 'aug-pcseg-0.dat',
    'augpcseg1' : 'aug-pcseg-1.dat',
    'augpcseg2' : 'aug-pcseg-2.dat',
    'augpcseg3' : 'aug-pcseg-3.dat',
    'augpcseg4' : 'aug-pcseg-4.dat',
    'sarcdkh'   : 'sarc-dkh2.dat',
# Burkatzki-Filippi-Dolg pseudo potential
    'bfdvdz'     : 'bfd_vdz.dat',
    'bfdvtz'     : 'bfd_vtz.dat',
    'bfdvqz'     : 'bfd_vqz.dat',
    'bfdv5z'     : 'bfd_v5z.dat',
    'bfd'        : 'bfd_pp.dat',
    'bfdpp'      : 'bfd_pp.dat',
#
    'ccpcvdzf12optri': os.path.join('f12-basis', 'cc-pCVDZ-F12-OptRI.dat'),
    'ccpcvtzf12optri': os.path.join('f12-basis', 'cc-pCVTZ-F12-OptRI.dat'),
    'ccpcvqzf12optri': os.path.join('f12-basis', 'cc-pCVQZ-F12-OptRI.dat'),
    'ccpvdzf12optri' : os.path.join('f12-basis', 'cc-pVDZ-F12-OptRI.dat' ),
    'ccpvtzf12optri' : os.path.join('f12-basis', 'cc-pVTZ-F12-OptRI.dat' ),
    'ccpvqzf12optri' : os.path.join('f12-basis', 'cc-pVQZ-F12-OptRI.dat' ),
    'ccpv5zf12'      : os.path.join('f12-basis', 'cc-pV5Z-F12.dat'       ),
    'ccpvdzf12rev2'  : os.path.join('f12-basis', 'cc-pVDZ-F12rev2.dat'   ),
    'ccpvtzf12rev2'  : os.path.join('f12-basis', 'cc-pVTZ-F12rev2.dat'   ),
    'ccpvqzf12rev2'  : os.path.join('f12-basis', 'cc-pVQZ-F12rev2.dat'   ),
    'ccpv5zf12rev2'  : os.path.join('f12-basis', 'cc-pV5Z-F12rev2.dat'   ),
    'ccpvdzf12nz'    : os.path.join('f12-basis', 'cc-pVDZ-F12-nZ.dat'    ),
    'ccpvtzf12nz'    : os.path.join('f12-basis', 'cc-pVTZ-F12-nZ.dat'    ),
    'ccpvqzf12nz'    : os.path.join('f12-basis', 'cc-pVQZ-F12-nZ.dat'    ),
    'augccpvdzoptri' : os.path.join('f12-basis', 'aug-cc-pVDZ-OptRI.dat' ),
    'augccpvtzoptri' : os.path.join('f12-basis', 'aug-cc-pVTZ-OptRI.dat' ),
    'augccpvqzoptri' : os.path.join('f12-basis', 'aug-cc-pVQZ-OptRI.dat' ),
    'augccpv5zoptri' : os.path.join('f12-basis', 'aug-cc-pV5Z-OptRI.dat' ),
# All-electron basis designed for periodic calculations, available in Crystal
    'pobtzvp'       :  'pob-tzvp.dat',
    'pobtzvpp'      :  'pob-tzvpp.dat',
    'crystalccpvdz' :  'crystal-cc-pvdz.dat',
# ccECP 
    'ccecp'         : join('ccecp-basis', 'ccECP', 'ccECP.dat'   ),
    'ccecpccpvdz'   : join('ccecp-basis', 'ccECP', 'ccECP_cc-pVDZ.dat'),
    'ccecpccpvtz'   : join('ccecp-basis', 'ccECP', 'ccECP_cc-pVTZ.dat'),
    'ccecpccpvqz'   : join('ccecp-basis', 'ccECP', 'ccECP_cc-pVQZ.dat'),
    'ccecpccpv5z'   : join('ccecp-basis', 'ccECP', 'ccECP_cc-pV5Z.dat'),
    'ccecpccpv6z'   : join('ccecp-basis', 'ccECP', 'ccECP_cc-pV6Z.dat'),
    'ccecpaugccpvdz': join('ccecp-basis', 'ccECP', 'ccECP_aug-cc-pVDZ.dat'),
    'ccecpaugccpvtz': join('ccecp-basis', 'ccECP', 'ccECP_aug-cc-pVTZ.dat'),
    'ccecpaugccpvqz': join('ccecp-basis', 'ccECP', 'ccECP_aug-cc-pVQZ.dat'),
    'ccecpaugccpv5z': join('ccecp-basis', 'ccECP', 'ccECP_aug-cc-pV5Z.dat'),
    'ccecpaugccpv6z': join('ccecp-basis', 'ccECP', 'ccECP_aug-cc-pV6Z.dat'),
# ccECP_He_core 
    'ccecphe'         : join('ccecp-basis', 'ccECP_He_core', 'ccECP.dat'   ),
    'ccecpheccpvdz'   : join('ccecp-basis', 'ccECP_He_core', 'ccECP_cc-pVDZ.dat'),
    'ccecpheccpvtz'   : join('ccecp-basis', 'ccECP_He_core', 'ccECP_cc-pVTZ.dat'),
    'ccecpheccpvqz'   : join('ccecp-basis', 'ccECP_He_core', 'ccECP_cc-pVQZ.dat'),
    'ccecpheccpv5z'   : join('ccecp-basis', 'ccECP_He_core', 'ccECP_cc-pV5Z.dat'),
    'ccecpheccpv6z'   : join('ccecp-basis', 'ccECP_He_core', 'ccECP_cc-pV6Z.dat'),
    'ccecpheaugccpvdz': join('ccecp-basis', 'ccECP_He_core', 'ccECP_aug-cc-pVDZ.dat'),
    'ccecpheaugccpvtz': join('ccecp-basis', 'ccECP_He_core', 'ccECP_aug-cc-pVTZ.dat'),
    'ccecpheaugccpvqz': join('ccecp-basis', 'ccECP_He_core', 'ccECP_aug-cc-pVQZ.dat'),
    'ccecpheaugccpv5z': join('ccecp-basis', 'ccECP_He_core', 'ccECP_aug-cc-pV5Z.dat'),
    'ccecpheaugccpv6z': join('ccecp-basis', 'ccECP_He_core', 'ccECP_aug-cc-pV6Z.dat'),
# ccECP_reg
    'ccecpreg'         : join('ccecp-basis', 'ccECP_reg', 'ccECP.dat'   ),
    'ccecpregccpvdz'   : join('ccecp-basis', 'ccECP_reg', 'ccECP_cc-pVDZ.dat'),
    'ccecpregccpvtz'   : join('ccecp-basis', 'ccECP_reg', 'ccECP_cc-pVTZ.dat'),
    'ccecpregccpvqz'   : join('ccecp-basis', 'ccECP_reg', 'ccECP_cc-pVQZ.dat'),
    'ccecpregccpv5z'   : join('ccecp-basis', 'ccECP_reg', 'ccECP_cc-pV5Z.dat'),
    'ccecpregaugccpvdz': join('ccecp-basis', 'ccECP_reg', 'ccECP_aug-cc-pVDZ.dat'),
    'ccecpregaugccpvtz': join('ccecp-basis', 'ccECP_reg', 'ccECP_aug-cc-pVTZ.dat'),
    'ccecpregaugccpvqz': join('ccecp-basis', 'ccECP_reg', 'ccECP_aug-cc-pVQZ.dat'),
    'ccecpregaugccpv5z': join('ccecp-basis', 'ccECP_reg', 'ccECP_aug-cc-pV5Z.dat'),
#spin-orbit ECPs
    'ecpds10mdfso' : os.path.join('soecp', 'ECPDS10MDFSO.dat'),
    'ecpds28mdfso' : os.path.join('soecp', 'ECPDS28MDFSO.dat'),
    'ecpds28mwbso' : os.path.join('soecp', 'ECPDS28MWBSO.dat'),
    'ecpds46mdfso' : os.path.join('soecp', 'ECPDS46MDFSO.dat'),
    'ecpds60mdfso' : os.path.join('soecp', 'ECPDS60MDFSO.dat'),
    'ecpds60mwbso' : os.path.join('soecp', 'ECPDS60MWBSO.dat'),
    'ecpds78mdfso' : os.path.join('soecp', 'ECPDS78MDFSO.dat'),
    'ecpds92mdfbso' : os.path.join('soecp', 'ECPDS92MDFBSO.dat'),
    'ecpds92mdfbqso' : os.path.join('soecp', 'ECPDS92MDFBQSO.dat'),
# dyall's sets
    'dyall2zp' : 'dyall-basis.dyall_2zp',
    'dyall3zp' : 'dyall-basis.dyall_3zp',
    'dyall4zp' : 'dyall-basis.dyall_4zp',
    'dyallaae2z' : 'dyall-basis.dyall_aae2z',
    'dyallaae3z' : 'dyall-basis.dyall_aae3z',
    'dyallaae4z' : 'dyall-basis.dyall_aae4z',
    'dyallacv2z' : 'dyall-basis.dyall_acv2z',
    'dyallacv3z' : 'dyall-basis.dyall_acv3z',
    'dyallacv4z' : 'dyall-basis.dyall_acv4z',
    'dyallae2z' : 'dyall-basis.dyall_ae2z',
    'dyallae3z' : 'dyall-basis.dyall_ae3z',
    'dyallae4z' : 'dyall-basis.dyall_ae4z',
    'dyallav2z' : 'dyall-basis.dyall_av2z',
    'dyallav3z' : 'dyall-basis.dyall_av3z',
    'dyallav4z' : 'dyall-basis.dyall_av4z',
    'dyallcv2z' : 'dyall-basis.dyall_cv2z',
    'dyallcv3z' : 'dyall-basis.dyall_cv3z',
    'dyallcv4z' : 'dyall-basis.dyall_cv4z',
    'dyallv2z' : 'dyall-basis.dyall_v2z',
    'dyallv3z' : 'dyall-basis.dyall_v3z',
    'dyallv4z' : 'dyall-basis.dyall_v4z',
}

def _is_pople_basis(basis):
    return (basis.startswith('631') or
            basis.startswith('321') or
            basis.startswith('431'))

_BASIS_DIR = os.path.dirname(__file__)

def _parse_pople_basis(basis, symb):
    if '(' in basis:
        mbas = basis[:basis.find('(')]
        extension = basis[basis.find('(')+1:basis.find(')')]
    else:
        mbas = basis
        extension = ''

    # polarized functions are defined based on pople basis name prefix like
    # 6-31G, 6-311G etc.
    basename = mbas[0] + '-' + mbas[1:].upper()
    basename = basename.replace('+', '').replace('*', '')
    pathtmp = join('pople-basis', basename + '-polarization-%s.dat')
    def convert(s):
        if len(s) == 0:
            return []
        elif s[0].isalpha():
            return [pathtmp % s[0]] + convert(s[1:])
        else:
            return [pathtmp % s[:2]] + convert(s[2:])

    if symb in ('H', 'He'):
        if ',' in extension:
            return tuple([ALIAS[mbas]] + convert(extension.split(',')[1]))
        else:
            return ALIAS[mbas]
    else:
        return tuple([ALIAS[mbas]] + convert(extension.split(',')[0]))

OPTIMIZE_CONTRACTION = getattr(__config__, 'gto_basis_parse_optimize', False)
def parse(string, symb=None, optimize=OPTIMIZE_CONTRACTION):
    if 'ECP' in string:
        return parse_nwchem.parse_ecp(string, symb)
    else:
        return parse_nwchem.parse(string, symb, optimize)
parse.__doc__ = parse_nwchem.parse.__doc__

def parse_ecp(string, symb=None):
    # TODO: catch KeyError and provide suggestion for the possible keys
    return parse_nwchem.parse_ecp(string, symb)
parse_ecp.__doc__ = parse_nwchem.parse_ecp.__doc__

def _convert_contraction(contr_string):
    '''Parse contraction scheme string into a list

    Args:
        contr_string : str
            Desired contraction scheme in conventional 'XsYpZd...' form,
            where X, Y, Z are the total numbers of corresponding functions.
    '''
    import re
    l_fun={'s': 0, 'p': 1, 'd': 2, 'f': 3, 'g': 4, 'h': 5, 'i': 6}
    l_fun.update({chr(num): num-100 for num in range(ord('k'), ord('p'))})
    num_contr = [int(digit) for digit in re.findall(r'\d+', contr_string)]
    basis_labels = re.findall(r'[d-z]+', contr_string)
    assert len(num_contr)==len(basis_labels)
    basis_l = [l_fun[basis] for basis in basis_labels]
    assert basis_l == sorted(basis_l), 'Contraction scheme ' + contr_string +\
        ' has to be ordered by l'
    assert len(basis_l) == len(set(basis_l)), 'Some of l in ' + contr_string +\
        ' appears more than once'
    # Prepare zero list to ensure the total length is equal to the highest l+1
    contraction_list = [0] * (1+max(basis_l))
    for (l, n_contr) in zip(basis_l, num_contr):
        contraction_list[l] = n_contr
    return contraction_list

def _truncate(basis, contr_scheme, symb, split_name):
    # keep only first n_keep contractions for each l
    contr_b = []
    b_index = 0
    for l, n_keep in enumerate(contr_scheme):
        n_saved = 0
        if n_keep > 0:
            for segm in basis:
                segm_l = segm[0]
                if segm_l == l:
                    segm_len = len(segm[1][1:])
                    n_save = min(segm_len, n_keep - n_saved)
                    if n_save > 0:
                        save_segm = [line[:n_save+1] for line in
                                     segm[:][1:]]
                        contr_b.append([l] + save_segm)
                        n_saved += n_save
            assert n_saved == n_keep, ("@{} implies {} l={} function(s), but" +
                                       "only {} in {}:{}").format(split_name[1],
                                                                  contr_scheme[l],
                                                                  l, n_saved, symb,
                                                                  split_name[0])
    return contr_b

optimize_contraction = parse_nwchem.optimize_contraction
to_general_contraction = parse_nwchem.to_general_contraction


def load(filename_or_basisname, symb, optimize=OPTIMIZE_CONTRACTION):
    '''Convert the basis of the given symbol to internal format

    Args:
        filename_or_basisname : str
            Case insensitive basis set name. Special characters will be removed.
            or a string of "path/to/file" which stores the basis functions
        symb : str
            Atomic symbol, Special characters will be removed.

    Examples:
        Load STO 3G basis of carbon to oxygen atom

    >>> mol = gto.Mole()
    >>> mol.basis = {'O': load('sto-3g', 'C')}
    '''
    symb = ''.join([i for i in symb if i.isalpha()])
    if '@' in filename_or_basisname:
        split_name = filename_or_basisname.split('@')
        assert len(split_name) == 2
        filename_or_basisname = split_name[0]
        contr_scheme = _convert_contraction(split_name[1].lower())
    else:
        contr_scheme = 'Full'
    if os.path.isfile(filename_or_basisname):
        # read basis from given file
        try:
            b = parse_nwchem.load(filename_or_basisname, symb, optimize)
        except BasisNotFoundError:
            with open(filename_or_basisname, 'r') as fin:
                b =  parse_nwchem.parse(fin.read(), symb)
        if contr_scheme != 'Full':
            b = _truncate(b, contr_scheme, symb, split_name)
        return b

    name = _format_basis_name(filename_or_basisname)

    if not (name in ALIAS or _is_pople_basis(name)):
        try:
            return parse_nwchem.parse(filename_or_basisname, symb)
        except IndexError:
            raise BasisNotFoundError(filename_or_basisname)
        except BasisNotFoundError as basis_err:
            pass

        try:
            return parse_nwchem.parse(filename_or_basisname)
        except IndexError:
            raise BasisNotFoundError('Invalid basis name %s' % filename_or_basisname)
        except BasisNotFoundError:
            pass

        # Last, a trial to access Basis Set Exchange database
        from pyscf.basis import bse
        if bse.basis_set_exchange is not None:
            try:
                bse_obj = bse.basis_set_exchange.api.get_basis(
                    filename_or_basisname, elements=symb)
            except KeyError:
                raise BasisNotFoundError(filename_or_basisname)
            else:
                return bse._orbital_basis(bse_obj)[0]

        raise basis_err

    if name in ALIAS:
        basmod = ALIAS[name]
    elif _is_pople_basis(name):
        basmod = _parse_pople_basis(name, symb)
    else:
        raise BasisNotFoundError(filename_or_basisname)

    if 'dat' in basmod:
        b = parse_nwchem.load(join(_BASIS_DIR, basmod), symb, optimize)
    elif isinstance(basmod, (tuple, list)) and isinstance(basmod[0], str):
        b = []
        for f in basmod:
            b += parse_nwchem.load(join(_BASIS_DIR, f), symb, optimize)
    else:
        if sys.version_info < (2,7):
            fp, pathname, description = imp.find_module(basmod, __path__)
            mod = imp.load_module(name, fp, pathname, description)
            b = mod.__getattribute__(symb)
            fp.close()
        else:
            mod = importlib.import_module('.'+basmod, __package__)
            b = mod.__getattribute__(symb)

    if contr_scheme != 'Full':
        b = _truncate(b, contr_scheme, symb, split_name)
    return b

def load_ecp(filename_or_basisname, symb):
    '''Convert the basis of the given symbol to internal format
    '''
    symb = ''.join([i for i in symb if i.isalpha()])
    if os.path.isfile(filename_or_basisname):
        # read basis from given file
        try:
            return parse_nwchem.load_ecp(filename_or_basisname, symb)
        except BasisNotFoundError:
            with open(filename_or_basisname, 'r') as fin:
                return parse_ecp(fin.read(), symb)

    name = _format_basis_name(filename_or_basisname)

    if name in ALIAS:
        basmod = ALIAS[name]
        return parse_nwchem.load_ecp(join(_BASIS_DIR, basmod), symb)

    try:
        return parse_ecp(filename_or_basisname, symb)
    except IndexError:
        raise BasisNotFoundError(filename_or_basisname)
    except BasisNotFoundError as basis_err:
        pass

    try:
        return parse_nwchem.parse_ecp(filename_or_basisname)
    except IndexError:
        raise BasisNotFoundError('Invalid basis name %s' % filename_or_basisname)
    except BasisNotFoundError:
        pass

    # Last, a trial to access Basis Set Exchange database
    from pyscf.basis import bse
    if bse.basis_set_exchange is not None:
        try:
            bse_obj = bse.basis_set_exchange.api.get_basis(
                filename_or_basisname, elements=symb)
        except KeyError:
            raise BasisNotFoundError(filename_or_basisname)
        else:
            return bse._ecp_basis(bse_obj)[0]

    raise basis_err

def _format_basis_name(basisname):
    return basisname.lower().replace('-', '').replace('_', '').replace(' ', '')

del(OPTIMIZE_CONTRACTION)<|MERGE_RESOLUTION|>--- conflicted
+++ resolved
@@ -38,11 +38,7 @@
     'ccpvtz'     : 'cc-pvtz.dat'    ,
     'ccpvqz'     : 'cc-pvqz.dat'    ,
     'ccpv5z'     : 'cc-pv5z.dat'    ,
-<<<<<<< HEAD
-    'junccpvtz'  : 'jun-cc-pvtz.dat',
-=======
     'ccpvdpdz'   : 'cc-pvdpdz.dat'  ,
->>>>>>> 9ae825ad
     'augccpvdz'  : 'aug-cc-pvdz.dat',
     'augccpvtz'  : 'aug-cc-pvtz.dat',
     'augccpvqz'  : 'aug-cc-pvqz.dat',
