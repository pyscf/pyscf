#!/usr/bin/env python
# Copyright 2014-2020 The PySCF Developers. All Rights Reserved.
#
# Licensed under the Apache License, Version 2.0 (the "License");
# you may not use this file except in compliance with the License.
# You may obtain a copy of the License at
#
#     http://www.apache.org/licenses/LICENSE-2.0
#
# Unless required by applicable law or agreed to in writing, software
# distributed under the License is distributed on an "AS IS" BASIS,
# WITHOUT WARRANTIES OR CONDITIONS OF ANY KIND, either express or implied.
# See the License for the specific language governing permissions and
# limitations under the License.

import copy
import unittest
import tempfile
from functools import reduce
import numpy
import scipy.linalg
from pyscf import gto
from pyscf import lib
import pyscf.lib.parameters as param
from pyscf.lib.exceptions import BasisNotFoundError, PointGroupSymmetryError

def setUpModule():
    global mol0, ftmp
    mol0 = gto.Mole()
    mol0.atom = [
        [1  , (0.,1.,1.)],
        ["O1", (0.,0.,0.)],
        [1  , (1.,1.,0.)], ]
    mol0.nucmod = { "O":'gaussian', 3:'g' }
    mol0.unit = 'ang'
    mol0.basis = {
        "O": [(0, 0, (15, 1)), ] + gto.etbs(((0, 4, 1, 1.8),
                                             (1, 3, 2, 1.8),
                                             (2, 2, 1, 1.8),)),
        "H": [(0, 0, (1, 1, 0), (3, 3, 1), (5, 1, 0)),
              (1, -2, (1, 1)), ]}
    mol0.symmetry = 1
    mol0.charge = 1
    mol0.spin = 1
    mol0.verbose = 7
    mol0.ecp = {'O1': 'lanl2dz'}
    ftmp = tempfile.NamedTemporaryFile()
    mol0.output = ftmp.name
    mol0.build()

def tearDownModule():
    global mol0, ftmp
    mol0.stdout.close()
    del mol0, ftmp

class KnownValues(unittest.TestCase):
    def test_intor_cross(self):
        mol1 = mol0.unpack(mol0.pack())
        mol1.symmetry = True
        mol1.unit = 'Ang'
        mol1.atom = '''
                1    0  1  .5*2
                O    0  0  0*np.exp(0)
                h    1  1  0'''
        mol1.basis = {'O': gto.basis.parse('''
C    S
   3047.5249000              0.0018347*1.0
    457.3695100              0.0140373*1.0
    103.9486900              0.0688426*1.0
     29.2101550              0.2321844*1.0
      9.2866630              0.4679413*1.0
      3.1639270              0.3623120*1.0
#     1.                     0.1
C    SP
      7.8682724             -0.1193324*1.0          0.0689991        
      1.8812885             -0.1608542*1.0          0.3164240        
      0.5442493              1.1434564*1.0          0.7443083        
C    SP
      0.1687144              1.0000000              1.0000000'''),
                      'H': '6-31g'}
        mol1.build()
        v = gto.mole.intor_cross('cint1e_ovlp_sph', mol0, mol1)
        self.assertAlmostEqual(numpy.linalg.norm(v), 3.6489423434168562, 1)

    def test_num_basis(self):
        self.assertEqual(mol0.nao_nr(), 34)
        self.assertEqual(mol0.nao_2c(), 64)

    def test_time_reversal_map(self):
        tao = [ -2,  1, -4,  3,  8, -7,  6, -5,-10,  9,-12, 11,-14, 13,-16, 15,-18, 17,
                20,-19, 24,-23, 22,-21, 26,-25, 30,-29, 28,-27, 32,-31, 36,-35, 34,-33,
               -40, 39,-38, 37,-46, 45,-44, 43,-42, 41,-50, 49,-48, 47,-56, 55,-54, 53,
               -52, 51,-58, 57,-60, 59, 64,-63, 62,-61]
        self.assertEqual(list(mol0.time_reversal_map()), tao)

    def test_check_sanity(self):
        mol1 = mol0.copy()
        mol1.x = None
        mol1.copy = None
        mol1.check_sanity()

    def test_nao_range(self):
        self.assertEqual(mol0.nao_nr_range(1,4), (2, 7))
        self.assertEqual(mol0.nao_2c_range(1,4), (4, 12))
        self.assertEqual(numpy.dot(range(mol0.nbas+1), mol0.ao_loc_nr()), 2151)
        self.assertEqual(numpy.dot(range(mol0.nbas+1), mol0.ao_loc_2c()), 4066)

    def test_search_bas(self):
        self.assertEqual(mol0.search_shell_id(1, 1), 7)
        self.assertRaises(RuntimeError, mol0.search_ao_nr, 1, 1, -1, 5)
        self.assertEqual(mol0.search_ao_nr(1, 1, -1, 4), 16)
        mol0.cart = True
        self.assertEqual(mol0.search_ao_nr(2, 1, -1, 1), 30)
        mol0.cart = False

    def test_atom_types(self):
        atoms = [['H0', ( 0, 0, 0)],
                 ['H1', ( 0, 0, 0)],
                 ['H',  ( 0, 0, 0)],
                 ['H3', ( 0, 0, 0)]]
        basis = {'H':'sto3g', 'H1': '6-31g'}
        atmgroup = gto.mole.atom_types(atoms, basis)
        self.assertEqual(atmgroup, {'H': [0, 2, 3], 'H1': [1]})
        atoms = [['H0', ( 0, 0, 0)],
                 ['H1', ( 0, 0, 0)],
                 ['H2', ( 0, 0, 0)],
                 ['H3', ( 0, 0, 0)]]
        basis = {'H2':'sto3g', 'H3':'6-31g', 'H0':'sto3g', 'H1': '6-31g'}
        atmgroup = gto.mole.atom_types(atoms, basis)
        self.assertEqual(atmgroup, {'H2': [2], 'H3': [3], 'H0': [0], 'H1': [1]})

    def test_input_symmetry(self):
        mol = gto.M(atom='H 0 0 -1; H 0 0 1', symmetry='D2h')
        self.assertEqual(mol.irrep_id, [0, 5])
        mol = gto.M(atom='H 0 0 -1; H 0 0 1', symmetry='D2')
        self.assertEqual(mol.irrep_id, [0, 1])
        mol = gto.M(atom='H 0 0 -1; H 0 0 1', symmetry='C2v')
        self.assertEqual(mol.irrep_id, [0])

    def test_dumps_loads(self):
        import warnings
        mol1 = gto.M()
        mol1.x = lambda *args: None
        with warnings.catch_warnings(record=True) as w:
            warnings.simplefilter("always")
            d = mol1.dumps()
            self.assertTrue(w[0].category, UserWarning)
        mol1.loads(mol0.dumps())

    def test_symm_orb_serialization(self):
        '''Handle the complex symmetry-adapted orbitals'''
        mol = gto.M(atom='He', basis='ccpvdz', symmetry=True)
        mol.loads(mol.dumps())

        lz_minus = numpy.sqrt(.5) * (mol.symm_orb[3] - mol.symm_orb[2] * 1j)
        lz_plus = -numpy.sqrt(.5) * (mol.symm_orb[3] + mol.symm_orb[2] * 1j)
        mol.symm_orb[2] = lz_minus
        mol.symm_orb[3] = lz_plus
        mol.loads(mol.dumps())
        self.assertTrue(mol.symm_orb[0].dtype == numpy.double)
        self.assertTrue(mol.symm_orb[2].dtype == numpy.complex128)
        self.assertTrue(mol.symm_orb[3].dtype == numpy.complex128)

    def test_same_mol1(self):
        self.assertTrue(gto.same_mol(mol0, mol0))
        mol1 = gto.M(atom='h   0  1  1; O1  0  0  0;  h   1  1  0')
        self.assertTrue(not gto.same_mol(mol0, mol1))
        self.assertTrue(gto.same_mol(mol0, mol1, cmp_basis=False))

        mol1 = gto.M(atom='h   0  1  1; O1  0  0  0;  h   1  1  0.01')
        self.assertTrue(not gto.same_mol(mol0, mol1, cmp_basis=False))
        self.assertTrue(gto.same_mol(mol0, mol1, tol=.02, cmp_basis=False))

        mol1 = gto.M(atom='''H 0.0052917700 0.0000000000 -0.8746076326
                             F 0.0000000000 0.0000000000 0.0516931447''')
        mol2 = gto.M(atom='''H 0.0000000000 0.0000000000 -0.8746076326
                             F 0.0000000000 0.0000000000 0.0516931447''')
        self.assertTrue(gto.same_mol(mol1, mol2))
        self.assertTrue(not gto.same_mol(mol1, mol2, tol=1e-6))
        mol3 = gto.M(atom='''H 0.0000000000 0.0000000000 -0.8746076326
                             H 0.0000000000 0.0000000000 0.0516931447''')
        self.assertTrue(not gto.same_mol(mol3, mol2))

    def test_same_mol2(self):
        mol1 = gto.M(atom='H 0.0052917700 0.0000000000 -0.8746076326; F 0.0000000000 0.0000000000 0.0464013747')
        mol2 = gto.M(atom='H 0.0000000000 0.0000000000 -0.8746076326; F 0.0052917700 0.0000000000 0.0464013747')
        self.assertTrue(gto.same_mol(mol1, mol2))

        mol1 = gto.M(atom='H 0.0052917700 0.0000000000 -0.8693158626; F 0.0000000000 0.0000000000 0.0464013747')
        mol2 = gto.M(atom='H 0.0000000000 0.0052917700 -0.8693158626; F 0.0000000000 0.0000000000 0.0464013747')
        mol3 = gto.M(atom='H 0.0000000000 0.0000000000 -0.8693158626; F 0.0052917700 0.0000000000 0.0464013747')
        mol4 = gto.M(atom='H -0.0052917700 0.0000000000 -0.8746076326; F 0.0000000000 0.0000000000 0.0411096047')
        mols = (mol1, mol2, mol3, mol4)
        for i,mi in enumerate(mols):
            for j in range(i):
                self.assertTrue(gto.same_mol(mols[i], mols[j]))

        mol1 = gto.M(atom='''H 0.0000000000 0.0000000000 0.0000000000
          H 0.9497795800 1.3265673200 0.0000000000
          H 0.9444878100 -1.3265673200 0.0000000000
          H1 -0.9444878100 0.0000000000 1.3265673200
          H1 -0.9444878100 0.0000000000 -1.3265673200''', basis={'H':'sto3g', 'H1':'sto3g'}, charge=1)
        mol2 = gto.M(atom='''H 0.0000000000 0.0000000000 0.0000000000
          H 0.9444878100 1.3265673200 0.0000000000
          H 0.9497795800 -1.3265673200 0.0000000000
          H1 -0.9444878100 0.0000000000 1.3265673200
          H1 -0.9444878100 0.0000000000 -1.3265673200''', basis={'H':'sto3g', 'H1':'sto3g'}, charge=1)
        self.assertTrue(gto.same_mol(mol1, mol2))
        self.assertEqual(len(gto.atom_types(mol1._atom)), 2)
        mol3 = gto.M(atom='''H 0.0000000000 0.0000000000 0.0000000000
          H1 0.9497795800 1.3265673200 0.0000000000
          H1 0.9444878100 -1.3265673200 0.0000000000
          H1 -0.9444878100 0.0000000000 1.3265673200
          H1 -0.9444878100 0.0000000000 -1.3265673200''', basis={'H':'sto3g', 'H1':'321g'}, charge=1)
        self.assertTrue(not gto.same_mol(mol3, mol2))

    def test_inertia_momentum(self):
        mol1 = gto.Mole()
        mol1.atom = mol0.atom
        mol1.nucmod = 'G'
        mol1.verbose = 5
        mol1.nucprop = {'H': {'mass': 3}}
        mol1.output = '/dev/null'
        mol1.build(False, False)
        self.assertAlmostEqual(lib.fp(gto.inertia_moment(mol1)),
                               5.340587366981696, 9)

        mass = mol0.atom_mass_list(isotope_avg=True)
        self.assertAlmostEqual(lib.fp(gto.inertia_moment(mol1, mass)),
                               2.1549269955776205, 9)

    def test_chiral_mol(self):
        mol1 = gto.M(atom='C 0 0 0; H 1 1 1; He -1 -1 1; Li -1 1 -1; Be 1 -1 -1')
        mol2 = gto.M(atom='C 0 0 0; H 1 1 1; He -1 -1 1; Be -1 1 -1; Li 1 -1 -1')
        self.assertTrue(gto.chiral_mol(mol1, mol2))
        self.assertTrue(gto.chiral_mol(mol1))

        mol1 = gto.M(atom='''H 0.9444878100 1.3265673200 0.0052917700
                            H 0.9444878100 -1.3265673200 0.0000000000
                            H -0.9444878100 0.0000000000 1.3265673200
                            H -0.9444878100 0.0000000000 -1.3265673200''')
        mol2 = gto.M(atom='''H 0.9444878100 1.3265673200 0.0000000000
                            H 0.9444878100 -1.3265673200 0.0052917700
                            H -0.9444878100 0.0000000000 1.3265673200
                            H -0.9444878100 0.0000000000 -1.3265673200''')
        self.assertTrue(gto.chiral_mol(mol1, mol2))

        mol1 = gto.M(atom='''H 0.9444878100 1.3265673200 0.0052917700
                            H 0.9444878100 -1.3265673200 0.0000000000
                            H -0.9444878100 0.0000000000 1.3265673200
                            H -0.9444878100 0.0000000000 -1.3265673200''')
        self.assertTrue(gto.chiral_mol(mol1))

    def test_first_argument(self):
        mol1 = gto.Mole()
        mol1.build('He')
        self.assertEqual(mol1.natm, 1)

    def test_atom_as_file(self):
        ftmp = tempfile.NamedTemporaryFile('w')
        # file in xyz format
        ftmp.write('He 0 0 0\nHe 0 0 1\n')
        ftmp.flush()
        mol1 = gto.M(atom=ftmp.name)
        self.assertEqual(mol1.natm, 2)

        # file in zmatrix format
        ftmp = tempfile.NamedTemporaryFile('w')
        ftmp.write('He\nHe 1 1.5\n')
        ftmp.flush()
        mol1 = gto.M(atom=ftmp.name)
        self.assertEqual(mol1.natm, 2)

    def test_format_atom(self):
        atoms = [['h' , 0,1,1], "O1  0. 0. 0.", [1, 1.,1.,0.],]
        self.assertTrue(numpy.allclose(gto.mole.format_atom(atoms, unit='Ang')[0][1],
                                       [0.0, 1.8897261245650618, 1.8897261245650618]))
        atoms = '''h 0 1 1
        O1 0 0 0; 1 1 1 0; #H 0 0 3'''
        self.assertTrue(numpy.allclose(gto.mole.format_atom(atoms, unit=1)[0][1],
                                       [0.0, 1., 1.]))
        atoms = 'O1; h 1 1; 1 1 1 2 90'
        atoms = gto.mole.format_atom(atoms, unit=1)[2]
        self.assertEqual(atoms[0], 'H')
        self.assertTrue(numpy.allclose(atoms[1], [0, 0, 1.]))

    def test_format_basis(self):
        mol = gto.M(atom = '''O 0 0 0; 1 0 1 0; H 0 0 1''',
                    basis = {8: 'ccpvdz'})
        self.assertEqual(mol.nao_nr(), 14)

        mol = gto.M(atom = '''O 0 0 0; H:1 0 1 0; H@2 0 0 1''',
                    basis = {'O': 'ccpvdz', 'H:1': 'sto3g', 'H': 'unc-iglo3'})
        self.assertEqual(mol.nao_nr(), 32)

        mol = gto.M(
            atom = '''O 0 0 0; H1 0 1 0; H2 0 0 1''',
            basis = {'default': ('6-31g', [[0, [.05, 1.]], []]), 'H2': 'sto3g'}
        )
        self.assertEqual(mol.nao_nr(), 14)

        mol = gto.M(
            atom = '''O 0 0 0; H1 0 1 0; H2 0 0 1''',
            basis = {'H1': gto.parse('''
# Parse NWChem format basis string (see https://bse.pnl.gov/bse/portal).
# Comment lines are ignored
#BASIS SET: (6s,3p) -> [2s,1p]
        H    S
              2.9412494             -0.09996723
              0.6834831              0.39951283
              0.2222899              0.70011547
        H    S
              2.9412494             0.15591627
              0.6834831             0.60768372
              0.2222899             0.39195739
                                    ''', optimize=True),
                     'O': 'unc-ccpvdz',
                     'H2': gto.load('sto-3g', 'He')  # or use basis of another atom
                    }
        )
        self.assertEqual(mol.nao_nr(), 29)

        mol = gto.M(
            atom = '''O 0 0 0; H1 0 1 0; H2 0 0 1''',
            basis = {'H': ['sto3g', '''unc
        C    S
             71.6168370              0.15432897
             13.0450960              0.53532814
              3.5305122              0.44463454
        C    SP
              2.9412494             -0.09996723             0.15591627
              0.6834831              0.39951283             0.60768372
              0.2222899              0.70011547             0.39195739
        '''],
                     'O': mol.expand_etbs([(0, 4, 1.5, 2.2),  # s-function
                                           (1, 2, 0.5, 2.2)]) # p-function
                    }
        )
        self.assertEqual(mol.nao_nr(), 42)

        mol = gto.M(
            atom = '''O 0 0 0; H1 0 1 0; H2 0 0 1''',
            basis = ('sto3g', 'ccpvdz', '3-21g',
                     gto.etbs([(0, 4, 1.5, 2.2), (1, 2, 0.5, 2.2)]),
                    [[0, numpy.array([1e3, 1.])]])
        )
        self.assertEqual(mol.nao_nr(), 77)

        mol.atom = 'Hg'
        mol.basis = 'ccpvdz'
        self.assertRaises(RuntimeError, mol.build)

    def test_default_basis(self):
        mol = gto.M(atom=[['h' , 0,1,1], ["O1", (0.,0.,0.)], [1, 1.,1.,0.],],
                    basis={'default':'321g', 'O1': 'sto3g'})
        self.assertEqual(sorted(mol._basis.keys()), ['H', 'O1'])

    def test_parse_pople_basis(self):
        self.assertEqual(len(gto.basis.load('6-31G(d)'      , 'H')), 2)
        self.assertEqual(len(gto.basis.load('6-31G(d)'      , 'C')), 6)
        self.assertEqual(len(gto.basis.load('6-31Gs'        , 'C')), 6)
        self.assertEqual(len(gto.basis.load('6-31G*'        , 'C')), 6)
        self.assertEqual(len(gto.basis.load('6-31G(d,p)'    , 'H')), 3)
        self.assertEqual(len(gto.basis.load('6-31G(d,p)'    , 'C')), 6)
        self.assertEqual(len(gto.basis.load('6-31G(2d,2p)'  , 'H')), 4)
        self.assertEqual(len(gto.basis.load('6-31G(2d,2p)'  , 'C')), 7)
        self.assertEqual(len(gto.basis.load('6-31G(3df,3pd)', 'H')), 6)
        self.assertEqual(len(gto.basis.load('6-31G(3df,3pd)', 'C')), 9)

    def test_parse_basis(self):
        mol = gto.M(atom='''
                    6        0    0   -0.5
                    8        0    0    0.5
                    1        1    0   -1.0
                    1       -1    0   -1.0''',
                    basis='''
#BASIS SET: (3s) -> [2s]
H    S
      5.4471780              0.1562849787        
      0.82454724             0.9046908767        
H    S
      0.18319158             1.0000000        
#BASIS SET: (6s,3p) -> [3s,2p]
C    S
    172.2560000              0.0617669        
     25.9109000              0.3587940        
      5.5333500              0.7007130        
C    SP
      3.6649800             -0.3958970              0.2364600        
      0.7705450              1.2158400              0.8606190        
C    SP
      0.1958570              1.0000000              1.0000000        
#BASIS SET: (6s,3p) -> [3s,2p]
O    S
    322.0370000              0.0592394        
     48.4308000              0.3515000        
     10.4206000              0.7076580        
O    SP
      7.4029400             -0.4044530              0.2445860        
      1.5762000              1.2215600              0.8539550        
O    SP
      0.3736840              1.0000000              1.0000000        
''')
        self.assertTrue(mol.nao_nr() == 22)

    def test_ghost(self):
        mol = gto.M(
            atom = 'C 0 0 0; ghost 0 0 2',
            basis = {'C': 'sto3g', 'ghost': gto.basis.load('sto3g', 'H')}
        )
        self.assertEqual(mol.nao_nr(), 6)

        mol = gto.M(atom='''
        ghost-O     0.000000000     0.000000000     2.500000000
        X_H        -0.663641000    -0.383071000     3.095377000
        ghost.H     0.663588000     0.383072000     3.095377000
        O     1.000000000     0.000000000     2.500000000
        H    -1.663641000    -0.383071000     3.095377000
        H     1.663588000     0.383072000     3.095377000
        ''',
        basis='631g')
        self.assertEqual(mol.nao_nr(), 26)

        mol = gto.M(atom='''
        ghost-O     0.000000000     0.000000000     2.500000000
        X_H        -0.663641000    -0.383071000     3.095377000
        ghost.H     0.663588000     0.383072000     3.095377000
        O     1.000000000     0.000000000     2.500000000
        ''',
                basis={'H': '3-21g', 'o': '3-21g', 'ghost-O': 'sto3g'})
        self.assertEqual(mol.nao_nr(), 18) # 5 + 2 + 2 + 9

        mol = gto.M(atom='Zn 0 0 0; ghost-Fe 0 0 1',
                    basis='lanl2dz', ecp='lanl2dz')
        self.assertTrue(len(mol._ecp) == 1)  # only Zn ecp

        mol = gto.M(atom='Zn 0 0 0; ghost-Fe 0 0 1',
                    basis='lanl2dz', ecp={'Zn': 'lanl2dz', 'ghost-Fe': 'lanl2dz'})
        self.assertTrue(len(mol._ecp) == 2)  # Zn and ghost-Fe in ecp

    def test_nucmod(self):
        gto.filatov_nuc_mod(80)
        self.assertEqual(gto.mole._parse_nuc_mod(1), gto.NUC_GAUSS)
        self.assertEqual(gto.mole._parse_nuc_mod('Gaussian'), gto.NUC_GAUSS)
        mol1 = gto.Mole()
        mol1.atom = mol0.atom
        mol1.nucmod = 'G'
        mol1.verbose = 5
        mol1.nucprop = {'H': {'mass': 3}}
        mol1.output = '/dev/null'
        mol1.build(False, False)
        mol1.set_nuc_mod(0, 2)
        self.assertTrue(mol1._atm[1,gto.NUC_MOD_OF] == gto.NUC_GAUSS)
        self.assertAlmostEqual(mol1._env[mol1._atm[0,gto.PTR_ZETA]], 2, 9)
        self.assertAlmostEqual(mol1._env[mol1._atm[1,gto.PTR_ZETA]], 586314366.54656982, 4)

        mol1.set_nuc_mod(1, 0)
        self.assertTrue(mol1._atm[1,gto.NUC_MOD_OF] == gto.NUC_POINT)

        mol1.nucmod = None
        mol1.build(False, False)
        self.assertTrue(mol1._atm[1,gto.NUC_MOD_OF] == gto.NUC_POINT)

        mol1.nucmod = {'H': gto.filatov_nuc_mod}
        mol1.build(False, False)
        self.assertTrue(mol1._atm[0,gto.NUC_MOD_OF] == gto.NUC_GAUSS)
        self.assertTrue(mol1._atm[1,gto.NUC_MOD_OF] == gto.NUC_POINT)
        self.assertTrue(mol1._atm[2,gto.NUC_MOD_OF] == gto.NUC_GAUSS)

    def test_zmat(self):
        coord = numpy.array((
            (0.200000000000, -1.889726124565,  0.000000000000),
            (1.300000000000, -1.889726124565,  0.000000000000),
            (2.400000000000, -1.889726124565,  0.000000000000),
            (3.500000000000, -1.889726124565,  0.000000000000),
            (0.000000000000,  0.000000000000, -1.889726124565),
            (0.000000000000,  1.889726124565,  0.000000000000),
            (0.200000000000, -0.800000000000,  0.000000000000),
            (1.889726124565,  0.000000000000,  1.133835674739)))
        zstr0 = gto.cart2zmat(coord)
        zstr = '\n'.join(['H '+x for x in zstr0.splitlines()])
        atoms = gto.zmat2cart(zstr)
        zstr1 = gto.cart2zmat([x[1] for x in atoms])
        self.assertTrue(zstr0 == zstr1)

        numpy.random.seed(1)
        coord = numpy.random.random((6,3))
        zstr0 = gto.cart2zmat(coord)
        zstr = '\n'.join(['H '+x for x in zstr0.splitlines()])
        atoms = gto.zmat2cart(zstr)
        zstr1 = gto.cart2zmat([x[1] for x in atoms])
        self.assertTrue(zstr0 == zstr1)

    def test_c2s(self):  # Transformation of cart <-> sph, sph <-> spinor
        c = mol0.sph2spinor_coeff()
        s0 = mol0.intor('int1e_ovlp_spinor')
        s1 = mol0.intor('int1e_ovlp_sph')
        sa = reduce(numpy.dot, (c[0].T.conj(), s1, c[0]))
        sa+= reduce(numpy.dot, (c[1].T.conj(), s1, c[1]))
        mol0.cart = True
        s2 = mol0.intor('int1e_ovlp')
        mol0.cart = False
        self.assertAlmostEqual(abs(s0 - sa).max(), 0, 12)
        c = mol0.cart2sph_coeff()
        sa = reduce(numpy.dot, (c.T.conj(), s2, c))
        self.assertAlmostEqual(abs(s1 - sa).max(), 0, 12)

        c0 = gto.mole.cart2sph(1)
        ca, cb = gto.mole.cart2spinor_l(1)
        ua, ub = gto.mole.sph2spinor_l(1)
        self.assertAlmostEqual(abs(c0.dot(ua)-ca).max(), 0, 9)
        self.assertAlmostEqual(abs(c0.dot(ub)-cb).max(), 0, 9)

        c0 = gto.mole.cart2sph(0, normalized='sp')
        ca, cb = gto.mole.cart2spinor_kappa(-1, 0, normalized='sp')
        ua, ub = gto.mole.sph2spinor_kappa(-1, 0)
        self.assertAlmostEqual(abs(c0.dot(ua)-ca).max(), 0, 9)
        self.assertAlmostEqual(abs(c0.dot(ub)-cb).max(), 0, 9)

        c1 = gto.mole.cart2sph(0, numpy.eye(1))
        self.assertAlmostEqual(abs(c0*0.282094791773878143-c1).max(), 0, 12)

        c0 = gto.mole.cart2sph(1, normalized='sp')
        ca, cb = gto.mole.cart2spinor_kappa(1, 1, normalized='sp')
        ua, ub = gto.mole.sph2spinor_kappa(1, 1)
        self.assertAlmostEqual(abs(c0.dot(ua)-ca).max(), 0, 9)
        self.assertAlmostEqual(abs(c0.dot(ub)-cb).max(), 0, 9)

        c1 = gto.mole.cart2sph(1, numpy.eye(3).T)
        self.assertAlmostEqual(abs(c0*0.488602511902919921-c1).max(), 0, 12)

    def test_bas_method(self):
        self.assertEqual([mol0.bas_len_cart(x) for x in range(mol0.nbas)],
                         [1, 3, 1, 1, 1, 1, 1, 3, 3, 3, 6, 6, 1, 3])
        self.assertEqual([mol0.bas_len_spinor(x) for x in range(mol0.nbas)],
                         [2, 4, 2, 2, 2, 2, 2, 6, 6, 6, 10, 10, 2, 4])
        c0 = mol0.bas_ctr_coeff(0)
        self.assertAlmostEqual(abs(c0[:,0]/c0[0,0] - (1,3,1)).max(), 0, 9)
        self.assertAlmostEqual(abs(c0[:,1] - (0,1,0)).max(), 0, 9)

        self.assertRaises(ValueError, mol0.gto_norm, -1, 1.)

    def test_nelectron(self):
        mol = gto.Mole()
        mol.atom = [
            [1  , (0.,1.,1.)],
            ["O1", (0.,0.,0.)],
            [1  , (1.,1.,0.)], ]
        mol.charge = 1
        self.assertEqual(mol.nelectron, 9)

        mol0.nelectron = mol0.nelectron
        mol0.nelectron = mol0.nelectron
        mol0.spin = 2
        self.assertRaises(RuntimeError, lambda *args: mol0.nelec)
        mol0.spin = 1

        mol1 = copy.copy(mol0)
        self.assertEqual(mol1.nelec, (5, 4))
        mol1.nelec = (3, 6)
        self.assertEqual(mol1.nelec, (3, 6))

    def test_multiplicity(self):
        mol1 = copy.copy(mol0)
        self.assertEqual(mol1.multiplicity, 2)
        mol1.multiplicity = 5
        self.assertEqual(mol1.multiplicity, 5)
        self.assertEqual(mol1.spin, 4)
        self.assertRaises(RuntimeError, lambda:mol1.nelec)

    def test_ms(self):
        mol1 = copy.copy(mol0)
        self.assertEqual(mol1.ms, 0.5)
        mol1.ms = 1
        self.assertEqual(mol1.multiplicity, 3)
        self.assertEqual(mol1.spin, 2)
        self.assertRaises(RuntimeError, lambda:mol1.nelec)

    def test_basis_not_found(self):
        mol = gto.M(atom='''
        H     -0.663641000    -0.383071000     3.095377000
        H     0.663588000     0.383072000     3.095377000
        O     0.000000000     0.000000000     2.500000000
        H     -0.663641000    -0.383071000     3.095377000
        H     0.663588000     0.383072000     3.095377000
        O     1.000000000     0.000000000     2.500000000
        H     -0.663641000    -0.383071000     3.095377000
        H     0.663588000     0.383072000     3.095377000
        ''', basis={'O': '3-21g'})
        #TODO: assert the warning "Warn: Basis not found for atom 1 H"
        self.assertEqual(mol.nao_nr(), 18)

        aoslice = mol.aoslice_by_atom()
        self.assertEqual(aoslice[:,0].tolist(), [0, 0, 0, 5, 5, 5,10,10])
        self.assertEqual(aoslice[:,1].tolist(), [0, 0, 5, 5, 5,10,10,10])

    def test_atom_method(self):
        aoslice = mol0.aoslice_by_atom()
        for i in range(mol0.natm):
            symb = mol0.atom_pure_symbol(i)
            shls = mol0.atom_shell_ids(i)
            nshls = aoslice[i][1] - aoslice[i][0]
            self.assertEqual(shls[0], aoslice[i][0])
            self.assertEqual(len(shls), nshls)
            self.assertEqual(mol0.atom_nshells(i), nshls)
        aoslice = mol0.aoslice_2c_by_atom()
        mol0.elements  # test property(elements) in Mole
        self.assertEqual([x[2] for x in aoslice], [0, 8, 56])
        self.assertEqual([x[3] for x in aoslice], [8, 56, 64])

    def test_dump_loads_skip(self):
        import json
        with tempfile.NamedTemporaryFile() as tmpfile:
            lib.chkfile.save_mol(mol0, tmpfile.name)
            mol1 = gto.Mole()
            mol1.update(tmpfile.name)
            # dumps() may produce different orders in different runs
            self.assertEqual(json.loads(mol1.dumps()), json.loads(mol0.dumps()))
        mol1.loads(mol1.dumps())
        mol1.loads_(mol0.dumps())
        mol1.unpack(mol1.pack())
        mol1.unpack_(mol0.pack())

    def test_set_geom(self):
        mol1 = gto.Mole()
        mol1.verbose = 5
        mol1.set_geom_(mol0._atom, 'B', symmetry=True)
        mol1.set_geom_(mol0.atom_coords(), 'B', inplace=False)

        mol1.symmetry = False
        mol1.set_geom_(mol0.atom_coords(), 'B')
        mol1.set_geom_(mol0.atom_coords(), inplace=False)
        mol1.set_geom_(mol0.atom_coords(), unit=1.)
        mol1.set_geom_(mol0.atom_coords(), unit='Ang', inplace=False)

    def test_apply(self):
        from pyscf import scf, mp
        self.assertTrue(isinstance(mol0.apply('RHF'), scf.rohf.ROHF))
        self.assertTrue(isinstance(mol0.apply('MP2'), mp.ump2.UMP2))
        self.assertTrue(isinstance(mol0.apply(scf.RHF), scf.rohf.ROHF))
        self.assertTrue(isinstance(mol0.apply(scf.uhf.UHF), scf.uhf.UHF))

    def test_with_MoleContext(self):
        mol1 = mol0.copy()
        with mol1.with_rinv_at_nucleus(1):
            self.assertTrue(mol1._env[gto.PTR_RINV_ZETA] != 0)
            self.assertAlmostEqual(abs(mol1._env[gto.PTR_RINV_ORIG+2]), 0, 9)
        self.assertAlmostEqual(mol1._env[gto.PTR_RINV_ZETA], 0, 9)
        self.assertAlmostEqual(mol1._env[gto.PTR_RINV_ORIG+2], 0, 9)
        with mol1.with_rinv_at_nucleus(0):
            self.assertAlmostEqual(abs(mol1._env[gto.PTR_RINV_ORIG+2]), 1.8897261245650618, 9)
        self.assertAlmostEqual(mol1._env[gto.PTR_RINV_ORIG+2], 0, 9)

        with mol1.with_rinv_zeta(20):
            self.assertAlmostEqual(mol1._env[gto.PTR_RINV_ZETA], 20, 9)
            mol1.set_rinv_zeta(3.)
        self.assertAlmostEqual(mol1._env[gto.PTR_RINV_ZETA], 0, 9)

        with mol1.with_rinv_origin((1,2,3)):
            self.assertAlmostEqual(mol1._env[gto.PTR_RINV_ORIG+2], 3, 9)
        self.assertAlmostEqual(mol1._env[gto.PTR_RINV_ORIG+2], 0, 9)

        with mol1.with_range_coulomb(20):
            self.assertAlmostEqual(mol1._env[gto.PTR_RANGE_OMEGA], 20, 9)
            mol1.set_range_coulomb(2.)
        self.assertAlmostEqual(mol1._env[gto.PTR_RANGE_OMEGA], 0, 9)

        with mol1.with_common_origin((1,2,3)):
            self.assertAlmostEqual(mol1._env[gto.PTR_COMMON_ORIG+2], 3, 9)
        self.assertAlmostEqual(mol1._env[gto.PTR_COMMON_ORIG+2], 0, 9)

        mol1.set_f12_zeta(2.)

    def test_input_symmetry1(self):
        mol1 = gto.Mole()
        mol1.atom = 'H 1 1 1; H -1 -1 1; H 1 -1 -1; H -1 1 -1'
        mol1.unit = 'B'
        mol1.symmetry = True
        mol1.verbose = 5
        mol1.output = '/dev/null'
        mol1.build()
        self.assertAlmostEqual(lib.fp(mol1.atom_coords()), 3.4708548731841296, 9)

        mol1 = gto.Mole()
        mol1.atom = 'H 0 0 -1; H 0 0 1'
        mol1.cart = True
        mol1.unit = 'B'
        mol1.symmetry = 'Dooh'
        mol1.verbose = 5
        mol1.output = '/dev/null'
        mol1.build()
        self.assertAlmostEqual(lib.fp(mol1.atom_coords()), 0.69980902201036865, 9)

        mol1 = gto.Mole()
        mol1.atom = 'H 0 -1 0; H 0 1 0'
        mol1.unit = 'B'
        mol1.symmetry = True
        mol1.symmetry_subgroup = 'D2h'
        mol1.build()
        self.assertAlmostEqual(lib.fp(mol1.atom_coords()), -1.1939459267317516, 9)

        mol1.atom = 'H 0 0 -1; H 0 0 1'
        mol1.unit = 'B'
        mol1.symmetry = 'Coov'
        mol1.symmetry_subgroup = 'C2'
        mol1.build()
        self.assertAlmostEqual(lib.fp(mol1.atom_coords()), 0.69980902201036865, 9)

        mol1.atom = 'H 1 0 -1; H 0 0 1; He 0 0 2'
        mol1.symmetry = 'Coov'
        self.assertRaises(PointGroupSymmetryError, mol1.build)

        mol1.atom = '''
        C 0. 0. 0.7264
        C 0. 0. -.7264
        H 0.92419 0. 1.29252
        H -.92419 0. 1.29252
        H 0. 0.92419 -1.29252
        H 0. -.92419 -1.29252'''
        mol1.symmetry = True
        mol1.symmetry_subgroup = 'C2v'
        mol1.build()
        self.assertAlmostEqual(lib.fp(mol1.atom_coords()), 2.9413856643164618, 9)

        mol1 = gto.Mole()
        mol1.atom = [
            ["O" , (0. , 0.     , 0.)],
            ["H" , (0. , -0.757 , 0.587)],
            ["H" , (0. , 0.757  , 0.587)]]
        mol1.symmetry = "C3"
        self.assertRaises(PointGroupSymmetryError, mol1.build)

        mol1 = gto.Mole()
        mol1.atom = 'H 0 0 0; H 1 0 0'
        mol1.basis = 'sto-3g'
        mol1.symmetry = 'Dooh'
        mol1.build()
        self.assertAlmostEqual(abs(mol1._symm_axes - numpy.eye(3)[[1,2,0]]).max(), 0, 9)

    def test_symm_orb(self):
        rs = numpy.array([[.1, -.3, -.2],
                          [.3,  .1,  .8]])
        mol = gto.M(atom=[('H', c) for c in rs], unit='Bohr',
                    basis={'H': [[0, (1, 1)], [1, (.9, 1)], [2, (.8, 1)], [3, (.7, 1)]]})

        numpy.random.seed(1)
        u, w, vh = numpy.linalg.svd(numpy.random.random((3,3)))
        rs1 = rs.dot(u) + numpy.array([-.5, -.3, .9])
        mol1 = gto.M(atom=[('H', c) for c in rs1], unit='Bohr',
                     basis={'H': [[0, (1, 1)], [1, (.9, 1)], [2, (.8, 1)], [3, (.7, 1)]]})

        mol.symmetry = 1
        mol.build()
        mol1.symmetry = 1
        mol1.build()

        s0 = mol.intor('int1e_ovlp')
        s0 = [abs(c.T.dot(s0).dot(c)) for c in mol.symm_orb]
        s1 = mol1.intor('int1e_ovlp')
        s1 = [abs(c.T.dot(s1).dot(c)) for c in mol1.symm_orb]
        self.assertTrue(all(abs(s0[i]-s1[i]).max()<1e-12 for i in range(len(mol.symm_orb))))

        mol.cart = True
        mol.symmetry = 1
        mol.build()
        mol1.cart = True
        mol1.symmetry = 1
        mol1.build()

        s0 = mol.intor('int1e_ovlp')
        s0 = [abs(c.T.dot(s0).dot(c)) for c in mol.symm_orb]
        s1 = mol1.intor('int1e_ovlp')
        s1 = [abs(c.T.dot(s1).dot(c)) for c in mol1.symm_orb]
        self.assertTrue(all(abs(s0[i]-s1[i]).max()<1e-12 for i in range(len(mol.symm_orb))))

    def test_search_ao_label(self):
        mol1 = mol0.copy()
        mol1.atom = mol0.atom + ['Mg 1,1,1']
        mol1.ecp['Mg'] = 'lanl2dz'
        mol1.basis['Mg'] = 'lanl2dz'
        mol1.build(0, 0)
        self.assertEqual(list(mol1.search_ao_label('O.*2p')), [10,11,12])
        self.assertEqual(list(mol1.search_ao_label('O1 2p')), [10,11,12])
        self.assertEqual(list(mol1.search_ao_label(['O.*2p','0 H 1s'])), [0, 10,11,12])
        self.assertEqual(list(mol1.search_ao_label([10,11,12])), [10,11,12])
        self.assertEqual(list(mol1.search_ao_label(lambda x: '4d' in x)), [24,25,26,27,28])
        mol1.ao_labels(fmt='%s%s%s%s')
        mol1.sph_labels(fmt=None)
        mol1.cart = True
        self.assertEqual(list(mol1.search_ao_label('4d')), [25,26,27,28,29,30])
        mol1.ao_labels(fmt='%s%s%s%s')
        mol1.ao_labels(fmt=None)
        mol1.cart = False
        mol1.spinor_labels()
        mol1.spinor_labels(fmt='%s%s%s%s')
        mol1.spinor_labels(fmt=None)

    def test_input_ecp(self):
        mol1 = gto.Mole()
        mol1.atom = mol0.atom
        mol1.ecp = 'lanl2dz'
        mol1.build(False, False)
        gto.basis.load_ecp('lanl08', 'O')
        gto.format_ecp({'O':'lanl08', 1:'lanl2dz'})
        self.assertRaises(BasisNotFoundError, gto.format_ecp, {'H':'lan2ldz'})

    def test_condense_to_shell(self):
        mol1 = mol0.copy()
        mol1.symmetry = False
        mol1.build(False, False)
        v = gto.condense_to_shell(mol1, mol1.intor('int1e_ovlp'), numpy.max)
        self.assertAlmostEqual(lib.fp(v), 5.7342530154117846, 9)

    def test_input_ghost_atom(self):
        mol = gto.M(
            atom = 'C 0 0 0; ghost 0 0 2',
            basis = {'C': 'sto3g', 'ghost': gto.basis.load('sto3g', 'H')}
        )

        mol = gto.M(atom='''
        ghost1     0.000000000     0.000000000     2.500000000
        ghost2    -0.663641000    -0.383071000     3.095377000
        ghost2     0.663588000     0.383072000     3.095377000
        O     1.000000000     0.000000000     2.500000000
        H    -1.663641000    -0.383071000     3.095377000
        H     1.663588000     0.383072000     3.095377000
        ''',
                    basis={'ghost1':gto.basis.load('sto3g', 'O'),
                           'ghost2':gto.basis.load('631g', 'H'),
                           'O':'631g', 'H':'631g'}
        )

        mol = gto.M(atom='''
        ghost-O     0.000000000     0.000000000     2.500000000
        ghost_H    -0.663641000    -0.383071000     3.095377000
        ghost:H     0.663588000     0.383072000     3.095377000
        O     1.000000000     0.000000000     2.500000000
        H    -1.663641000    -0.383071000     3.095377000
        H     1.663588000     0.383072000     3.095377000
        ''', basis='631g')

        mol = gto.M(atom='''
        X1     0.000000000     0.000000000     2.500000000
        X2    -0.663641000    -0.383071000     3.095377000
        X2     0.663588000     0.383072000     3.095377000
        O     1.000000000     0.000000000     2.500000000
        H    -1.663641000    -0.383071000     3.095377000
        H     1.663588000     0.383072000     3.095377000
        ''',
                    basis={'X1':gto.basis.load('sto3g', 'O'),
                           'X2':gto.basis.load('631g', 'H'),
                           'O':'631g', 'H':'631g'}
        )

        mol = gto.M(atom='''
        X-O     0.000000000     0.000000000     2.500000000
        X_H1   -0.663641000    -0.383071000     3.095377000
        X:H     0.663588000     0.383072000     3.095377000
        O     1.000000000     0.000000000     2.500000000
        H    -1.663641000    -0.383071000     3.095377000
        H     1.663588000     0.383072000     3.095377000
        ''', basis='631g')

    def test_conc_mole(self):
        mol1 = gto.M(atom='Mg', ecp='LANL2DZ', basis='lanl2dz')
        mol2 = mol1 + mol0
        self.assertEqual(mol2.natm, 4)
        self.assertEqual(mol2.nbas, 18)
        self.assertEqual(mol2.nao_nr(), 42)
        mol2 = mol0 + mol1
        self.assertEqual(mol2.natm, 4)
        self.assertEqual(mol2.nbas, 18)
        self.assertEqual(mol2.nao_nr(), 42)
        n0 = mol0.npgto_nr()
        n1 = mol1.npgto_nr()
        self.assertEqual(mol2.npgto_nr(), n0+n1)
        mol2 = mol2 + mol2
        mol2.cart = True
        self.assertEqual(mol2.npgto_nr(), 100)
        mol3 = gto.M(atom='Cu', basis='lanl2dz', ecp='lanl2dz', spin=None)
        mol4 = mol1 + mol3
        self.assertEqual(len(mol4._ecpbas), 16)

    def test_intor_cross_cart(self):
        mol1 = gto.M(atom='He', basis={'He': [(2,(1.,1))]}, cart=True)
        s0 = gto.intor_cross('int1e_ovlp', mol1, mol0)
        self.assertEqual(s0.shape, (6, 34))
        s0 = gto.intor_cross('int1e_ovlp', mol0, mol1)
        self.assertEqual(s0.shape, (34, 6))
        s0 = gto.intor_cross('int1e_ovlp_cart', mol0, mol1)
        self.assertEqual(s0.shape, (36, 6))

    def test_energy_nuc(self):
        self.assertAlmostEqual(mol0.get_enuc(), 6.3611415029455705, 9)
        self.assertAlmostEqual(gto.M().energy_nuc(), 0, 9)

    def test_fakemol(self):
        numpy.random.seed(1)
        coords = numpy.random.random((6,3))*4
        vref = 0
        mol = mol0.copy()
        for c in coords:
            mol.set_rinv_origin(c)
            vref += mol.intor('int1e_rinv')

        fakemol = gto.fakemol_for_charges(coords)
        pmol = mol + fakemol
        shls_slice = (0, mol.nbas, 0, mol.nbas, mol.nbas, pmol.nbas)
        v = pmol.intor('int3c2e', comp=1, shls_slice=shls_slice)
        v = numpy.einsum('pqk->pq', v)
        self.assertAlmostEqual(abs(vref-v).max(), 0, 12)

    def test_to_uncontracted_cartesian_basis(self):
        pmol, ctr_coeff = mol0.to_uncontracted_cartesian_basis()
        c = scipy.linalg.block_diag(*ctr_coeff)
        s = reduce(numpy.dot, (c.T, pmol.intor('int1e_ovlp'), c))
        self.assertAlmostEqual(abs(s-mol0.intor('int1e_ovlp')).max(), 0, 9)

        with lib.temporary_env(mol0, cart=True):
            pmol, ctr_coeff = mol0.to_uncontracted_cartesian_basis()
            c = scipy.linalg.block_diag(*ctr_coeff)
            s = reduce(numpy.dot, (c.T, pmol.intor('int1e_ovlp'), c))
            self.assertAlmostEqual(abs(s-mol0.intor('int1e_ovlp')).max(), 0, 9)

    def test_getattr(self):
        from pyscf import scf, dft, ci, tdscf
        mol = gto.M(atom='He')
        self.assertEqual(mol.HF().__class__, scf.HF(mol).__class__)
        self.assertEqual(mol.KS().__class__, dft.KS(mol).__class__)
        self.assertEqual(mol.UKS().__class__, dft.UKS(mol).__class__)
        self.assertEqual(mol.CISD().__class__, ci.cisd.RCISD)
        self.assertEqual(mol.TDA().__class__, tdscf.rhf.TDA)
        self.assertEqual(mol.dTDA().__class__, tdscf.rks.dTDA)
        self.assertEqual(mol.TDBP86().__class__, tdscf.rks.TDDFTNoHybrid)
        self.assertEqual(mol.TDB3LYP().__class__, tdscf.rks.TDDFT)
        self.assertRaises(AttributeError, lambda: mol.xyz)
        self.assertRaises(AttributeError, lambda: mol.TDxyz)

    def test_ao2mo(self):
        mol = gto.M(atom='He')
        nao = mol.nao
        eri = mol.ao2mo(numpy.eye(nao))
        self.assertAlmostEqual(eri[0,0], 1.0557129427350722, 12)

    def test_tofile(self):
        tmpfile = tempfile.NamedTemporaryFile()
        mol = gto.M(atom=[[1  , (0.,1.,1.)],
                          ["O1", (0.,0.,0.)],
                          [1  , (1.,1.,0.)], ])
        out1 = mol.tofile(tmpfile.name, format='xyz')
        ref = '''3
XYZ from PySCF
H           0.00000        1.00000        1.00000
O           0.00000        0.00000        0.00000
H           1.00000        1.00000        0.00000
'''
        with open(tmpfile.name, 'r') as f:
            self.assertEqual(f.read(), ref)
        self.assertEqual(out1, ref[:-1])

        tmpfile = tempfile.NamedTemporaryFile(suffix='.zmat')
        str1 = mol.tofile(tmpfile.name, format='zmat')
        #FIXME:self.assertEqual(mol._atom, mol.fromfile(tmpfile.name))

    def test_frac_particles(self):
        mol = gto.M(atom=[['h', (0.,1.,1.)],
                          ['O', (0.,0.,0.)],
                          ['h', (1.,1.,0.)],],
                     basis='sto3g')
        mol._atm[1, gto.NUC_MOD_OF] = gto.NUC_FRAC_CHARGE
        mol._env[mol._atm[1, gto.PTR_FRAC_CHARGE]] = 2.5
        self.assertAlmostEqual(mol.atom_charges().sum(), 4.5, 12)
        self.assertAlmostEqual(mol.atom_charge(1), 2.5, 12)

        # Add test after updating cint
        ref = 0
        for ia in range(mol.natm):
            with mol.with_rinv_origin(mol.atom_coord(ia)):
                ref -= mol.intor('int1e_rinv') * mol.atom_charge(ia)
        v = mol.intor('int1e_nuc')
        self.assertAlmostEqual(abs(ref-v).max(), 0, 12)

    def test_fromstring(self):
        mol = gto.Mole()
        mol.fromstring('2\n\nH 0 0 1\nH 0 -1 0')
        print(mol._atom == [('H', [0.0, 0.0, 1.8897261245650618]), ('H', [0.0, -1.8897261245650618, 0.0])])
        print(mol.atom == [('H', [0.0, 0.0, 1.0]), ('H', [0.0, -1.0, 0.0])])
        print(mol.unit == 'Angstrom')

    def test_fromfile(self):
        with tempfile.NamedTemporaryFile(mode='w+', suffix='.xyz') as f:
            f.write('2\n\nH 0 0 1; H 0 -1 0')
            f.flush()
            mol = gto.Mole()
            mol.fromfile(f.name)
            print(mol._atom == [('H', [0.0, 0.0, 1.8897261245650618]), ('H', [0.0, -1.8897261245650618, 0.0])])
            print(mol.atom == [('H', [0.0, 0.0, 1.0]), ('H', [0.0, -1.0, 0.0])])
            print(mol.unit == 'Angstrom')

    def test_uncontract(self):
        basis = gto.basis.parse('''
H    S
0.9  0.8  0
0.5  0.5  0.6
0.3  0.5  0.8
H    S
0.3  1
H    P
0.9  0.6
0.5  0.6
0.3  0.6
''')
        self.assertEqual(gto.uncontract(basis),
                         [[0, [0.9, 1]], [0, [0.5, 1]], [0, [0.3, 1]],
                          [1, [0.9, 1]], [1, [0.5, 1]], [1, [0.3, 1]]])

        basis = [[1, 0, [0.9, .7], [0.5, .7]], [1, [0.5, .8], [0.3, .6]], [1, [0.3, 1]]]
        self.assertEqual(gto.uncontract(basis),
                         [[1, [0.9, 1]], [1, [0.5, 1]], [1, [0.3, 1]]])

        basis = [[1, -2, [0.9, .7], [0.5, .7]], [1, [0.5, .8], [0.3, .6]], [1, [0.3, 1]]]
        self.assertEqual(gto.uncontract(basis),
                         [[1, -2, [0.9, 1]], [1, -2, [0.5, 1]], [1, [0.3, 1]]])

        # FIXME:
        #basis = [[1, [0.9, .7], [0.5, .7]], [1, -2, [0.5, .8], [0.3, .6]], [1, [0.3, 1]]]
        #serl.assertEqual(gto.uncontract(basis),
        #                 [[1, [0.9, 1]], [1, [0.5, 1]], [1, [0.3, 1]]])

    def test_decontract_basis(self):
        mol = gto.M(atom='N 0 0 0; N 0 0 01', basis='ccpvdz')
        pmol, ctr_coeff = mol.decontract_basis(atoms=[1], to_cart=True)
        ctr_coeff = scipy.linalg.block_diag(*ctr_coeff)
        s = ctr_coeff.T.dot(pmol.intor('int1e_ovlp')).dot(ctr_coeff)
        self.assertAlmostEqual(abs(s - mol.intor('int1e_ovlp')).max(), 0, 12)

<<<<<<< HEAD
=======
        mol = gto.M(atom='He',
                    basis=('ccpvdz', [[0, [5, 1]], [1, [3, 1]]]))
        pmol, contr_coeff = mol.decontract_basis()
        contr_coeff = scipy.linalg.block_diag(*contr_coeff)
        s = contr_coeff.T.dot(pmol.intor('int1e_ovlp')).dot(contr_coeff)
        self.assertAlmostEqual(abs(s - mol.intor('int1e_ovlp')).max(), 0, 12)

>>>>>>> 063af4c6
    def test_ao_rotation_matrix(self):
        mol = gto.M(atom='O 0 0 0.2; H1 0 -.8 -.5; H2 0 .8 -.5', basis='ccpvdz')
        numpy.random.seed(1)
        axes = numpy.linalg.svd(numpy.random.rand(3,3))[0]
        mol1 = gto.M(atom=list(zip(['O', 'H', 'H'], mol.atom_coords().dot(axes.T))),
                     basis='ccpvdz', unit='Bohr')
        u = mol.ao_rotation_matrix(axes)
        v0 = u.T.dot(mol.intor('int1e_nuc')).dot(u)
        v1 = mol1.intor('int1e_nuc')
        self.assertAlmostEqual(abs(v0 - v1).max(), 0, 12)

if __name__ == "__main__":
    print("test mole.py")
    unittest.main()<|MERGE_RESOLUTION|>--- conflicted
+++ resolved
@@ -1034,8 +1034,6 @@
         s = ctr_coeff.T.dot(pmol.intor('int1e_ovlp')).dot(ctr_coeff)
         self.assertAlmostEqual(abs(s - mol.intor('int1e_ovlp')).max(), 0, 12)
 
-<<<<<<< HEAD
-=======
         mol = gto.M(atom='He',
                     basis=('ccpvdz', [[0, [5, 1]], [1, [3, 1]]]))
         pmol, contr_coeff = mol.decontract_basis()
@@ -1043,7 +1041,6 @@
         s = contr_coeff.T.dot(pmol.intor('int1e_ovlp')).dot(contr_coeff)
         self.assertAlmostEqual(abs(s - mol.intor('int1e_ovlp')).max(), 0, 12)
 
->>>>>>> 063af4c6
     def test_ao_rotation_matrix(self):
         mol = gto.M(atom='O 0 0 0.2; H1 0 -.8 -.5; H2 0 .8 -.5', basis='ccpvdz')
         numpy.random.seed(1)
