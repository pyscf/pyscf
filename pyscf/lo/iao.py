--- conflicted
+++ resolved
@@ -69,11 +69,7 @@
     pmol = reference_mol(mol, minao)
     # For PBC, we must use the pbc code for evaluating the integrals lest the
     # pbc conditions be ignored.
-<<<<<<< HEAD
-    has_pbc = getattr(mol, 'dimension', 0) > 1
-=======
     has_pbc = getattr(mol, 'dimension', 0) > 0
->>>>>>> eb78966d
     if has_pbc:
         from pyscf.pbc import gto as pbcgto
         s1 = mol.pbc_intor('int1e_ovlp', hermi=1, kpts=kpts)
@@ -99,15 +95,8 @@
             ctild = scipy.linalg.cho_solve(s1cd, numpy.dot(s12, ctild))
         # s1 can be singular in large basis sets: Use canonical orthogonalization in this case:
         except numpy.linalg.LinAlgError:
-<<<<<<< HEAD
-            se, sv = numpy.linalg.eigh(s1)
-            keep = (se >= lindep_threshold)
-            sinv = numpy.einsum("ai,i,bi->ab", sv[:,keep], 1/se[keep], sv[:,keep])
-            p12 = numpy.dot(sinv, s12)
-=======
             x = scf.addons.canonical_orth_(s1, lindep_threshold)
             p12 = numpy.linalg.multi_dot((x, x.conj().T, s12))
->>>>>>> eb78966d
             ctild = numpy.dot(p12, ctild)
         # If there are no occupied orbitals at this k-point, all but the first term will vanish:
         if mo.shape[-1] == 0:
