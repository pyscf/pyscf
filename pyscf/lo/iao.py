#!/usr/bin/env python
# Copyright 2014-2018 The PySCF Developers. All Rights Reserved.
#
# Licensed under the Apache License, Version 2.0 (the "License");
# you may not use this file except in compliance with the License.
# You may obtain a copy of the License at
#
#     http://www.apache.org/licenses/LICENSE-2.0
#
# Unless required by applicable law or agreed to in writing, software
# distributed under the License is distributed on an "AS IS" BASIS,
# WITHOUT WARRANTIES OR CONDITIONS OF ANY KIND, either express or implied.
# See the License for the specific language governing permissions and
# limitations under the License.
#
# Author: Qiming Sun <osirpt.sun@gmail.com>
#         Paul J. Robinson <pjrobinson@ucla.edu>
#         Zhi-Hao Cui <zhcui0408@gmail.com>

'''
Intrinsic Atomic Orbitals
ref. JCTC, 9, 4834
'''

from functools import reduce
import numpy
import scipy.linalg
from pyscf.lib import logger, c_null_ptr
from pyscf import gto
from pyscf import scf
from pyscf import __config__
from pyscf.lo.orth import vec_lowdin
from pyscf.data.elements import is_ghost_atom

# Alternately, use ANO for minao
# orthogonalize iao with coefficients obtained by
#     vec_lowdin(iao_coeff, mol.intor('int1e_ovlp'))
MINAO = getattr(__config__, 'lo_iao_minao', 'minao')

def iao(mol, orbocc, minao=MINAO, kpts=None, lindep_threshold=1e-10):
    '''Intrinsic Atomic Orbitals (IAO). [Ref. JCTC, 9, 4834]

    Args:
        mol : pyscf.gto.Mole or pyscf.pbc.gto.Cell
            The molecule or cell object.
        orbocc : (N, M) or (K, N, M) array
            Occupied molecular orbitals. N= number of AOs, M= number of occupied MOs,
            K= number of k-points (only if mol is Cell object).
        minao : str, optional
            Minimal basis set used for IAOs.
        kpts : ndarray(K), optional
            k-points, only used for Cell objects.
        lindep_threshold : float, optional
            For almost linearly dependent basis sets, the Cholesky decomposition can fail.
            In this case the eigendecomposition of the overlap matrix is used
            with eigenvectors corresponding to eigenvalues below `lindep_threshold`
            removed.

    Returns:
        a : (N, L) or (K, N, L) array
            Non-orthogonal IAOs. Orthogonalize them as C (C^T S C)^{-1/2}, eg. using :func:`orth.lowdin`

        >>> orbocc = mf.mo_coeff[:,mf.mo_occ>0]
        >>> c = iao(mol, orbocc)
        >>> numpy.dot(c, orth.lowdin(reduce(numpy.dot, (c.T,s,c))))
    '''
    if mol.has_ecp() and minao == "minao":
        logger.warn(mol, 'ECP/PP is used. MINAO is not a good reference AO basis for IAOs.')

    def kernel(s1, s2, s12, orbocc):
        """Make IAOs for a molecule or single k-point."""
        s21 = s12.conj().T
        # Minimal basis CD is not expected to fail
        s2cd = scipy.linalg.cho_factor(s2)
        ctild = scipy.linalg.cho_solve(s2cd, numpy.dot(s21, orbocc))
        # Try Cholesky of computational basis first
        try:
            s1cd = scipy.linalg.cho_factor(s1)
            p12 = scipy.linalg.cho_solve(s1cd, s12)
            ctild = scipy.linalg.cho_solve(s1cd, numpy.dot(s12, ctild))
        # For overcomplete basis sets, use eigendecomposition + canonical orthogonalization instead
        except numpy.linalg.LinAlgError:
            se, sv = numpy.linalg.eigh(s1)
            logger.debug(mol, "Cholesky decomp. of overlap S failed; removing %d eigenvectors of S with eigenvalues below %.2e",
                    numpy.count_nonzero(se < lindep_threshold), lindep_threshold)
            keep = (se >= lindep_threshold)
            invS = numpy.einsum("ai,i,bi->ab", sv[:,keep], 1/se[keep], sv[:,keep])
            p12 = numpy.dot(invS, s12)
            ctild = numpy.dot(p12, ctild)
<<<<<<< HEAD
        ctild = vec_lowdin(ctild, s1)
=======
        # If there are no IAOs, there is nothing to orthogonalize here (this happens in one-electron systems,
        # in the minority spin channel)
        if ctild.shape[-1] > 0:
            ctild = vec_lowdin(ctild, s1)
>>>>>>> 554a3f85
        ccs1 = reduce(numpy.dot, (orbocc, orbocc.conj().T, s1))
        ccs2 = reduce(numpy.dot, (ctild, ctild.conj().T, s1))
        #a is the set of IAOs in the original basis
        a = (p12 + reduce(numpy.dot, (ccs1, ccs2, p12)) * 2
             - numpy.dot(ccs1, p12) - numpy.dot(ccs2, p12))
        return a

    pmol = reference_mol(mol, minao)
    # For PBC, we must use the pbc code for evaluating the integrals lest the
    # pbc conditions be ignored.
    # DO NOT import pbcgto early and check whether mol is a cell object.
    # "from pyscf.pbc import gto as pbcgto and isinstance(mol, pbcgto.Cell)"
    # The code should work even pbc module is not availabe.
    #
    # s1 is the one electron overlap integrals (coulomb integrals)
    # s2 is the same as s1 except in minao
    # s12 are the overlap integrals of the two molecules
    #if getattr(mol, 'pbc_intor', None):  # cell object has pbc_intor method
    if hasattr(mol, 'a') and mol.a is not None:
        from pyscf.pbc import gto as pbcgto
        s1 = numpy.asarray(mol.pbc_intor('int1e_ovlp', hermi=1, kpts=kpts, pbcopt=c_null_ptr()))
        s2 = numpy.asarray(pmol.pbc_intor('int1e_ovlp', hermi=1, kpts=kpts, pbcopt=c_null_ptr()))
        s12 = numpy.asarray(pbcgto.cell.intor_cross('int1e_ovlp', mol, pmol, kpts=kpts, pbcopt=c_null_ptr()))
    else:
        s1 = mol.intor_symmetric('int1e_ovlp')
        s2 = pmol.intor_symmetric('int1e_ovlp')
        s12 = gto.mole.intor_cross('int1e_ovlp', mol, pmol)

    # Molecule
    if len(s1.shape) == 2:
        a = kernel(s1, s2, s12, orbocc)
    # k-point sampling
    else:
        a = []
        for k in range(len(kpts)):
            ak = kernel(s1[k], s2[k], s12[k], orbocc[k])
            a.append(ak)
        a = numpy.asarray(a)
    return a

def reference_mol(mol, minao=MINAO):
    '''Create a molecule which uses reference minimal basis'''
    pmol = mol.copy()
    atoms = [atom for atom in gto.format_atom(pmol.atom, unit=1)]
    # remove ghost atoms
    pmol.atom = [atom for atom in atoms if not is_ghost_atom(atom[0])]
    if len(pmol.atom) != len(atoms):
        logger.info(mol, 'Ghost atoms found in system. '
                    'Current IAO does not support ghost atoms. '
                    'They are removed from IAO reference basis.')
    if getattr(pmol, 'rcut', None) is not None:
        pmol.rcut = None
    pmol.build(False, False, basis=minao)
    return pmol


def fast_iao_mullikan_pop(mol, dm, iaos, verbose=logger.DEBUG):
    '''
    Args:
        mol : the molecule or cell object

        iaos : 2D array
            (orthogonal or non-orthogonal) IAO orbitals

    Returns:
        mullikan population analysis in the basis IAO
    '''
    pmol = reference_mol(mol)
    if getattr(mol, 'pbc_intor', None):  # whether mol object is a cell
        ovlpS = mol.pbc_intor('int1e_ovlp')
    else:
        ovlpS = mol.intor_symmetric('int1e_ovlp')

# Transform DM in big basis to IAO basis
# |IAO> = |big> C
# DM_{IAO} = C^{-1} DM (C^{-1})^T = S_{IAO}^{-1} C^T S DM S C S_{IAO}^{-1}
    cs = numpy.dot(iaos.T.conj(), ovlpS)
    s_iao = numpy.dot(cs, iaos)
    iao_inv = numpy.linalg.solve(s_iao, cs)
    if isinstance(dm, numpy.ndarray) and dm.ndim == 2:
        dm = reduce(numpy.dot, (iao_inv, dm, iao_inv.conj().T))
        return scf.hf.mulliken_pop(pmol, dm, s_iao, verbose)
    else:
        dm = [reduce(numpy.dot, (iao_inv, dm[0], iao_inv.conj().T)),
              reduce(numpy.dot, (iao_inv, dm[1], iao_inv.conj().T))]
        return scf.uhf.mulliken_pop(pmol, dm, s_iao, verbose)

del(MINAO)<|MERGE_RESOLUTION|>--- conflicted
+++ resolved
@@ -87,14 +87,10 @@
             invS = numpy.einsum("ai,i,bi->ab", sv[:,keep], 1/se[keep], sv[:,keep])
             p12 = numpy.dot(invS, s12)
             ctild = numpy.dot(p12, ctild)
-<<<<<<< HEAD
-        ctild = vec_lowdin(ctild, s1)
-=======
         # If there are no IAOs, there is nothing to orthogonalize here (this happens in one-electron systems,
         # in the minority spin channel)
         if ctild.shape[-1] > 0:
             ctild = vec_lowdin(ctild, s1)
->>>>>>> 554a3f85
         ccs1 = reduce(numpy.dot, (orbocc, orbocc.conj().T, s1))
         ccs2 = reduce(numpy.dot, (ctild, ctild.conj().T, s1))
         #a is the set of IAOs in the original basis
