--- conflicted
+++ resolved
@@ -120,11 +120,8 @@
         ey, ci_y = mci.kernel(wfnsym='E1uy')
         self.assertAlmostEqual(ex - ey, 0, 7)
         self.assertAlmostEqual(ex - -14.79681308052051, 0, 7)
-<<<<<<< HEAD
-=======
         ss, sz = mci.spin_square(ci_x, mf.mo_energy.size, mol.nelec)
         self.assertAlmostEqual(ss, 0, 6)
->>>>>>> 063af4c6
 
         swap_xy = numpy.array([
             [0, 1, 0],
