--- conflicted
+++ resolved
@@ -195,10 +195,9 @@
         self.assertAlmostEqual(g[0,2], (e1-e2)/2e-4*lib.param.BOHR, 6)
 
     @unittest.skipIf(dftd3 is None, "requires the dftd3 library")
-<<<<<<< HEAD
-    def test_fnite_diff_rks_d3_grad(self):
-        mol1 = mol.copy()
-        mf = dft.RKS(mol)
+    def test_finite_diff_rks_d3_grad(self):
+        mol1 = mol.copy()
+        mf = dft.RKS(mol, xc='b3lyp')
         mf.conv_tol = 1e-14
         mf.kernel()
         g = mf.nuc_grad_method().set(grid_response=True).kernel()
@@ -209,40 +208,7 @@
         self.assertAlmostEqual(g[0,2], (e1-e2)/2e-4*lib.param.BOHR, 6)
 
     @unittest.skipIf(dftd4 is None, "requires the dftd4 library")
-    def test_fnite_diff_rks_d4_grad(self):
-        mol1 = mol.copy()
-        mf = dft.RKS(mol)
-        mf.conv_tol = 1e-14
-        mf.kernel()
-        g = mf.nuc_grad_method().set(grid_response=True).kernel()
-
-        mf_scanner = mf.as_scanner()
-        e1 = mf_scanner(mol1.set_geom_('O  0. 0. 0.0001; 1  0. -0.757 0.587; 1  0. 0.757 0.587'))
-        e2 = mf_scanner(mol1.set_geom_('O  0. 0. -.0001; 1  0. -0.757 0.587; 1  0. 0.757 0.587'))
-        self.assertAlmostEqual(g[0,2], (e1-e2)/2e-4*lib.param.BOHR, 6)
-
-    @unittest.skipIf(dftd3 is None, "requires the dftd3 library")
-    def test_fnite_diff_rks_d3_grad(self):
-=======
-    def test_finite_diff_rks_d3_grad(self):
->>>>>>> 9a48cd1d
-        mol1 = mol.copy()
-        mf = dft.RKS(mol, xc='b3lyp')
-        mf.conv_tol = 1e-14
-        mf.kernel()
-        g = mf.nuc_grad_method().set(grid_response=True).kernel()
-
-        mf_scanner = mf.as_scanner()
-        e1 = mf_scanner(mol1.set_geom_('O  0. 0. 0.0001; 1  0. -0.757 0.587; 1  0. 0.757 0.587'))
-        e2 = mf_scanner(mol1.set_geom_('O  0. 0. -.0001; 1  0. -0.757 0.587; 1  0. 0.757 0.587'))
-        self.assertAlmostEqual(g[0,2], (e1-e2)/2e-4*lib.param.BOHR, 6)
-
-    @unittest.skipIf(dftd4 is None, "requires the dftd4 library")
-<<<<<<< HEAD
-    def test_fnite_diff_rks_d4_grad(self):
-=======
     def test_finite_diff_rks_d4_grad(self):
->>>>>>> 9a48cd1d
         mol1 = mol.copy()
         mf = dft.RKS(mol, xc='b3lyp')
         mf.conv_tol = 1e-14
