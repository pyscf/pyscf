--- conflicted
+++ resolved
@@ -120,25 +120,16 @@
     val = n_valence (self)
     if self.nspin == 2:
         if self.natm == 1:
-<<<<<<< HEAD
-            core = n_core (self)
-            starting = np.array([core//2 , core//2 ]) 
-=======
             co_va = n_core_vale (self)
             starting = np.array([co_va[0]//2 , co_va[0]//2 ])
             finishing = np.array([co_va[2]//2 , co_va[2]//2 ]) 
->>>>>>> 1225384c
         else:
             if val<= 4 : starting = np.array([0 , 0])
             elif val <= 20 and val > 4: starting = np.array([2 , 2])
             elif val <= 36 and val > 20: starting = np.array([10 , 10])
             elif val <= 72 and val > 36: starting = np.array([18 , 18])
             else: starting = np.array([36 , 36])
-<<<<<<< HEAD
-        finishing = starting + 12
-=======
             finishing = starting + 12
->>>>>>> 1225384c
     elif self.nspin == 1:
         starting = self.nocc_0t+self.nvrt
         
@@ -156,9 +147,5 @@
     finishing = np.array([max(a),max(a)])   
   else:
     raise RuntimeError('Unknown!! Frozen core is defined by True, False or a Number!')
-<<<<<<< HEAD
-  if self.verbosity>0:print(__name__,'\t====> States to be corrected start from {} to {}.'.format(starting,finishing))
-=======
   #if self.verbosity>0:print(__name__,'\t====> States to be corrected start from {} to {}.'.format(starting,finishing))
->>>>>>> 1225384c
   return np.array([starting, finishing])