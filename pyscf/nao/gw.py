--- conflicted
+++ resolved
@@ -60,10 +60,7 @@
     else: 
         self.start_st = self.nocc_0t-self.nocc
         self.finish_st = self.nocc_0t+self.nvrt
-<<<<<<< HEAD
-=======
     if self.verbosity>0: print(__name__,'\t\t====> Indices of states to be corrected start from {} to {} \n'.format(self.start_st,self.finish_st))
->>>>>>> 1225384c
     self.nn = [range(self.start_st[s], self.finish_st[s]) for s in range(self.nspin)] # list of states
     
 
