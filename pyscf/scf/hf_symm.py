--- conflicted
+++ resolved
@@ -301,11 +301,7 @@
     mol = mf.mol
     if symm_orb is None or irrep_id is None:
         if not mol.symmetry:
-<<<<<<< HEAD
-            return mf._eigh(h, s)
-=======
             raise RuntimeError('mol.symmetry not enabled')
->>>>>>> 063af4c6
         symm_orb = mol.symm_orb
         irrep_id = mol.irrep_id
 
@@ -344,28 +340,19 @@
     return e, c
 
 def get_orbsym(mol, mo_coeff, s=None, check=False, symm_orb=None, irrep_id=None):
-<<<<<<< HEAD
-=======
     if getattr(mo_coeff, 'orbsym', None) is not None:
         return mo_coeff.orbsym
 
->>>>>>> 063af4c6
     if symm_orb is None or irrep_id is None:
         symm_orb = mol.symm_orb
         irrep_id = mol.irrep_id
     if mo_coeff is None:
         orbsym = numpy.hstack([[ir] * symm_orb[i].shape[1]
                                for i, ir in enumerate(irrep_id)])
-<<<<<<< HEAD
-    elif getattr(mo_coeff, 'orbsym', None) is not None:
-        orbsym = mo_coeff.orbsym
-=======
->>>>>>> 063af4c6
     else:
         orbsym = symm.label_orb_symm(mol, irrep_id, symm_orb,
                                      mo_coeff, s, check)
     return orbsym
-<<<<<<< HEAD
 
 def map_degeneracy(mo_energy, orbsym):
     '''Find degeneracy correspondence for cylindrical symmetry'''
@@ -401,43 +388,6 @@
     if orbsym is None:
         orbsym = mf.get_orbsym(mo_coeff)
 
-=======
-
-def map_degeneracy(mo_energy, orbsym):
-    '''Find degeneracy correspondence for cylindrical symmetry'''
-    norb = orbsym.size
-    ex_mask = numpy.isin(orbsym % 10, (0, 2, 5, 7))
-
-    degen_mapping = numpy.arange(norb)
-    for ir_ex in set(orbsym[ex_mask]):
-        if ir_ex in (0, 1, 5, 4):
-            continue
-
-        if ir_ex % 2 == 0:
-            ir_ey = ir_ex + 1
-        else:
-            ir_ey = ir_ex - 1
-        ex_idx = numpy.where(orbsym == ir_ex)[0]
-        ey_idx = numpy.where(orbsym == ir_ey)[0]
-        if ex_idx.size != ey_idx.size:
-            raise PointGroupSymmetryError('Degenerated orbitals required')
-        mo_ex = mo_energy[ex_idx].round(7)
-        mo_ey = mo_energy[ey_idx].round(7)
-        mapping = numpy.where(abs(mo_ex[:,None] - mo_ey) < 1e-6)[1]
-        if mapping.size != ex_idx.size:
-            raise PointGroupSymmetryError('Degenerated orbitals required')
-        degen_mapping[ex_idx] = ey_idx[mapping]
-        degen_mapping[ey_idx] = ex_idx[mapping.argsort()]
-
-    return degen_mapping
-
-def get_wfnsym(mf, mo_coeff=None, mo_occ=None, orbsym=None):
-    if mo_occ is None:
-        mo_occ = mf.mo_occ
-    if orbsym is None:
-        orbsym = mf.get_orbsym(mo_coeff)
-
->>>>>>> 063af4c6
     if mf.mol.groupname == 'SO3':
         if numpy.any(orbsym > 7):
             logger.warn(mf, 'Wave-function symmetry for %s not supported. '
@@ -574,11 +524,7 @@
                             idx[self.mo_occ==0][v_sort]))
         self.mo_energy = self.mo_energy[idx]
         self.mo_occ = self.mo_occ[idx]
-<<<<<<< HEAD
-        orbsym = self.get_orbsym(self.mo_coeff, self.get_ovlp())
-=======
         orbsym = self.get_orbsym(self.mo_coeff)
->>>>>>> 063af4c6
         orbsym = orbsym[idx]
         degen_mapping = None
         if self.mol.groupname in ('Dooh', 'Coov'):
@@ -713,11 +659,7 @@
         if mo_energy is None: mo_energy = self.mo_energy
         mol = self.mol
         if not mol.symmetry:
-<<<<<<< HEAD
-            return rohf.ROHF.get_occ(self, mo_energy, mo_coeff)
-=======
             raise RuntimeError('mol.symmetry not enabled')
->>>>>>> 063af4c6
 
         if getattr(mo_energy, 'mo_ea', None) is not None:
             mo_ea = mo_energy.mo_ea
@@ -845,11 +787,7 @@
         else:
             self.mo_energy = self.mo_energy[idx]
         self.mo_occ = self.mo_occ[idx]
-<<<<<<< HEAD
-        orbsym = self.get_orbsym(self.mo_coeff, self.get_ovlp())
-=======
         orbsym = self.get_orbsym(self.mo_coeff)
->>>>>>> 063af4c6
         orbsym = orbsym[idx]
         degen_mapping = None
         if self.mol.groupname in ('Dooh', 'Coov'):
