#!/usr/bin/env python
#
# This code was copied from the data generation program of Tencent Alchemy
# project (https://github.com/tencent-alchemy).
#

#
# Copyright 2019 Tencent America LLC. All Rights Reserved.
#
# Licensed under the Apache License, Version 2.0 (the "License");
# you may not use this file except in compliance with the License.
# You may obtain a copy of the License at
#
#     http://www.apache.org/licenses/LICENSE-2.0
#
# Unless required by applicable law or agreed to in writing, software
# distributed under the License is distributed on an "AS IS" BASIS,
# WITHOUT WARRANTIES OR CONDITIONS OF ANY KIND, either express or implied.
# See the License for the specific language governing permissions and
# limitations under the License.
#
# Author: Qiming Sun <osirpt.sun@gmail.com>
#

import time
import numpy
import ctypes
import scipy.linalg
from pyscf import gto
from pyscf import lib
from pyscf import scf
from pyscf import df
from pyscf.ao2mo.outcore import balance_partition
from pyscf.gto.moleintor import getints, make_cintopt
from pyscf.lib import logger
from pyscf.grad import rhf as rhf_grad
from functools import reduce
from itertools import product
from pyscf.ao2mo import _ao2mo
<<<<<<< HEAD
=======

LINEAR_DEP_THRESHOLD = 1e-9
>>>>>>> 063af4c6

def get_jk(mf_grad, mol=None, dm=None, hermi=0, with_j=True, with_k=True):
    assert (with_j or with_k)
    if not with_k:
        return get_j (mf_grad, mol=mol, dm=dm, hermi=hermi), None
    t0 = (logger.process_clock (), logger.perf_counter ())
    if mol is None: mol = mf_grad.mol
    if dm is None: dm = mf_grad.base.make_rdm1()
    with_df = mf_grad.base.with_df
    auxmol = with_df.auxmol
    if auxmol is None:
        auxmol = df.addons.make_auxmol(with_df.mol, with_df.auxbasis)
    nbas, nao, naux = mol.nbas, mol.nao, auxmol.nao
    aux_loc = auxmol.ao_loc

    # Density matrix preprocessing
    dms = numpy.asarray(dm)
    out_shape = dms.shape[:-2] + (3,) + dms.shape[-2:]
    dms = dms.reshape(-1,nao,nao)
    nset = dms.shape[0]

    # For j
    idx = numpy.arange(nao)
    idx = idx * (idx+1) // 2 + idx
    dm_tril = dms + dms.transpose(0,2,1)
    dm_tril = lib.pack_tril(dm_tril)
    dm_tril[:,idx] *= .5

    # For k
    orbol, orbor = _decompose_rdm1 (mf_grad, mol, dm)
    nocc = [o.shape[-1] for o in orbor]

    # Coulomb: (P|Q) D_Q = (P|uv) D_uv for D_Q ("rhoj")
    # Exchange: (P|Q) D_Qui = (P|uv) C_vi n_i for D_Qui ("rhok")
    rhoj, get_rhok = _cho_solve_rhojk (mf_grad, mol, auxmol, orbol, orbor)

    # (d/dX i,j|P)
    t1 = (logger.process_clock (), logger.perf_counter ())
    vj = numpy.zeros((nset,3,nao,nao))
    vk = numpy.zeros((nset,3,nao,nao))
    get_int3c_ip1 = _int3c_wrapper(mol, auxmol, 'int3c2e_ip1', 's1')
    max_memory = mf_grad.max_memory - lib.current_memory()[0]
    blksize = int(min(max(max_memory * .5e6/8 / (nao**2*3), 20), naux, 240))
    ao_ranges = balance_partition(aux_loc, blksize)
    fmmm = _ao2mo.libao2mo.AO2MOmmm_bra_nr_s1 # MO output index slower than AO output index; input AOs are asymmetric
    fdrv = _ao2mo.libao2mo.AO2MOnr_e2_drv # comp and aux indices are slower
    ftrans = _ao2mo.libao2mo.AO2MOtranse2_nr_s1 # input is not tril_packed
    null = lib.c_null_ptr()
    t2 = t1
    for shl0, shl1, nL in ao_ranges:
        int3c = get_int3c_ip1((0, nbas, 0, nbas, shl0, shl1)).transpose (0,3,2,1)  # (P|mn'), row-major order
        t2 = logger.timer_debug1 (mf_grad, "df grad intor (P|mn')", *t2)
        p0, p1 = aux_loc[shl0], aux_loc[shl1]
        for i in range(nset):
            # MRH 05/21/2020: De-vectorize this because array contiguity -> multithread efficiency
            vj[i,0] += numpy.dot (rhoj[i,p0:p1], int3c[0].reshape (p1-p0, -1)).reshape (nao, nao).T
            vj[i,1] += numpy.dot (rhoj[i,p0:p1], int3c[1].reshape (p1-p0, -1)).reshape (nao, nao).T
            vj[i,2] += numpy.dot (rhoj[i,p0:p1], int3c[2].reshape (p1-p0, -1)).reshape (nao, nao).T
            t2 = logger.timer_debug1 (mf_grad, "df grad einsum rho_P (P|mn') rho_P", *t2)
            tmp = numpy.empty ((3,p1-p0,nocc[i],nao), dtype=orbol[0].dtype)
            fdrv(ftrans, fmmm, # lib.einsum ('xpmn,mi->xpin', int3c, orbol[i])
                 tmp.ctypes.data_as(ctypes.c_void_p),
                 int3c.ctypes.data_as(ctypes.c_void_p),
                 orbol[i].ctypes.data_as(ctypes.c_void_p),
                 ctypes.c_int (3*(p1-p0)), ctypes.c_int (nao),
                 (ctypes.c_int*4)(0, nocc[i], 0, nao),
                 null, ctypes.c_int(0))
            t2 = logger.timer_debug1 (mf_grad, "df grad einsum (P|mn') u_mi = dg_Pin", *t2)
            rhok = get_rhok (i, p0, p1)
            vk[i] += lib.einsum('xpoi,pok->xik', tmp, rhok)
            t2 = logger.timer_debug1 (mf_grad, "df grad einsum D_Pim dg_Pin = v_ij", *t2)
            rhok = tmp = None
        int3c = None
    t1 = logger.timer_debug1 (mf_grad, 'df grad vj and vk AO (P|mn) D_P eval', *t1)

    if not mf_grad.auxbasis_response:
        vj = -vj.reshape(out_shape)
        vk = -vk.reshape(out_shape)
        logger.timer (mf_grad, 'df grad vj and vk', *t0)
        if with_j: return vj, vk
        else: return None, vk

    ####### BEGIN AUXBASIS PART #######

    # ao2mo the final AO index of rhok and store in "rhok_oo":
    # dPiu C_uj -> dPij. *Not* symmetric i<->j: "i" has an occupancy
    # factor and "j" must not.
    max_memory = mf_grad.max_memory - lib.current_memory()[0]
    blksize = int(min(max(max_memory * .5e6/8 / (nao*max (nocc)), 20), naux))
    rhok_oo = []
    for i, j in product (range (nset), repeat=2):
        tmp = numpy.empty ((naux,nocc[i],nocc[j]))
        for p0, p1 in lib.prange(0, naux, blksize):
            rhok = get_rhok (i, p0, p1).reshape ((p1-p0)*nocc[i], nao)
            tmp[p0:p1] = lib.dot (rhok, orbol[j]).reshape (p1-p0, nocc[i], nocc[j])
        rhok_oo.append(tmp)
        rhok = tmp = None
    t1 = logger.timer_debug1 (mf_grad, 'df grad vj and vk aux d_Pim u_mj = d_Pij eval', *t1)

    vjaux = numpy.zeros((nset,nset,3,naux))
    vkaux = numpy.zeros((nset,nset,3,naux))
    # (i,j|d/dX P)
    t2 = t1
    get_int3c_ip2 = _int3c_wrapper(mol, auxmol, 'int3c2e_ip2', 's2ij')
    fmmm = _ao2mo.libao2mo.AO2MOmmm_bra_nr_s2 # MO output index slower than AO output index; input AOs are symmetric
    fdrv = _ao2mo.libao2mo.AO2MOnr_e2_drv # comp and aux indices are slower
    ftrans = _ao2mo.libao2mo.AO2MOtranse2_nr_s2 # input is tril_packed
    null = lib.c_null_ptr()
    for shl0, shl1, nL in ao_ranges:
        int3c = get_int3c_ip2((0, nbas, 0, nbas, shl0, shl1))  # (i,j|P)
        t2 = logger.timer_debug1 (mf_grad, "df grad intor (P'|mn)", *t2)
        p0, p1 = aux_loc[shl0], aux_loc[shl1]
        drhoj = lib.dot (int3c.transpose (0,2,1).reshape (3*(p1-p0), -1),
            dm_tril.T).reshape (3, p1-p0, -1) # xpij,mij->xpm
        vjaux[:,:,:,p0:p1] = lib.einsum ('xpm,np->mnxp', drhoj, rhoj[:,p0:p1])
        t2 = logger.timer_debug1 (mf_grad, "df grad vj aux (P'|mn) eval", *t2)
        # MRH, 09/19/2022: This is a different order of operations than PySCF v2.1.0. There,
        #                  the dense matrix rhok_oo is transformed into the larger AO basis.
        #                  Here, the sparse matrix int3c is transformed into the smaller MO
        #                  basis. The latter approach is obviously more performant.
        for i in range (nset):
            buf = numpy.empty ((3, p1-p0, nocc[i], nao), dtype=orbol[i].dtype)
            fdrv(ftrans, fmmm, # lib.einsum ('pmn,ni->pim', int3c, orbol[i])
                 buf.ctypes.data_as(ctypes.c_void_p),
                 int3c.ctypes.data_as(ctypes.c_void_p),
                 orbol[i].ctypes.data_as(ctypes.c_void_p),
                 ctypes.c_int (3*(p1-p0)), ctypes.c_int (nao),
                 (ctypes.c_int*4)(0, nocc[i], 0, nao),
                 null, ctypes.c_int(0))
            for j in range (nset): # lib.einsum ('pim,mj->pij', buf, orbor[j])
                int3c_ij = lib.dot (buf.reshape (-1, nao), orbor[j])
                int3c_ij = int3c_ij.reshape (3, p1-p0, nocc[i], nocc[j])
                rhok_oo_ij = rhok_oo[(i*nset)+j][p0:p1]
                vkaux[i,j,:,p0:p1] += lib.einsum('xpij,pij->xp', int3c_ij,
                                                 rhok_oo_ij)
        t2 = logger.timer_debug1 (mf_grad, "df grad vk aux (P'|mn) eval", *t2)
    int3c = tmp = None
    t1 = logger.timer_debug1 (mf_grad, "df grad vj and vk aux (P'|mn) eval", *t1)

    # (d/dX P|Q)
    int2c_e1 = auxmol.intor('int2c2e_ip1')
    vjaux -= lib.einsum('xpq,mp,nq->mnxp', int2c_e1, rhoj, rhoj)
    for i, j in product (range (nset), repeat=2):
        k = (i*nset) + j
        l = (j*nset) + i
        tmp = lib.einsum('pij,qji->pq', rhok_oo[k], rhok_oo[l])
        vkaux[i,j] -= lib.einsum('xpq,pq->xp', int2c_e1, tmp)
    t1 = logger.timer_debug1 (mf_grad, "df grad vj and vk aux (P'|Q) eval", *t1)

    auxslices = auxmol.aoslice_by_atom()
    vjaux = numpy.array ([-vjaux[:,:,:,p0:p1].sum(axis=3) for p0, p1 in auxslices[:,2:]])
    vkaux = numpy.array ([-vkaux[:,:,:,p0:p1].sum(axis=3) for p0, p1 in auxslices[:,2:]])

    vjaux = numpy.ascontiguousarray (vjaux.transpose (1,2,0,3))
    vkaux = numpy.ascontiguousarray (vkaux.transpose (1,2,0,3))

    vj = lib.tag_array(-vj.reshape(out_shape), aux=numpy.array(vjaux))
    vk = lib.tag_array(-vk.reshape(out_shape), aux=numpy.array(vkaux))
    logger.timer (mf_grad, 'df grad vj and vk', *t0)
    if with_j: return vj, vk
    else: return None, vk

def get_j(mf_grad, mol=None, dm=None, hermi=0):
    if mol is None: mol = mf_grad.mol
    if dm is None: dm = mf_grad.base.make_rdm1()
    t0 = (logger.process_clock (), logger.perf_counter ())

    with_df = mf_grad.base.with_df
    auxmol = with_df.auxmol
    if auxmol is None:
        auxmol = df.addons.make_auxmol(with_df.mol, with_df.auxbasis)
    nbas = mol.nbas

    get_int3c_s2 = _int3c_wrapper(mol, auxmol, 'int3c2e', 's2ij')
    get_int3c_ip1 = _int3c_wrapper(mol, auxmol, 'int3c2e_ip1', 's1')
    get_int3c_ip2 = _int3c_wrapper(mol, auxmol, 'int3c2e_ip2', 's2ij')

    nao = mol.nao
    naux = auxmol.nao
    dms = numpy.asarray(dm)
    out_shape = dms.shape[:-2] + (3,) + dms.shape[-2:]
    dms = dms.reshape(-1,nao,nao)
    nset = dms.shape[0]

    idx = numpy.arange(nao)
    idx = idx * (idx+1) // 2 + idx
    dm_tril = dms + dms.transpose(0,2,1)
    dm_tril = lib.pack_tril(dm_tril)
    dm_tril[:,idx] *= .5

    aux_loc = auxmol.ao_loc
    max_memory = mf_grad.max_memory - lib.current_memory()[0]
    blksize = int(min(max(max_memory * .5e6/8 / (nao**2*3), 20), naux, 240))
    ao_ranges = balance_partition(aux_loc, blksize)

    # (i,j|P)
    rhoj = numpy.empty((nset,naux))
    for shl0, shl1, nL in ao_ranges:
        int3c = get_int3c_s2((0, nbas, 0, nbas, shl0, shl1))  # (i,j|P)
        p0, p1 = aux_loc[shl0], aux_loc[shl1]
        rhoj[:,p0:p1] = lib.einsum('wp,nw->np', int3c, dm_tril)
        int3c = None

    # (P|Q)
    int2c = auxmol.intor('int2c2e', aosym='s1')
    rhoj = scipy.linalg.solve(int2c, rhoj.T, sym_pos=True).T
    int2c = None

    # (d/dX i,j|P)
    vj = numpy.zeros((nset,3,nao,nao))
    for shl0, shl1, nL in ao_ranges:
        int3c = get_int3c_ip1((0, nbas, 0, nbas, shl0, shl1))  # (i,j|P)
        p0, p1 = aux_loc[shl0], aux_loc[shl1]
        vj += lib.einsum('xijp,np->nxij', int3c, rhoj[:,p0:p1])
        int3c = None

    if mf_grad.auxbasis_response:
        # (i,j|d/dX P)
        vjaux = numpy.empty((nset,nset,3,naux))
        for shl0, shl1, nL in ao_ranges:
            int3c = get_int3c_ip2((0, nbas, 0, nbas, shl0, shl1))  # (i,j|P)
            p0, p1 = aux_loc[shl0], aux_loc[shl1]
            vjaux[:,:,:,p0:p1] = lib.einsum('xwp,mw,np->mnxp',
                                          int3c, dm_tril, rhoj[:,p0:p1])
            int3c = None

        # (d/dX P|Q)
        int2c_e1 = auxmol.intor('int2c2e_ip1', aosym='s1')
        vjaux -= lib.einsum('xpq,mp,nq->mnxp', int2c_e1, rhoj, rhoj)

        auxslices = auxmol.aoslice_by_atom()
        vjaux = numpy.array ([-vjaux[:,:,:,p0:p1].sum(axis=3) for p0, p1 in auxslices[:,2:]])
        vjaux = numpy.ascontiguousarray (vjaux.transpose (1,2,0,3))
        vj = lib.tag_array(-vj.reshape(out_shape), aux=numpy.array(vjaux))
    else:
        vj = -vj.reshape(out_shape)
    logger.timer (mf_grad, 'df vj', *t0)
    return vj

def _int3c_wrapper(mol, auxmol, intor, aosym):
    ''' Convenience wrapper for getints '''
    nbas = mol.nbas
    pmol = mol + auxmol
    intor = mol._add_suffix(intor)
    opt = make_cintopt(mol._atm, mol._bas, mol._env, intor)
    def get_int3c(shls_slice=None):
        if shls_slice is None:
            shls_slice = (0, nbas, 0, nbas, nbas, pmol.nbas)
        else:
            shls_slice = shls_slice[:4] + (nbas+shls_slice[4], nbas+shls_slice[5])
        return getints(intor, pmol._atm, pmol._bas, pmol._env, shls_slice,
                       aosym=aosym, cintopt=opt)
    return get_int3c

def _decompose_rdm1 (mf_grad, mol, dm):
    '''Decompose dms as U.Vh, where
    U = orbol = eigenvectors
    V = orbor = U * eigenvalues

    Args:
        mf_grad : instance of :class:`Gradients`
        mol : instance of :class:`gto.Mole`
        dm : ndarray or sequence of ndarrays of shape (nao,nao)
            Density matrices

    Returns:
        orbol : list of ndarrays of shape (nao,*)
            Contains non-null eigenvectors of density matrix
        orbor : list of ndarrays of shape (nao,*)
            Contains orbol * eigenvalues (occupancies)
    '''
    nao = mol.nao
    dms = numpy.asarray(dm).reshape (-1,nao,nao)
    nset = dms.shape[0]
    if hasattr (dm, 'mo_coeff') and hasattr (dm, 'mo_occ'):
        mo_coeff = dm.mo_coeff
        mo_occ = dm.mo_occ
    else:
        s0 = mol.intor ('int1e_ovlp')
        mo_occ = []
        mo_coeff = []
        for dm in dms:
            sdms = reduce (lib.dot, (s0, dm, s0))
            n, c = scipy.linalg.eigh (sdms, b=s0)
            mo_occ.append (n)
            mo_coeff.append (c)
        mo_occ = numpy.stack (mo_occ, axis=0)
    nmo = mo_occ.shape[-1]

    mo_coeff = numpy.asarray(mo_coeff).reshape(-1,nao,nmo)
    mo_occ   = numpy.asarray(mo_occ).reshape(-1,nmo)
    orbor = []
    orbol = []
    for i in range(nset):
        idx = numpy.abs (mo_occ[i])>1e-8
        c = mo_coeff[i][:,idx]
        orbol.append (numpy.asfortranarray (c))
        cn = lib.einsum('pi,i->pi', c, mo_occ[i][idx])
        orbor.append (numpy.asfortranarray (cn))

    return orbol, orbor

<<<<<<< HEAD
=======
def _gen_metric_solver(int2c):
    try:
        j2c = scipy.linalg.cho_factor(int2c, lower=True)
        j2c_solver = lambda v: scipy.linalg.cho_solve(j2c, v, overwrite_b=True)
    except (numpy.linalg.LinAlgError, scipy.linalg.LinAlgError):
        w, v = scipy.linalg.eigh(int2c)
        mask = w > LINEAR_DEP_THRESHOLD
        #logger.debug(mf_grad, 'int2c2e cond = %.4g, drop %d bfns',
        #             w[-1]/w[0], w.size-numpy.count_nonzero(mask))
        v1 = v[:,mask]
        j2c = lib.dot(v1/w[mask], v1.conj().T)
        def j2c_solver(v):
            if v.ndim == 2:
                return lib.dot(j2c, v)
            else:
                return j2c.dot(v)
    return j2c_solver

>>>>>>> 063af4c6
def _cho_solve_rhojk (mf_grad, mol, auxmol, orbol, orbor):
    ''' Solve

    (P|Q) dQ = (P|uv) D_uv
    (P|Q) dQiu = (P|uv) C_vi n_i

    for dQ ('rhoj') and dQui ('rhok'), where D_uv = C_ui n_i C_vi* is
    a density matrix.

    Args:
        mf_grad : instance of :class:`Gradients`
        mol : instance of :class:`gto.Mole`
        auxmol : instance of :class:`gto.Mole`
        orbol : list of length nset of ndarrays of shape (nao,*)
            Contains non-null eigenvectors of density matrices. See
            docstring for _decompose_1rdm.
        orbor : list of length nset of ndarrays of shape (nao,*)
            Contains orbol multiplied by eigenvalues. See docstring for
            _decompose_1rdm.

    Returns:
        rhoj : ndarray of shape (nset, naux)
            Aux-basis densities
        get_rhok : callable taking 3 integers (i,j,k), i,j<naux, k<nset
            Returns C-contiguous ndarray of shape
            (k-j,orbol[i].shape[1],nao) which contains a mixed-basis
            density matrix
    '''

    nset = len (orbol)
    nao, naux = mol.nao, auxmol.nao
    nbas, nauxbas = mol.nbas, auxmol.nbas
    ao_loc = mol.ao_loc
    nocc = [o.shape[-1] for o in orbor]

<<<<<<< HEAD
    int2c = scipy.linalg.cho_factor(auxmol.intor('int2c2e', aosym='s1'))
=======
    int2c = auxmol.intor('int2c2e', aosym='s1')
    solve_j2c = _gen_metric_solver(int2c)
    int2c = None
>>>>>>> 063af4c6
    get_int3c_s1 = _int3c_wrapper(mol, auxmol, 'int3c2e', 's1')
    rhoj = numpy.zeros((nset,naux))
    f_rhok = lib.H5TmpFile()
    t1 = (logger.process_clock (), logger.perf_counter ())
    max_memory = mf_grad.max_memory - lib.current_memory()[0]
    blksize = max_memory * .5e6/8 / (naux*nao)
    mol_ao_ranges = balance_partition(ao_loc, blksize)
    nsteps = len(mol_ao_ranges)
    t2 = t1
    for istep, (shl0, shl1, nd) in enumerate(mol_ao_ranges):
        int3c = get_int3c_s1((0, nbas, shl0, shl1, 0, nauxbas))
        t2 = logger.timer_debug1 (mf_grad, 'df grad intor (P|mn)', *t2)
        p0, p1 = ao_loc[shl0], ao_loc[shl1]
        for i in range(nset):
            # MRH 05/21/2020: De-vectorize this because array contiguity -> multithread efficiency
            v = lib.dot(int3c.reshape (nao, -1, order='F').T, orbor[i]).reshape (naux, (p1-p0)*nocc[i])
            t2 = logger.timer_debug1 (mf_grad, 'df grad einsum (P|mn) u_ni N_i = v_Pmi', *t2)
            rhoj[i] += numpy.dot (v, orbol[i][p0:p1].ravel ())
            t2 = logger.timer_debug1 (mf_grad, 'df grad einsum v_Pmi u_mi = rho_P', *t2)
<<<<<<< HEAD
            v = scipy.linalg.cho_solve(int2c, v)
=======
            v = solve_j2c(v)
>>>>>>> 063af4c6
            t2 = logger.timer_debug1 (mf_grad, 'df grad cho_solve (P|Q) D_Qmi = v_Pmi', *t2)
            f_rhok['%s/%s'%(i,istep)] = v.reshape(naux,p1-p0,-1)
            t2 = logger.timer_debug1 (mf_grad, 'df grad cache D_Pmi (m <-> i transpose upon retrieval)', *t2)
        int3c = v = None
<<<<<<< HEAD
    rhoj = scipy.linalg.cho_solve(int2c, rhoj.T).T
=======
    rhoj = solve_j2c(rhoj.T).T
>>>>>>> 063af4c6
    int2c = None
    t1 = logger.timer_debug1 (mf_grad, 'df grad vj and vk AO (P|Q) D_Q = (P|mn) D_mn solve', *t1)
    class get_rhok_class (object):
        def __init__(self, my_f):
            self.f_rhok = my_f
        def __call__(self, set_id, p0, p1):
            buf = numpy.empty((p1-p0,nocc[set_id],nao))
            col1 = 0
            for istep in range(nsteps):
                dat = self.f_rhok['%s/%s'%(set_id,istep)][p0:p1]
                col0, col1 = col1, col1 + dat.shape[1]
                buf[:p1-p0,:,col0:col1] = dat.transpose(0,2,1)
            return buf
    get_rhok = get_rhok_class (f_rhok)
    return rhoj, get_rhok


class Gradients(rhf_grad.Gradients):
    '''Restricted density-fitting Hartree-Fock gradients'''
    def __init__(self, mf):
        # Whether to include the response of DF auxiliary basis when computing
        # nuclear gradients of J/K matrices
        self.auxbasis_response = True
        rhf_grad.Gradients.__init__(self, mf)

    def get_jk(self, mol=None, dm=None, hermi=0, with_j=True, with_k=True,
               omega=None):
        if omega is None:
            return get_jk(self, mol, dm, hermi, with_j, with_k)

        with self.base.with_df.range_coulomb(omega):
            return get_jk(self, mol, dm, hermi, with_j, with_k)

    def get_j(self, mol=None, dm=None, hermi=0, omega=None):
        return self.get_jk(mol, dm, with_k=False, omega=omega)[0]

    def get_k(self, mol=None, dm=None, hermi=0, omega=None):
        return self.get_jk(mol, dm, with_j=False, omega=omega)[1]

    def get_veff(self, mol=None, dm=None):
        vj, vk = self.get_jk(mol, dm)
        vhf = vj - vk*.5
        if self.auxbasis_response:
            e1_aux = (vj.aux - vk.aux*.5).sum ((0,1))
            logger.debug1(self, 'sum(auxbasis response) %s', e1_aux.sum(axis=0))
            vhf = lib.tag_array(vhf, aux=e1_aux)
        return vhf

    def extra_force(self, atom_id, envs):
        if self.auxbasis_response:
            return envs['vhf'].aux[atom_id]
        else:
            return 0

<<<<<<< HEAD
Grad = Gradients

if __name__ == '__main__':
    mol = gto.Mole()
    mol.atom = [
        ['O' , (0. , 0.     , 0.)],
        [1   , (0. , -0.757 , 0.587)],
        [1   , (0. , 0.757  , 0.587)] ]
    mol.basis = '631g'
    mol.build()
    mf = scf.RHF(mol).density_fit(auxbasis='ccpvdz-jkfit').run()
    g = Gradients(mf).set(auxbasis_response=not False).kernel()
    print(lib.finger(g) - 0.0055166381900824879)
    g = Gradients(mf).kernel()
    print(lib.finger(g) - 0.005516638190173352)
    print(abs(g-scf.RHF(mol).run().Gradients().kernel()).max())
# -0.0000000000    -0.0000000000    -0.0241140368
#  0.0000000000     0.0043935801     0.0120570184
#  0.0000000000    -0.0043935801     0.0120570184

    mfs = mf.as_scanner()
    e1 = mfs([['O' , (0. , 0.     , 0.001)],
              [1   , (0. , -0.757 , 0.587)],
              [1   , (0. , 0.757  , 0.587)] ])
    e2 = mfs([['O' , (0. , 0.     ,-0.001)],
              [1   , (0. , -0.757 , 0.587)],
              [1   , (0. , 0.757  , 0.587)] ])
    print((e1-e2)/0.002*lib.param.BOHR)
=======
Grad = Gradients
>>>>>>> 063af4c6
<|MERGE_RESOLUTION|>--- conflicted
+++ resolved
@@ -37,11 +37,8 @@
 from functools import reduce
 from itertools import product
 from pyscf.ao2mo import _ao2mo
-<<<<<<< HEAD
-=======
 
 LINEAR_DEP_THRESHOLD = 1e-9
->>>>>>> 063af4c6
 
 def get_jk(mf_grad, mol=None, dm=None, hermi=0, with_j=True, with_k=True):
     assert (with_j or with_k)
@@ -344,8 +341,6 @@
 
     return orbol, orbor
 
-<<<<<<< HEAD
-=======
 def _gen_metric_solver(int2c):
     try:
         j2c = scipy.linalg.cho_factor(int2c, lower=True)
@@ -364,7 +359,6 @@
                 return j2c.dot(v)
     return j2c_solver
 
->>>>>>> 063af4c6
 def _cho_solve_rhojk (mf_grad, mol, auxmol, orbol, orbor):
     ''' Solve
 
@@ -400,13 +394,9 @@
     ao_loc = mol.ao_loc
     nocc = [o.shape[-1] for o in orbor]
 
-<<<<<<< HEAD
-    int2c = scipy.linalg.cho_factor(auxmol.intor('int2c2e', aosym='s1'))
-=======
     int2c = auxmol.intor('int2c2e', aosym='s1')
     solve_j2c = _gen_metric_solver(int2c)
     int2c = None
->>>>>>> 063af4c6
     get_int3c_s1 = _int3c_wrapper(mol, auxmol, 'int3c2e', 's1')
     rhoj = numpy.zeros((nset,naux))
     f_rhok = lib.H5TmpFile()
@@ -426,20 +416,12 @@
             t2 = logger.timer_debug1 (mf_grad, 'df grad einsum (P|mn) u_ni N_i = v_Pmi', *t2)
             rhoj[i] += numpy.dot (v, orbol[i][p0:p1].ravel ())
             t2 = logger.timer_debug1 (mf_grad, 'df grad einsum v_Pmi u_mi = rho_P', *t2)
-<<<<<<< HEAD
-            v = scipy.linalg.cho_solve(int2c, v)
-=======
             v = solve_j2c(v)
->>>>>>> 063af4c6
             t2 = logger.timer_debug1 (mf_grad, 'df grad cho_solve (P|Q) D_Qmi = v_Pmi', *t2)
             f_rhok['%s/%s'%(i,istep)] = v.reshape(naux,p1-p0,-1)
             t2 = logger.timer_debug1 (mf_grad, 'df grad cache D_Pmi (m <-> i transpose upon retrieval)', *t2)
         int3c = v = None
-<<<<<<< HEAD
-    rhoj = scipy.linalg.cho_solve(int2c, rhoj.T).T
-=======
     rhoj = solve_j2c(rhoj.T).T
->>>>>>> 063af4c6
     int2c = None
     t1 = logger.timer_debug1 (mf_grad, 'df grad vj and vk AO (P|Q) D_Q = (P|mn) D_mn solve', *t1)
     class get_rhok_class (object):
@@ -494,35 +476,4 @@
         else:
             return 0
 
-<<<<<<< HEAD
-Grad = Gradients
-
-if __name__ == '__main__':
-    mol = gto.Mole()
-    mol.atom = [
-        ['O' , (0. , 0.     , 0.)],
-        [1   , (0. , -0.757 , 0.587)],
-        [1   , (0. , 0.757  , 0.587)] ]
-    mol.basis = '631g'
-    mol.build()
-    mf = scf.RHF(mol).density_fit(auxbasis='ccpvdz-jkfit').run()
-    g = Gradients(mf).set(auxbasis_response=not False).kernel()
-    print(lib.finger(g) - 0.0055166381900824879)
-    g = Gradients(mf).kernel()
-    print(lib.finger(g) - 0.005516638190173352)
-    print(abs(g-scf.RHF(mol).run().Gradients().kernel()).max())
-# -0.0000000000    -0.0000000000    -0.0241140368
-#  0.0000000000     0.0043935801     0.0120570184
-#  0.0000000000    -0.0043935801     0.0120570184
-
-    mfs = mf.as_scanner()
-    e1 = mfs([['O' , (0. , 0.     , 0.001)],
-              [1   , (0. , -0.757 , 0.587)],
-              [1   , (0. , 0.757  , 0.587)] ])
-    e2 = mfs([['O' , (0. , 0.     ,-0.001)],
-              [1   , (0. , -0.757 , 0.587)],
-              [1   , (0. , 0.757  , 0.587)] ])
-    print((e1-e2)/0.002*lib.param.BOHR)
-=======
-Grad = Gradients
->>>>>>> 063af4c6
+Grad = Gradients