--- conflicted
+++ resolved
@@ -435,14 +435,9 @@
         for i, (shl0, shl1, q0, q1) in enumerate(aoslices):
             wj1 = np.einsum('xijp,ji->xp', int3c_ip1[:,q0:q1], dm0[:,q0:q1])
             vj1_buf[i] += np.einsum('xp,pij->xij', wj1, coef3c)
-<<<<<<< HEAD
-        rhok0_PlJ = lib.einsum('plj,Jj->plJ', rhok0_Pl_[p0:p1], mocc_2)
-        vk1_buf += lib.einsum('xijp,plj->xil', int3c_ip1, rhok0_PlJ)
-=======
         if with_k:
             rhok0_PlJ = lib.einsum('plj,Jj->plJ', rhok0_Pl_[p0:p1], mocc_2)
             vk1_buf += lib.einsum('xijp,plj->xil', int3c_ip1, rhok0_PlJ)
->>>>>>> 063af4c6
         int3c_ip1 = None
     vj1_buf = ftmp['vj1_buf'] = vj1_buf
 
