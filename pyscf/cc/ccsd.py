#!/usr/bin/env python
# Copyright 2014-2021 The PySCF Developers. All Rights Reserved.
#
# Licensed under the Apache License, Version 2.0 (the "License");
# you may not use this file except in compliance with the License.
# You may obtain a copy of the License at
#
#     http://www.apache.org/licenses/LICENSE-2.0
#
# Unless required by applicable law or agreed to in writing, software
# distributed under the License is distributed on an "AS IS" BASIS,
# WITHOUT WARRANTIES OR CONDITIONS OF ANY KIND, either express or implied.
# See the License for the specific language governing permissions and
# limitations under the License.
#
# Author: Qiming Sun <osirpt.sun@gmail.com>
#

'''
RCCSD for real integrals
8-fold permutation symmetry has been used
(ij|kl) = (ji|kl) = (kl|ij) = ...
'''


import ctypes
from functools import reduce
import numpy
from pyscf import gto
from pyscf import lib
from pyscf.lib import logger
from pyscf import ao2mo
from pyscf.ao2mo import _ao2mo
from pyscf.cc import _ccsd
from pyscf.mp.mp2 import get_nocc, get_nmo, get_frozen_mask, get_e_hf, _mo_without_core
from pyscf import __config__

BLKMIN = getattr(__config__, 'cc_ccsd_blkmin', 4)
MEMORYMIN = getattr(__config__, 'cc_ccsd_memorymin', 2000)


# t1: ia
# t2: ijab
def kernel(mycc, eris=None, t1=None, t2=None, max_cycle=50, tol=1e-8,
           tolnormt=1e-6, verbose=None, callback=None):
    log = logger.new_logger(mycc, verbose)
    if eris is None:
        eris = mycc.ao2mo(mycc.mo_coeff)
    if t1 is None and t2 is None:
        t1, t2 = mycc.get_init_guess(eris)
    elif t2 is None:
        t2 = mycc.get_init_guess(eris)[1]

    name = mycc.__class__.__name__
    cput1 = cput0 = (logger.process_clock(), logger.perf_counter())
    eold = 0
    eccsd = mycc.energy(t1, t2, eris)
    log.info('Init E_corr(%s) = %.15g', name, eccsd)

    if isinstance(mycc.diis, lib.diis.DIIS):
        adiis = mycc.diis
    elif mycc.diis:
        adiis = lib.diis.DIIS(mycc, mycc.diis_file, incore=mycc.incore_complete)
        adiis.space = mycc.diis_space
    else:
        adiis = None

    conv = False
    for istep in range(max_cycle):
        t1new, t2new = mycc.update_amps(t1, t2, eris)
        if callback is not None:
            callback(locals())
        tmpvec = mycc.amplitudes_to_vector(t1new, t2new)
        tmpvec -= mycc.amplitudes_to_vector(t1, t2)
        normt = numpy.linalg.norm(tmpvec)
        tmpvec = None
        if mycc.iterative_damping < 1.0:
            alpha = mycc.iterative_damping
            t1new = (1-alpha) * t1 + alpha * t1new
            t2new *= alpha
            t2new += (1-alpha) * t2
        t1, t2 = t1new, t2new
        t1new = t2new = None
        t1, t2 = mycc.run_diis(t1, t2, istep, normt, eccsd-eold, adiis)
        eold, eccsd = eccsd, mycc.energy(t1, t2, eris)
        log.info('cycle = %d  E_corr(%s) = %.15g  dE = %.9g  norm(t1,t2) = %.6g',
                 istep+1, name, eccsd, eccsd - eold, normt)
        cput1 = log.timer(f'{name} iter', *cput1)
        if abs(eccsd-eold) < tol and normt < tolnormt:
            conv = True
            break
    log.timer(name, *cput0)
    return conv, eccsd, t1, t2


def update_amps(mycc, t1, t2, eris):
    if mycc.cc2:
        raise NotImplementedError
    assert (isinstance(eris, _ChemistsERIs))

    time0 = logger.process_clock(), logger.perf_counter()
    log = logger.Logger(mycc.stdout, mycc.verbose)
    nocc, nvir = t1.shape
    fock = eris.fock
    mo_e_o = eris.mo_energy[:nocc]
    mo_e_v = eris.mo_energy[nocc:] + mycc.level_shift

    t1new = numpy.zeros_like(t1)
    t2new = mycc._add_vvvv(t1, t2, eris, t2sym='jiba')
    t2new *= .5  # *.5 because t2+t2.transpose(1,0,3,2) in the end
    time1 = log.timer_debug1('vvvv', *time0)

#** make_inter_F
    fov = fock[:nocc,nocc:].copy()
    t1new += fov

    foo = fock[:nocc,:nocc] - numpy.diag(mo_e_o)
    foo += .5 * numpy.einsum('ia,ja->ij', fock[:nocc,nocc:], t1)

    fvv = fock[nocc:,nocc:] - numpy.diag(mo_e_v)
    fvv -= .5 * numpy.einsum('ia,ib->ab', t1, fock[:nocc,nocc:])

    if mycc.incore_complete:
        fswap = None
    else:
        fswap = lib.H5TmpFile()
    fwVOov, fwVooV = _add_ovvv_(mycc, t1, t2, eris, fvv, t1new, t2new, fswap)
    time1 = log.timer_debug1('ovvv', *time1)

    woooo = numpy.asarray(eris.oooo).transpose(0,2,1,3).copy()

    unit = nocc**2*nvir*7 + nocc**3 + nocc*nvir**2
    mem_now = lib.current_memory()[0]
    max_memory = max(0, mycc.max_memory - mem_now)
    blksize = min(nvir, max(BLKMIN, int((max_memory*.9e6/8-nocc**4)/unit)))
    log.debug1('max_memory %d MB,  nocc,nvir = %d,%d  blksize = %d',
               max_memory, nocc, nvir, blksize)

    for p0, p1 in lib.prange(0, nvir, blksize):
        wVOov = fwVOov[p0:p1]
        wVooV = fwVooV[p0:p1]
        eris_ovoo = eris.ovoo[:,p0:p1]
        eris_oovv = numpy.empty((nocc,nocc,p1-p0,nvir))
        def load_oovv(p0, p1):
            eris_oovv[:] = eris.oovv[:,:,p0:p1]
        with lib.call_in_background(load_oovv, sync=not mycc.async_io) as prefetch_oovv:
            #:eris_oovv = eris.oovv[:,:,p0:p1]
            prefetch_oovv(p0, p1)
            foo += numpy.einsum('kc,kcji->ij', 2*t1[:,p0:p1], eris_ovoo)
            foo += numpy.einsum('kc,icjk->ij',  -t1[:,p0:p1], eris_ovoo)
            tmp = lib.einsum('la,jaik->lkji', t1[:,p0:p1], eris_ovoo)
            woooo += tmp + tmp.transpose(1,0,3,2)
            tmp = None

            wVOov -= lib.einsum('jbik,ka->bjia', eris_ovoo, t1)
            t2new[:,:,p0:p1] += wVOov.transpose(1,2,0,3)

            wVooV += lib.einsum('kbij,ka->bija', eris_ovoo, t1)
            eris_ovoo = None
        load_oovv = prefetch_oovv = None

        eris_ovvo = numpy.empty((nocc,p1-p0,nvir,nocc))
        def load_ovvo(p0, p1):
            eris_ovvo[:] = eris.ovvo[:,p0:p1]
        with lib.call_in_background(load_ovvo, sync=not mycc.async_io) as prefetch_ovvo:
            #:eris_ovvo = eris.ovvo[:,p0:p1]
            prefetch_ovvo(p0, p1)
            t1new[:,p0:p1] -= numpy.einsum('jb,jiab->ia', t1, eris_oovv)
            wVooV -= eris_oovv.transpose(2,0,1,3)
            wVOov += wVooV*.5  #: bjia + bija*.5
        load_ovvo = prefetch_ovvo = None

        t2new[:,:,p0:p1] += (eris_ovvo*0.5).transpose(0,3,1,2)
        eris_voov = eris_ovvo.conj().transpose(1,0,3,2)
        t1new[:,p0:p1] += 2*numpy.einsum('jb,aijb->ia', t1, eris_voov)
        eris_ovvo = None

        tmp  = lib.einsum('ic,kjbc->ibkj', t1, eris_oovv)
        tmp += lib.einsum('bjkc,ic->jbki', eris_voov, t1)
        t2new[:,:,p0:p1] -= lib.einsum('ka,jbki->jiba', t1, tmp)
        eris_oovv = tmp = None

        fov[:,p0:p1] += numpy.einsum('kc,aikc->ia', t1, eris_voov) * 2
        fov[:,p0:p1] -= numpy.einsum('kc,akic->ia', t1, eris_voov)

        tau  = numpy.einsum('ia,jb->ijab', t1[:,p0:p1]*.5, t1)
        tau += t2[:,:,p0:p1]
        theta  = tau.transpose(1,0,2,3) * 2
        theta -= tau
        fvv -= lib.einsum('cjia,cjib->ab', theta.transpose(2,1,0,3), eris_voov)
        foo += lib.einsum('aikb,kjab->ij', eris_voov, theta)
        tau = theta = None

        tau = t2[:,:,p0:p1] + numpy.einsum('ia,jb->ijab', t1[:,p0:p1], t1)
        woooo += lib.einsum('ijab,aklb->ijkl', tau, eris_voov)
        tau = None

        def update_wVooV(q0, q1, tau):
            wVooV[:] += lib.einsum('bkic,jkca->bija', eris_voov[:,:,:,q0:q1], tau)
        with lib.call_in_background(update_wVooV, sync=not mycc.async_io) as update_wVooV:
            for q0, q1 in lib.prange(0, nvir, blksize):
                tau  = t2[:,:,q0:q1] * .5
                tau += numpy.einsum('ia,jb->ijab', t1[:,q0:q1], t1)
                #:wVooV += lib.einsum('bkic,jkca->bija', eris_voov[:,:,:,q0:q1], tau)
                update_wVooV(q0, q1, tau)
        tau = update_wVooV = None
        def update_t2(q0, q1, tmp):
            t2new[:,:,q0:q1] += tmp.transpose(2,0,1,3)
            tmp *= .5
            t2new[:,:,q0:q1] += tmp.transpose(0,2,1,3)
        with lib.call_in_background(update_t2, sync=not mycc.async_io) as update_t2:
            for q0, q1 in lib.prange(0, nvir, blksize):
                tmp = lib.einsum('jkca,ckib->jaib', t2[:,:,p0:p1,q0:q1], wVooV)
                #:t2new[:,:,q0:q1] += tmp.transpose(2,0,1,3)
                #:tmp *= .5
                #:t2new[:,:,q0:q1] += tmp.transpose(0,2,1,3)
                update_t2(q0, q1, tmp)
                tmp = None

        wVOov += eris_voov
        eris_VOov = -.5 * eris_voov.transpose(0,2,1,3)
        eris_VOov += eris_voov
        eris_voov = None
        def update_wVOov(q0, q1, tau):
            wVOov[:,:,:,q0:q1] += .5 * lib.einsum('aikc,kcjb->aijb', eris_VOov, tau)
        with lib.call_in_background(update_wVOov, sync=not mycc.async_io) as update_wVOov:
            for q0, q1 in lib.prange(0, nvir, blksize):
                tau  = t2[:,:,q0:q1].transpose(1,3,0,2) * 2
                tau -= t2[:,:,q0:q1].transpose(0,3,1,2)
                tau -= numpy.einsum('ia,jb->ibja', t1[:,q0:q1]*2, t1)
                #:wVOov[:,:,:,q0:q1] += .5 * lib.einsum('aikc,kcjb->aijb', eris_VOov, tau)
                update_wVOov(q0, q1, tau)
                tau = None
        def update_t2(q0, q1, theta):
            t2new[:,:,q0:q1] += lib.einsum('kica,ckjb->ijab', theta, wVOov)
        with lib.call_in_background(update_t2, sync=not mycc.async_io) as update_t2:
            for q0, q1 in lib.prange(0, nvir, blksize):
                theta  = t2[:,:,p0:p1,q0:q1] * 2
                theta -= t2[:,:,p0:p1,q0:q1].transpose(1,0,2,3)
                #:t2new[:,:,q0:q1] += lib.einsum('kica,ckjb->ijab', theta, wVOov)
                update_t2(q0, q1, theta)
                theta = None
        eris_VOov = wVOov = wVooV = update_wVOov = None
        time1 = log.timer_debug1('voov [%d:%d]'%(p0, p1), *time1)
    fwVOov = fwVooV = fswap = None

    for p0, p1 in lib.prange(0, nvir, blksize):
        theta = t2[:,:,p0:p1].transpose(1,0,2,3) * 2 - t2[:,:,p0:p1]
        t1new += numpy.einsum('jb,ijba->ia', fov[:,p0:p1], theta)
        t1new -= lib.einsum('jbki,kjba->ia', eris.ovoo[:,p0:p1], theta)

        tau = numpy.einsum('ia,jb->ijab', t1[:,p0:p1], t1)
        tau += t2[:,:,p0:p1]
        t2new[:,:,p0:p1] += .5 * lib.einsum('ijkl,klab->ijab', woooo, tau)
        theta = tau = None

    ft_ij = foo + numpy.einsum('ja,ia->ij', .5*t1, fov)
    ft_ab = fvv - numpy.einsum('ia,ib->ab', .5*t1, fov)
    t2new += lib.einsum('ijac,bc->ijab', t2, ft_ab)
    t2new -= lib.einsum('ki,kjab->ijab', ft_ij, t2)

    eia = mo_e_o[:,None] - mo_e_v
    t1new += numpy.einsum('ib,ab->ia', t1, fvv)
    t1new -= numpy.einsum('ja,ji->ia', t1, foo)
    t1new /= eia

    #: t2new = t2new + t2new.transpose(1,0,3,2)
    for i in range(nocc):
        if i > 0:
            t2new[i,:i] += t2new[:i,i].transpose(0,2,1)
            t2new[i,:i] /= lib.direct_sum('a,jb->jab', eia[i], eia[:i])
            t2new[:i,i] = t2new[i,:i].transpose(0,2,1)
        t2new[i,i] = t2new[i,i] + t2new[i,i].T
        t2new[i,i] /= lib.direct_sum('a,b->ab', eia[i], eia[i])

    time0 = log.timer_debug1('update t1 t2', *time0)
    return t1new, t2new


def _add_ovvv_(mycc, t1, t2, eris, fvv, t1new, t2new, fswap):
    time1 = logger.process_clock(), logger.perf_counter()
    log = logger.Logger(mycc.stdout, mycc.verbose)
    nocc, nvir = t1.shape
    nvir_pair = nvir * (nvir+1) // 2

    if fswap is None:
        wVOov = numpy.zeros((nvir,nocc,nocc,nvir))
    else:
        wVOov = fswap.create_dataset('wVOov', (nvir,nocc,nocc,nvir), 'f8')
    wooVV = numpy.zeros((nocc,nocc*nvir_pair))

    max_memory = mycc.max_memory - lib.current_memory()[0]
    unit = nocc*nvir**2*3 + nocc**2*nvir + 2
    blksize = min(nvir, max(BLKMIN, int((max_memory*.95e6/8-wooVV.size)/unit)))
    if not mycc.direct:
        unit = nocc*nvir**2*3 + nocc**2*nvir + 2 + nocc*nvir**2 + nocc*nvir
        blksize = min(nvir, max(BLKMIN, int((max_memory*.95e6/8-wooVV.size-nocc**2*nvir)/unit)))
    log.debug1('max_memory %d MB,  nocc,nvir = %d,%d  blksize = %d',
               max_memory, nocc, nvir, blksize)

    def load_ovvv(buf, p0):
        if p0 < nvir:
            p1 = min(nvir, p0+blksize)
            buf[:p1-p0] = eris.ovvv[:,p0:p1].transpose(1,0,2)

    with lib.call_in_background(load_ovvv, sync=not mycc.async_io) as prefetch:
        buf = numpy.empty((blksize,nocc,nvir_pair))
        buf_prefetch = numpy.empty((blksize,nocc,nvir_pair))

        load_ovvv(buf_prefetch, 0)
        for p0, p1 in lib.prange(0, nvir, blksize):
            buf, buf_prefetch = buf_prefetch, buf
            prefetch(buf_prefetch, p1)

            eris_vovv = buf[:p1-p0]

            #:wooVV -= numpy.einsum('jc,ciba->jiba', t1[:,p0:p1], eris_vovv)
            lib.ddot(numpy.asarray(t1[:,p0:p1], order='C'),
                     eris_vovv.reshape(p1-p0,-1), -1, wooVV, 1)

            eris_vovv = lib.unpack_tril(eris_vovv.reshape((p1-p0)*nocc,nvir_pair))
            eris_vovv = eris_vovv.reshape(p1-p0,nocc,nvir,nvir)

            fvv += 2*numpy.einsum('kc,ckab->ab', t1[:,p0:p1], eris_vovv)
            fvv[:,p0:p1] -= numpy.einsum('kc,bkca->ab', t1, eris_vovv)

            if not mycc.direct:
                vvvo = eris_vovv.transpose(0,2,3,1).copy()
                for i in range(nocc):
                    tau = t2[i,:,p0:p1] + numpy.einsum('a,jb->jab', t1[i,p0:p1], t1)
                    tmp = lib.einsum('jcd,cdbk->jbk', tau, vvvo)
                    t2new[i] -= lib.einsum('ka,jbk->jab', t1, tmp)
                    tau = tmp = None

            wVOov[p0:p1] = lib.einsum('biac,jc->bija', eris_vovv, t1)

            theta = t2[:,:,p0:p1].transpose(1,2,0,3) * 2
            theta -= t2[:,:,p0:p1].transpose(0,2,1,3)
            t1new += lib.einsum('icjb,cjba->ia', theta, eris_vovv)
            theta = None
            time1 = log.timer_debug1('vovv [%d:%d]'%(p0, p1), *time1)

    if fswap is None:
        wooVV = lib.unpack_tril(wooVV.reshape(nocc**2,nvir_pair))
        return wVOov, wooVV.reshape(nocc,nocc,nvir,nvir).transpose(2,1,0,3)
    else:
        fswap.create_dataset('wVooV', (nvir,nocc,nocc,nvir), 'f8')
        wooVV = wooVV.reshape(nocc,nocc,nvir_pair)
        tril2sq = lib.square_mat_in_trilu_indices(nvir)
        for p0, p1 in lib.prange(0, nvir, blksize):
            fswap['wVooV'][p0:p1] = wooVV[:,:,tril2sq[p0:p1]].transpose(2,1,0,3)
        return fswap['wVOov'], fswap['wVooV']

def _add_vvvv(mycc, t1, t2, eris, out=None, with_ovvv=None, t2sym=None):
    '''t2sym: whether t2 has the symmetry t2[ijab]==t2[jiba] or
    t2[ijab]==-t2[jiab] or t2[ijab]==-t2[jiba]
    '''
    #TODO: Guess the symmetry of t2 amplitudes
    #if t2sym is None:
    #    if t2.shape[0] != t2.shape[1]:
    #        t2sym = ''
    #    elif abs(t2-t2.transpose(1,0,3,2)).max() < 1e-12:
    #        t2sym = 'jiba'
    #    elif abs(t2+t2.transpose(1,0,2,3)).max() < 1e-12:
    #        t2sym = '-jiab'
    #    elif abs(t2+t2.transpose(1,0,3,2)).max() < 1e-12:
    #        t2sym = '-jiba'

    if t2sym in ('jiba', '-jiba', '-jiab'):
        Ht2tril = _add_vvvv_tril(mycc, t1, t2, eris, with_ovvv=with_ovvv)
        nocc, nvir = t2.shape[1:3]
        Ht2 = _unpack_t2_tril(Ht2tril, nocc, nvir, out, t2sym)
    else:
        Ht2 = _add_vvvv_full(mycc, t1, t2, eris, out, with_ovvv)
    return Ht2

def _add_vvvv_tril(mycc, t1, t2, eris, out=None, with_ovvv=None):
    '''Ht2 = numpy.einsum('ijcd,acdb->ijab', t2, vvvv)
    Using symmetry t2[ijab] = t2[jiba] and Ht2[ijab] = Ht2[jiba], compute the
    lower triangular part of  Ht2
    '''
    time0 = logger.process_clock(), logger.perf_counter()
    log = logger.Logger(mycc.stdout, mycc.verbose)
    if with_ovvv is None:
        with_ovvv = mycc.direct
    nocc, nvir = t2.shape[1:3]
    nocc2 = nocc*(nocc+1)//2
    if t1 is None:
        tau = t2[numpy.tril_indices(nocc)]
    else:
        tau = numpy.empty((nocc2,nvir,nvir), dtype=t2.dtype)
        p1 = 0
        for i in range(nocc):
            p0, p1 = p1, p1 + i+1
            tau[p0:p1] = numpy.einsum('a,jb->jab', t1[i], t1[:i+1])
            tau[p0:p1] += t2[i,:i+1]

    if mycc.direct:   # AO-direct CCSD
        mo = getattr(eris, 'mo_coeff', None)
        if mo is None:  # If eris does not have the attribute mo_coeff
            mo = _mo_without_core(mycc, mycc.mo_coeff)
        nao, nmo = mo.shape
        aos = numpy.asarray(mo[:,nocc:].T, order='F')
        tau = _ao2mo.nr_e2(tau.reshape(nocc2,nvir**2), aos, (0,nao,0,nao), 's1', 's1')
        tau = tau.reshape(nocc2,nao,nao)
        time0 = log.timer_debug1('vvvv-tau', *time0)

        buf = eris._contract_vvvv_t2(mycc, tau, mycc.direct, out, log)
        buf = buf.reshape(nocc2,nao,nao)
        Ht2tril = _ao2mo.nr_e2(buf, mo.conj(), (nocc,nmo,nocc,nmo), 's1', 's1')
        Ht2tril = Ht2tril.reshape(nocc2,nvir,nvir)

        if with_ovvv:
            #: tmp = numpy.einsum('ijcd,ka,kdcb->ijba', tau, t1, eris.ovvv)
            #: t2new -= tmp + tmp.transpose(1,0,3,2)
            tmp = _ao2mo.nr_e2(buf, mo.conj(), (nocc,nmo,0,nocc), 's1', 's1')
            Ht2tril -= lib.ddot(tmp.reshape(nocc2*nvir,nocc), t1).reshape(nocc2,nvir,nvir)
            tmp = _ao2mo.nr_e2(buf, mo.conj(), (0,nocc,nocc,nmo), 's1', 's1')
            #: Ht2tril -= numpy.einsum('xkb,ka->xab', tmp.reshape(-1,nocc,nvir), t1)
            tmp = lib.transpose(tmp.reshape(nocc2,nocc,nvir), axes=(0,2,1), out=buf)
            tmp = lib.ddot(tmp.reshape(nocc2*nvir,nocc), t1, 1,
                           numpy.ndarray((nocc2*nvir,nvir), buffer=tau), 0)
            tmp = lib.transpose(tmp.reshape(nocc2,nvir,nvir), axes=(0,2,1), out=buf)
            Ht2tril -= tmp.reshape(nocc2,nvir,nvir)
    else:
        assert (not with_ovvv)
        Ht2tril = eris._contract_vvvv_t2(mycc, tau, mycc.direct, out, log)
    return Ht2tril

def _add_vvvv_full(mycc, t1, t2, eris, out=None, with_ovvv=False):
    '''Ht2 = numpy.einsum('ijcd,acdb->ijab', t2, vvvv)
    without using symmetry t2[ijab] = t2[jiba] in t2 or Ht2
    '''
    time0 = logger.process_clock(), logger.perf_counter()
    log = logger.Logger(mycc.stdout, mycc.verbose)
    if t1 is None:
        tau = t2
    else:
        tau = numpy.einsum('ia,jb->ijab', t1, t1)
        tau += t2

    if mycc.direct:   # AO-direct CCSD
        if with_ovvv:
            raise NotImplementedError
        mo = getattr(eris, 'mo_coeff', None)
        if mo is None:  # If eris does not have the attribute mo_coeff
            mo = _mo_without_core(mycc, mycc.mo_coeff)
        nocc, nvir = t2.shape[1:3]
        nao, nmo = mo.shape
        aos = numpy.asarray(mo[:,nocc:].T, order='F')
        tau = _ao2mo.nr_e2(tau.reshape(nocc**2,nvir,nvir), aos, (0,nao,0,nao), 's1', 's1')
        tau = tau.reshape(nocc,nocc,nao,nao)
        time0 = log.timer_debug1('vvvv-tau mo2ao', *time0)

        buf = eris._contract_vvvv_t2(mycc, tau, mycc.direct, out, log)
        buf = buf.reshape(nocc**2,nao,nao)
        Ht2 = _ao2mo.nr_e2(buf, mo.conj(), (nocc,nmo,nocc,nmo), 's1', 's1')
    else:
        assert (not with_ovvv)
        Ht2 = eris._contract_vvvv_t2(mycc, tau, mycc.direct, out, log)

    return Ht2.reshape(t2.shape)


def _contract_vvvv_t2(mycc, mol, vvvv, t2, out=None, verbose=None):
    '''Ht2 = numpy.einsum('ijcd,acbd->ijab', t2, vvvv)

    Args:
        vvvv : None or integral object
            if vvvv is None, contract t2 to AO-integrals using AO-direct algorithm
    '''
    if vvvv is None or len(vvvv.shape) == 2:
        # AO-direct or vvvv in 4-fold symmetry
        return _contract_s4vvvv_t2(mycc, mol, vvvv, t2, out, verbose)
    else:
        return _contract_s1vvvv_t2(mycc, mol, vvvv, t2, out, verbose)


def _contract_s4vvvv_t2(mycc, mol, vvvv, t2, out=None, verbose=None):
    '''Ht2 = numpy.einsum('ijcd,acbd->ijab', t2, vvvv)
    where vvvv has to be real and has the 4-fold permutation symmetry

    Args:
        vvvv : None or integral object
            if vvvv is None, contract t2 to AO-integrals using AO-direct algorithm
    '''
    assert (t2.dtype == numpy.double)
    if t2.size == 0:
        return numpy.zeros_like(t2)

    _dgemm = lib.numpy_helper._dgemm
    time0 = logger.process_clock(), logger.perf_counter()
    log = logger.new_logger(mycc, verbose)

    nvira, nvirb = t2.shape[-2:]
    x2 = t2.reshape(-1,nvira,nvirb)
    nocc2 = x2.shape[0]
    nvir2 = nvira * nvirb
    Ht2 = numpy.ndarray(x2.shape, dtype=x2.dtype, buffer=out)
    Ht2[:] = 0

    def contract_blk_(eri, i0, i1, j0, j1):
        ic = i1 - i0
        jc = j1 - j0
        #:Ht2[:,j0:j1] += numpy.einsum('xef,efab->xab', x2[:,i0:i1], eri)
        _dgemm('N', 'N', nocc2, jc*nvirb, ic*nvirb,
               x2.reshape(-1,nvir2), eri.reshape(-1,jc*nvirb),
               Ht2.reshape(-1,nvir2), 1, 1, i0*nvirb, 0, j0*nvirb)

        if i0 > j0:
            #:Ht2[:,i0:i1] += numpy.einsum('xef,abef->xab', x2[:,j0:j1], eri)
            _dgemm('N', 'T', nocc2, ic*nvirb, jc*nvirb,
                   x2.reshape(-1,nvir2), eri.reshape(-1,jc*nvirb),
                   Ht2.reshape(-1,nvir2), 1, 1, j0*nvirb, 0, i0*nvirb)

    max_memory = max(MEMORYMIN, mycc.max_memory - lib.current_memory()[0])
    if vvvv is None:   # AO-direct CCSD
        ao_loc = mol.ao_loc_nr()
        assert (nvira == nvirb == ao_loc[-1])

        intor = mol._add_suffix('int2e')
        ao2mopt = _ao2mo.AO2MOpt(mol, intor, 'CVHFnr_schwarz_cond',
                                 'CVHFsetnr_direct_scf')
        blksize = max(BLKMIN, numpy.sqrt(max_memory*.9e6/8/nvirb**2/2.5))
        blksize = int(min((nvira+3)/4, blksize))
        sh_ranges = ao2mo.outcore.balance_partition(ao_loc, blksize)
        blksize = max(x[2] for x in sh_ranges)
        eribuf = numpy.empty((blksize,blksize,nvirb,nvirb))
        loadbuf = numpy.empty((blksize,blksize,nvirb,nvirb))
        fint = gto.moleintor.getints4c

        for ip, (ish0, ish1, ni) in enumerate(sh_ranges):
            for jsh0, jsh1, nj in sh_ranges[:ip]:
                eri = fint(intor, mol._atm, mol._bas, mol._env,
                           shls_slice=(ish0,ish1,jsh0,jsh1), aosym='s2kl',
                           ao_loc=ao_loc, cintopt=ao2mopt._cintopt, out=eribuf)
                i0, i1 = ao_loc[ish0], ao_loc[ish1]
                j0, j1 = ao_loc[jsh0], ao_loc[jsh1]
                tmp = numpy.ndarray((i1-i0,nvirb,j1-j0,nvirb), buffer=loadbuf)
                _ccsd.libcc.CCload_eri(tmp.ctypes.data_as(ctypes.c_void_p),
                                       eri.ctypes.data_as(ctypes.c_void_p),
                                       (ctypes.c_int*4)(i0, i1, j0, j1),
                                       ctypes.c_int(nvirb))
                contract_blk_(tmp, i0, i1, j0, j1)
                time0 = log.timer_debug1('AO-vvvv [%d:%d,%d:%d]' %
                                         (ish0,ish1,jsh0,jsh1), *time0)

            eri = fint(intor, mol._atm, mol._bas, mol._env,
                       shls_slice=(ish0,ish1,ish0,ish1), aosym='s4',
                       ao_loc=ao_loc, cintopt=ao2mopt._cintopt, out=eribuf)
            i0, i1 = ao_loc[ish0], ao_loc[ish1]
            eri = lib.unpack_tril(eri, axis=0)
            tmp = numpy.ndarray((i1-i0,nvirb,i1-i0,nvirb), buffer=loadbuf)
            _ccsd.libcc.CCload_eri(tmp.ctypes.data_as(ctypes.c_void_p),
                                   eri.ctypes.data_as(ctypes.c_void_p),
                                   (ctypes.c_int*4)(i0, i1, i0, i1),
                                   ctypes.c_int(nvirb))
            eri = None
            contract_blk_(tmp, i0, i1, i0, i1)
            time0 = log.timer_debug1('AO-vvvv [%d:%d,%d:%d]' %
                                     (ish0,ish1,ish0,ish1), *time0)

    else:
        nvir_pair = nvirb * (nvirb+1) // 2
        unit = nvira*nvir_pair*2 + nvirb**2*nvira/4 + 1

        if mycc.async_io:
            fmap = lib.map_with_prefetch
            unit += nvira*nvir_pair
        else:
            fmap = map

        blksize = numpy.sqrt(max(BLKMIN**2, max_memory*.95e6/8/unit))
        blksize = int(min((nvira+3)/4, blksize))

        def load(v_slice):
            i0, i1 = v_slice
            off0 = i0*(i0+1)//2
            off1 = i1*(i1+1)//2
            return numpy.asarray(vvvv[off0:off1], order='C')

        tril2sq = lib.square_mat_in_trilu_indices(nvira)
        loadbuf = numpy.empty((blksize,blksize,nvirb,nvirb))

        slices = [(i0, i1) for i0, i1 in lib.prange(0, nvira, blksize)]
        for istep, wwbuf in enumerate(fmap(load, lib.prange(0, nvira, blksize))):
            i0, i1 = slices[istep]
            off0 = i0*(i0+1)//2
            for j0, j1 in lib.prange(0, i1, blksize):
                eri = wwbuf[tril2sq[i0:i1,j0:j1]-off0]
                tmp = numpy.ndarray((i1-i0,nvirb,j1-j0,nvirb), buffer=loadbuf)
                _ccsd.libcc.CCload_eri(tmp.ctypes.data_as(ctypes.c_void_p),
                                       eri.ctypes.data_as(ctypes.c_void_p),
                                       (ctypes.c_int*4)(i0, i1, j0, j1),
                                       ctypes.c_int(nvirb))
                contract_blk_(tmp, i0, i1, j0, j1)
            wwbuf = None
            time0 = log.timer_debug1('vvvv [%d:%d]'%(i0,i1), *time0)
    return Ht2.reshape(t2.shape)

def _contract_s1vvvv_t2(mycc, mol, vvvv, t2, out=None, verbose=None):
    '''Ht2 = numpy.einsum('ijcd,acdb->ijab', t2, vvvv)
    where vvvv can be real or complex and no permutation symmetry is available in vvvv.

    Args:
        vvvv : None or integral object
            if vvvv is None, contract t2 to AO-integrals using AO-direct algorithm
    '''
    # vvvv == None means AO-direct CCSD. It should redirect to
    # _contract_s4vvvv_t2(mycc, mol, vvvv, t2, out, verbose)
    assert (vvvv is not None)

    time0 = logger.process_clock(), logger.perf_counter()
    log = logger.new_logger(mycc, verbose)

    nvira, nvirb = t2.shape[-2:]
    x2 = t2.reshape(-1,nvira,nvirb)
    nocc2 = x2.shape[0]
    dtype = numpy.result_type(t2, vvvv)
    Ht2 = numpy.ndarray(x2.shape, dtype=dtype, buffer=out)

    max_memory = mycc.max_memory - lib.current_memory()[0]
    unit = nvirb**2*nvira*2 + nocc2*nvirb + 1
    blksize = min(nvira, max(BLKMIN, int(max_memory*1e6/8/unit)))

    for p0,p1 in lib.prange(0, nvira, blksize):
        Ht2[:,p0:p1] = lib.einsum('xcd,acbd->xab', x2, vvvv[p0:p1])
        time0 = log.timer_debug1('vvvv [%d:%d]' % (p0,p1), *time0)
    return Ht2.reshape(t2.shape)

def _unpack_t2_tril(t2tril, nocc, nvir, out=None, t2sym='jiba'):
    t2 = numpy.ndarray((nocc,nocc,nvir,nvir), dtype=t2tril.dtype, buffer=out)
    idx,idy = numpy.tril_indices(nocc)
    if t2sym == 'jiba':
        t2[idy,idx] = t2tril.transpose(0,2,1)
        t2[idx,idy] = t2tril
    elif t2sym == '-jiba':
        t2[idy,idx] = -t2tril.transpose(0,2,1)
        t2[idx,idy] = t2tril
    elif t2sym == '-jiab':
        t2[idy,idx] =-t2tril
        t2[idx,idy] = t2tril
        t2[numpy.diag_indices(nocc)] = 0
    return t2

def _unpack_4fold(c2vec, nocc, nvir, anti_symm=True):
    t2 = numpy.zeros((nocc**2,nvir**2), dtype=c2vec.dtype)
    if nocc > 1 and nvir > 1:
        t2tril = c2vec.reshape(nocc*(nocc-1)//2,nvir*(nvir-1)//2)
        otril = numpy.tril_indices(nocc, k=-1)
        vtril = numpy.tril_indices(nvir, k=-1)
        lib.takebak_2d(t2, t2tril, otril[0]*nocc+otril[1], vtril[0]*nvir+vtril[1])
        lib.takebak_2d(t2, t2tril, otril[1]*nocc+otril[0], vtril[1]*nvir+vtril[0])
        if anti_symm:  # anti-symmetry when exchanging two particle indices
            t2tril = -t2tril
        lib.takebak_2d(t2, t2tril, otril[0]*nocc+otril[1], vtril[1]*nvir+vtril[0])
        lib.takebak_2d(t2, t2tril, otril[1]*nocc+otril[0], vtril[0]*nvir+vtril[1])
    return t2.reshape(nocc,nocc,nvir,nvir)

def amplitudes_to_vector(t1, t2, out=None):
    nocc, nvir = t1.shape
    nov = nocc * nvir
    size = nov + nov*(nov+1)//2
    vector = numpy.ndarray(size, t1.dtype, buffer=out)
    vector[:nov] = t1.ravel()
    lib.pack_tril(t2.transpose(0,2,1,3).reshape(nov,nov), out=vector[nov:])
    return vector

def vector_to_amplitudes(vector, nmo, nocc):
    nvir = nmo - nocc
    nov = nocc * nvir
    t1 = vector[:nov].copy().reshape((nocc,nvir))
    # filltriu=lib.SYMMETRIC because t2[iajb] == t2[jbia]
    t2 = lib.unpack_tril(vector[nov:], filltriu=lib.SYMMETRIC)
    t2 = t2.reshape(nocc,nvir,nocc,nvir).transpose(0,2,1,3)
    return t1, numpy.asarray(t2, order='C')

def amplitudes_to_vector_s4(t1, t2, out=None):
    nocc, nvir = t1.shape
    nov = nocc * nvir
    size = nov + nocc*(nocc-1)//2*nvir*(nvir-1)//2
    vector = numpy.ndarray(size, t1.dtype, buffer=out)
    vector[:nov] = t1.ravel()
    otril = numpy.tril_indices(nocc, k=-1)
    vtril = numpy.tril_indices(nvir, k=-1)
    lib.take_2d(t2.reshape(nocc**2,nvir**2), otril[0]*nocc+otril[1],
                vtril[0]*nvir+vtril[1], out=vector[nov:])
    return vector

def vector_to_amplitudes_s4(vector, nmo, nocc):
    nvir = nmo - nocc
    nov = nocc * nvir
    size = nov + nocc*(nocc-1)//2*nvir*(nvir-1)//2
    t1 = vector[:nov].copy().reshape(nocc,nvir)
    t2 = numpy.zeros((nocc,nocc,nvir,nvir), dtype=vector.dtype)
    t2 = _unpack_4fold(vector[nov:size], nocc, nvir)
    return t1, t2


def energy(mycc, t1=None, t2=None, eris=None):
    '''CCSD correlation energy'''
    if t1 is None: t1 = mycc.t1
    if t2 is None: t2 = mycc.t2
    if eris is None: eris = mycc.ao2mo()

    nocc, nvir = t1.shape
    fock = eris.fock
    e = numpy.einsum('ia,ia', fock[:nocc,nocc:], t1) * 2
    max_memory = mycc.max_memory - lib.current_memory()[0]
    blksize = int(min(nvir, max(BLKMIN, max_memory*.3e6/8/(nocc**2*nvir+1))))
    for p0, p1 in lib.prange(0, nvir, blksize):
        eris_ovvo = eris.ovvo[:,p0:p1]
        tau = t2[:,:,p0:p1] + numpy.einsum('ia,jb->ijab', t1[:,p0:p1], t1)
        e += 2 * numpy.einsum('ijab,iabj', tau, eris_ovvo)
        e -=     numpy.einsum('jiab,iabj', tau, eris_ovvo)
    if abs(e.imag) > 1e-4:
        logger.warn(mycc, 'Non-zero imaginary part found in %s energy %s',
                    mycc.__class__.__name__, e)
    return e.real

def restore_from_diis_(mycc, diis_file, inplace=True):
    '''Reuse an existed DIIS object in the CCSD calculation.

    The CCSD amplitudes will be restored from the DIIS object to generate t1
    and t2 amplitudes. The t1/t2 amplitudes of the CCSD object will be
    overwritten by the generated t1 and t2 amplitudes. The amplitudes vector
    and error vector will be reused in the CCSD calculation.
    '''
    adiis = lib.diis.DIIS(mycc, mycc.diis_file, incore=mycc.incore_complete)
    adiis.restore(diis_file, inplace=inplace)

    ccvec = adiis.extrapolate()
    mycc.t1, mycc.t2 = mycc.vector_to_amplitudes(ccvec)
    if inplace:
        mycc.diis = adiis
    return mycc

def get_t1_diagnostic(t1):
    '''Returns the t1 amplitude norm, normalized by number of correlated electrons.'''
    nelectron = 2 * t1.shape[0]
    return numpy.sqrt(numpy.linalg.norm(t1)**2 / nelectron)

def get_d1_diagnostic(t1):
    '''D1 diagnostic given in

        Janssen, et. al Chem. Phys. Lett. 290 (1998) 423
    '''
    f = lambda x: numpy.sqrt(numpy.sort(numpy.abs(x[0])))[-1]
    d1norm_ij = f(numpy.linalg.eigh(numpy.einsum('ia,ja->ij',t1,t1)))
    d1norm_ab = f(numpy.linalg.eigh(numpy.einsum('ia,ib->ab',t1,t1)))
    d1norm = max(d1norm_ij, d1norm_ab)
    return d1norm

def get_d2_diagnostic(t2):
    '''D2 diagnostic given in

        Nielsen, et. al Chem. Phys. Lett. 310 (1999) 568

    Note: This is currently only defined in the literature for restricted
    closed-shell systems.
    '''
    f = lambda x: numpy.sqrt(numpy.sort(numpy.abs(x[0])))[-1]
    d2norm_ij = f(numpy.linalg.eigh(numpy.einsum('ikab,jkab->ij',t2,t2)))
    d2norm_ab = f(numpy.linalg.eigh(numpy.einsum('ijac,ijbc->ab',t2,t2)))
    d2norm = max(d2norm_ij, d2norm_ab)
    return d2norm

def set_frozen(mycc, method='auto', window=(-1000.0, 1000.0), is_gcc=False):
    if method == 'auto':
        from pyscf.data import elements
        mycc.frozen = elements.chemcore(mycc.mol, spinorb=is_gcc)
    elif method == 'window':
        emin, emax = window
        mo_e = numpy.asarray(mycc._scf.mo_energy)
        if mo_e.ndim == 1:
            fr1 = list(numpy.flatnonzero(mo_e < emin))
            fr2 = list(numpy.flatnonzero(mo_e > emax))
            frozen = fr1 + fr2
        elif mo_e.ndim == 2:
            fr1a = list(numpy.flatnonzero(mo_e[0] < emin))
            fr2a = list(numpy.flatnonzero(mo_e[0] > emax))
            fr1b = list(numpy.flatnonzero(mo_e[1] < emin))
            fr2b = list(numpy.flatnonzero(mo_e[1] > emax))
            frozen = [fr1a+fr2a, fr1b+fr2b]
        mycc.frozen = frozen
    return mycc

def as_scanner(cc):
    '''Generating a scanner/solver for CCSD PES.

    The returned solver is a function. This function requires one argument
    "mol" as input and returns total CCSD energy.

    The solver will automatically use the results of last calculation as the
    initial guess of the new calculation.  All parameters assigned in the
    CCSD and the underlying SCF objects (conv_tol, max_memory etc) are
    automatically applied in the solver.

    Note scanner has side effects.  It may change many underlying objects
    (_scf, with_df, with_x2c, ...) during calculation.

    Examples::

        >>> from pyscf import gto, scf, cc
        >>> mol = gto.M(atom='H 0 0 0; F 0 0 1')
        >>> cc_scanner = cc.CCSD(scf.RHF(mol)).as_scanner()
        >>> e_tot = cc_scanner(gto.M(atom='H 0 0 0; F 0 0 1.1'))
        >>> e_tot = cc_scanner(gto.M(atom='H 0 0 0; F 0 0 1.5'))
    '''
    if isinstance(cc, lib.SinglePointScanner):
        return cc

    logger.info(cc, 'Set %s as a scanner', cc.__class__)
    name = cc.__class__.__name__ + CCSD_Scanner.__name_mixin__
    return lib.set_class(CCSD_Scanner(cc), (CCSD_Scanner, cc.__class__), name)

class CCSD_Scanner(lib.SinglePointScanner):

    def __init__(self, cc):
        self.__dict__.update(cc.__dict__)
        self._scf = cc._scf.as_scanner()

    def __call__(self, mol_or_geom, **kwargs):
        if isinstance(mol_or_geom, gto.MoleBase):
            mol = mol_or_geom
        else:
            mol = self.mol.set_geom_(mol_or_geom, inplace=False)

        if self.t2 is not None:
            last_size = self.vector_size()
        else:
            last_size = 0

        self.reset(mol)

        mf_scanner = self._scf
        mf_scanner(mol)
        self.mo_coeff = mf_scanner.mo_coeff
        self.mo_occ = mf_scanner.mo_occ
        if last_size != self.vector_size():
            self.t1 = self.t2 = None
        self.kernel(self.t1, self.t2, **kwargs)
        return self.e_tot


class CCSDBase(lib.StreamObject):
    '''restricted CCSD

    Attributes:
        verbose : int
            Print level.  Default value equals to :class:`Mole.verbose`
        max_memory : float or int
            Allowed memory in MB.  Default value equals to :class:`Mole.max_memory`
        conv_tol : float
            converge threshold.  Default is 1e-7.
        conv_tol_normt : float
            converge threshold for norm(t1,t2).  Default is 1e-5.
        max_cycle : int
            max number of iterations.  Default is 50.
        diis_space : int
            DIIS space size.  Default is 6.
        diis_start_cycle : int
            The step to start DIIS.  Default is 0.
        iterative_damping : float
            The self consistent damping parameter.
        direct : bool
            AO-direct CCSD. Default is False.
        async_io : bool
            Allow for asynchronous function execution. Default is True.
        incore_complete : bool
            Avoid all I/O (also for DIIS). Default is False.
        level_shift : float
            A shift on virtual orbital energies to stabilize the CCSD iteration
        frozen : int or list
            If integer is given, the inner-most orbitals are frozen from CC
            amplitudes.  Given the orbital indices (0-based) in a list, both
            occupied and virtual orbitals can be frozen in CC calculation.

            >>> mol = gto.M(atom = 'H 0 0 0; F 0 0 1.1', basis = 'ccpvdz')
            >>> mf = scf.RHF(mol).run()
            >>> # freeze 2 core orbitals
            >>> mycc = cc.CCSD(mf).set(frozen = 2).run()
            >>> # auto-generate the number of core orbitals to be frozen (1 in this case)
            >>> mycc = cc.CCSD(mf).set_frozen().run()
            >>> # freeze 2 core orbitals and 3 high lying unoccupied orbitals
            >>> mycc.set(frozen = [0,1,16,17,18]).run()

        callback : function(envs_dict) => None
            callback function takes one dict as the argument which is
            generated by the builtin function :func:`locals`, so that the
            callback function can access all local variables in the current
            environment.

    Saved results

        converged : bool
            CCSD converged or not
        e_corr : float
            CCSD correlation correction
        e_tot : float
            Total CCSD energy (HF + correlation)
        t1, t2 :
            T amplitudes t1[i,a], t2[i,j,a,b]  (i,j in occ, a,b in virt)
        l1, l2 :
            Lambda amplitudes l1[i,a], l2[i,j,a,b]  (i,j in occ, a,b in virt)
    '''

    max_cycle = getattr(__config__, 'cc_ccsd_CCSD_max_cycle', 50)
    conv_tol = getattr(__config__, 'cc_ccsd_CCSD_conv_tol', 1e-7)
    iterative_damping = getattr(__config__, 'cc_ccsd_CCSD_iterative_damping', 1.0)
    conv_tol_normt = getattr(__config__, 'cc_ccsd_CCSD_conv_tol_normt', 1e-5)

    diis = getattr(__config__, 'cc_ccsd_CCSD_diis', True)
    diis_space = getattr(__config__, 'cc_ccsd_CCSD_diis_space', 6)
    diis_file = None
    diis_start_cycle = getattr(__config__, 'cc_ccsd_CCSD_diis_start_cycle', 0)
    # FIXME: Should we avoid DIIS starting early?
    diis_start_energy_diff = getattr(__config__, 'cc_ccsd_CCSD_diis_start_energy_diff', 1e9)

    direct = getattr(__config__, 'cc_ccsd_CCSD_direct', False)
    async_io = getattr(__config__, 'cc_ccsd_CCSD_async_io', True)
    incore_complete = getattr(__config__, 'cc_ccsd_CCSD_incore_complete', False)
    cc2 = getattr(__config__, 'cc_ccsd_CCSD_cc2', False)
    callback = None

    _keys = {
        'max_cycle', 'conv_tol', 'iterative_damping',
        'conv_tol_normt', 'diis', 'diis_space', 'diis_file',
        'diis_start_cycle', 'diis_start_energy_diff', 'direct',
        'async_io', 'incore_complete', 'cc2', 'callback',
        'mol', 'verbose', 'stdout', 'frozen', 'level_shift',
        'mo_coeff', 'mo_occ', 'converged', 'converged_lambda', 'emp2', 'e_hf',
        'e_corr', 't1', 't2', 'l1', 'l2', 'chkfile',
    }

    def __init__(self, mf, frozen=None, mo_coeff=None, mo_occ=None):
        from pyscf.scf import hf
        if isinstance(mf, hf.KohnShamDFT):
            raise RuntimeError(
                'CCSD Warning: The first argument mf is a DFT object. '
                'CCSD calculation should be initialized with HF object.\n'
                'DFT can be converted to HF object with the mf.to_hf() method\n')

        if mo_coeff is None: mo_coeff = mf.mo_coeff
        if mo_occ is None: mo_occ = mf.mo_occ

        self.mol = mf.mol
        self._scf = mf
        self.verbose = self.mol.verbose
        self.stdout = self.mol.stdout
        self.max_memory = mf.max_memory

        self.frozen = frozen
        self.incore_complete = self.incore_complete or self.mol.incore_anyway
        self.level_shift = 0

##################################################
# don't modify the following attributes, they are not input options
        self.mo_coeff = mo_coeff
        self.mo_occ = mo_occ
        self.converged = False
        self.converged_lambda = False
        self.emp2 = None
        self.e_hf = None
        self.e_corr = None
        self.t1 = None
        self.t2 = None
        self.l1 = None
        self.l2 = None
        self._nocc = None
        self._nmo = None
        self.chkfile = mf.chkfile
<<<<<<< HEAD
=======

    __getstate__, __setstate__ = lib.generate_pickle_methods(
            excludes=('chkfile', 'callback'))
>>>>>>> 1f65ec7a

    @property
    def ecc(self):
        return self.e_corr

    @property
    def e_tot(self):
        return self.e_hf + self.e_corr

    @property
    def nocc(self):
        return self.get_nocc()
    @nocc.setter
    def nocc(self, n):
        self._nocc = n

    @property
    def nmo(self):
        return self.get_nmo()
    @nmo.setter
    def nmo(self, n):
        self._nmo = n

    def reset(self, mol=None):
        if mol is not None:
            self.mol = mol
        self._scf.reset(mol)
        return self

    get_nocc = get_nocc
    get_nmo = get_nmo
    get_frozen_mask = get_frozen_mask
    get_e_hf = get_e_hf

    def set_frozen(self, method='auto', window=(-1000.0, 1000.0)):
        from pyscf import cc
        is_gcc = isinstance(self, cc.gccsd.GCCSD)
        return set_frozen(self, method=method, window=window, is_gcc=is_gcc)

    def dump_flags(self, verbose=None):
        log = logger.new_logger(self, verbose)
        log.info('')
        log.info('******** %s ********', self.__class__)
        log.info('CC2 = %g', self.cc2)
        log.info('CCSD nocc = %s, nmo = %s', self.nocc, self.nmo)
        if self.frozen is not None:
            log.info('frozen orbitals %s', self.frozen)
        log.info('max_cycle = %d', self.max_cycle)
        log.info('direct = %d', self.direct)
        log.info('conv_tol = %g', self.conv_tol)
        log.info('conv_tol_normt = %s', self.conv_tol_normt)
        log.info('diis_space = %d', self.diis_space)
        #log.info('diis_file = %s', self.diis_file)
        log.info('diis_start_cycle = %d', self.diis_start_cycle)
        log.info('diis_start_energy_diff = %g', self.diis_start_energy_diff)
        log.info('max_memory %d MB (current use %d MB)',
                 self.max_memory, lib.current_memory()[0])
        return self

    def get_init_guess(self, eris=None):
        return self.init_amps(eris)[1:]
    def init_amps(self, eris=None):
        time0 = logger.process_clock(), logger.perf_counter()
        if eris is None:
            eris = self.ao2mo(self.mo_coeff)
        e_hf = self.e_hf
        if e_hf is None: e_hf = self.get_e_hf(mo_coeff=self.mo_coeff)
        mo_e = eris.mo_energy
        nocc = self.nocc
        nvir = mo_e.size - nocc
        eia = mo_e[:nocc,None] - mo_e[None,nocc:]

        t1 = eris.fock[:nocc,nocc:] / eia
        t2 = numpy.empty((nocc,nocc,nvir,nvir), dtype=eris.ovov.dtype)
        max_memory = self.max_memory - lib.current_memory()[0]
        blksize = int(min(nvir, max(BLKMIN, max_memory*.3e6/8/(nocc**2*nvir+1))))
        emp2 = 0
        for p0, p1 in lib.prange(0, nvir, blksize):
            eris_ovov = eris.ovov[:,p0:p1]
            t2[:,:,p0:p1] = (eris_ovov.transpose(0,2,1,3).conj()
                             / lib.direct_sum('ia,jb->ijab', eia[:,p0:p1], eia))
            emp2 += 2 * numpy.einsum('ijab,iajb', t2[:,:,p0:p1], eris_ovov)
            emp2 -=     numpy.einsum('jiab,iajb', t2[:,:,p0:p1], eris_ovov)
        self.emp2 = emp2.real

        logger.info(self, 'Init t2, MP2 energy = %.15g  E_corr(MP2) %.15g',
                    e_hf + self.emp2, self.emp2)
        logger.timer(self, 'init mp2', *time0)
        return self.emp2, t1, t2

    energy = energy
    _add_vvvv = _add_vvvv
    update_amps = update_amps

    def kernel(self, t1=None, t2=None, eris=None):
        return self.ccsd(t1, t2, eris)
    def ccsd(self, t1=None, t2=None, eris=None):
        assert (self.mo_coeff is not None)
        assert (self.mo_occ is not None)

        if self.verbose >= logger.WARN:
            self.check_sanity()
        self.dump_flags()

        self.e_hf = self.get_e_hf()

        if eris is None:
            eris = self.ao2mo(self.mo_coeff)

        self.converged, self.e_corr, self.t1, self.t2 = \
                kernel(self, eris, t1, t2, max_cycle=self.max_cycle,
                       tol=self.conv_tol, tolnormt=self.conv_tol_normt,
                       verbose=self.verbose, callback=self.callback)
        self._finalize()
        return self.e_corr, self.t1, self.t2

    def _finalize(self):
        '''Hook for dumping results and clearing up the object.'''
        if self.converged:
            logger.info(self, '%s converged', self.__class__.__name__)
        else:
            logger.note(self, '%s not converged', self.__class__.__name__)
        logger.note(self, 'E(%s) = %.16g  E_corr = %.16g',
                    self.__class__.__name__, self.e_tot, self.e_corr)
        return self

    as_scanner = as_scanner
    restore_from_diis_ = restore_from_diis_

    def solve_lambda(self, t1=None, t2=None, l1=None, l2=None, eris=None):
        raise NotImplementedError

    def ccsd_t(self, t1=None, t2=None, eris=None):
        raise NotImplementedError

    def ipccsd(self, nroots=1, left=False, koopmans=False, guess=None,
               partition=None, eris=None):
        raise NotImplementedError

    def eaccsd(self, nroots=1, left=False, koopmans=False, guess=None,
               partition=None, eris=None):
        raise NotImplementedError

    def eeccsd(self, nroots=1, koopmans=False, guess=None, eris=None):
        raise NotImplementedError

    def eomee_ccsd_singlet(self, nroots=1, koopmans=False, guess=None, eris=None):
        raise NotImplementedError

    def eomee_ccsd_triplet(self, nroots=1, koopmans=False, guess=None, eris=None):
        raise NotImplementedError

    def eomsf_ccsd(self, nroots=1, koopmans=False, guess=None, eris=None):
        raise NotImplementedError

    def eomip_method(self):
        raise NotImplementedError

    def eomea_method(self):
        raise NotImplementedError

    def eomee_method(self):
        raise NotImplementedError

    def make_rdm1(self, t1=None, t2=None, l1=None, l2=None, ao_repr=False,
                  with_frozen=True, with_mf=True):
        '''Un-relaxed 1-particle density matrix in MO space'''
        raise NotImplementedError

    def make_rdm2(self, t1=None, t2=None, l1=None, l2=None, ao_repr=False,
                  with_frozen=True, with_dm1=True):
        '''2-particle density matrix in MO space.  The density matrix is
        stored as

        dm2[p,r,q,s] = <p^+ q^+ s r>
        '''
        raise NotImplementedError

    def ao2mo(self, mo_coeff=None):
        # Pseudo code how eris are implemented:
        # nocc = self.nocc
        # nmo = self.nmo
        # nvir = nmo - nocc
        # eris = _ChemistsERIs()
        # eri = ao2mo.incore.full(self._scf._eri, mo_coeff)
        # eri = ao2mo.restore(1, eri, nmo)
        # eris.oooo = eri[:nocc,:nocc,:nocc,:nocc].copy()
        # eris.ovoo = eri[:nocc,nocc:,:nocc,:nocc].copy()
        # eris.ovvo = eri[nocc:,:nocc,nocc:,:nocc].copy()
        # eris.ovov = eri[nocc:,:nocc,:nocc,nocc:].copy()
        # eris.oovv = eri[:nocc,:nocc,nocc:,nocc:].copy()
        # ovvv = eri[:nocc,nocc:,nocc:,nocc:].copy()
        # eris.ovvv = lib.pack_tril(ovvv.reshape(-1,nvir,nvir))
        # eris.vvvv = ao2mo.restore(4, eri[nocc:,nocc:,nocc:,nocc:], nvir)
        # eris.fock = numpy.diag(self._scf.mo_energy)
        # return eris

        nmo = self.nmo
        nao = self.mo_coeff.shape[0]
        nmo_pair = nmo * (nmo+1) // 2
        nao_pair = nao * (nao+1) // 2
        mem_incore = (max(nao_pair**2, nmo**4) + nmo_pair**2) * 8/1e6
        mem_now = lib.current_memory()[0]
        if (self._scf._eri is not None and
            (mem_incore+mem_now < self.max_memory or self.incore_complete)):
            return _make_eris_incore(self, mo_coeff)

        elif getattr(self._scf, 'with_df', None):
            logger.warn(self, 'CCSD detected DF being used in the HF object. '
                        'MO integrals are computed based on the DF 3-index tensors.\n'
                        'It\'s recommended to use dfccsd.CCSD for the '
                        'DF-CCSD calculations')
            return _make_df_eris_outcore(self, mo_coeff)

        else:
            return _make_eris_outcore(self, mo_coeff)

    def run_diis(self, t1, t2, istep, normt, de, adiis):
        if (adiis and
            istep >= self.diis_start_cycle and
            abs(de) < self.diis_start_energy_diff):
            vec = self.amplitudes_to_vector(t1, t2)
            t1, t2 = self.vector_to_amplitudes(adiis.update(vec))
            logger.debug1(self, 'DIIS for step %d', istep)
        return t1, t2

    def amplitudes_to_vector(self, t1, t2, out=None):
        return amplitudes_to_vector(t1, t2, out)

    def vector_to_amplitudes(self, vec, nmo=None, nocc=None):
        if nocc is None: nocc = self.nocc
        if nmo is None: nmo = self.nmo
        return vector_to_amplitudes(vec, nmo, nocc)

    def vector_size(self, nmo=None, nocc=None):
        if nocc is None: nocc = self.nocc
        if nmo is None: nmo = self.nmo
        nvir = nmo - nocc
        nov = nocc * nvir
        return nov + nov*(nov+1)//2

    def dump_chk(self, t1_t2=None, frozen=None, mo_coeff=None, mo_occ=None):
        if not self.chkfile:
            return self
        if t1_t2 is None: t1_t2 = self.t1, self.t2
        t1, t2 = t1_t2

        if frozen is None: frozen = self.frozen
        # "None" cannot be serialized by the chkfile module
        if frozen is None:
            frozen = 0

        cc_chk = {'e_corr': self.e_corr,
                  't1': t1,
                  't2': t2,
                  'frozen': frozen}

        if mo_coeff is not None: cc_chk['mo_coeff'] = mo_coeff
        if mo_occ is not None: cc_chk['mo_occ'] = mo_occ
        if self._nmo is not None: cc_chk['_nmo'] = self._nmo
        if self._nocc is not None: cc_chk['_nocc'] = self._nocc

        lib.chkfile.save(self.chkfile, 'ccsd', cc_chk)

    def density_fit(self, auxbasis=None, with_df=None):
        raise NotImplementedError

    def nuc_grad_method(self):
        raise NotImplementedError

    # to_gpu can be reused only when __init__ still takes mf
    def to_gpu(self):
        mf = self.base.to_gpu()
        from importlib import import_module
        mod = import_module(self.__module__.replace('pyscf', 'gpu4pyscf'))
        cls = getattr(mod, self.__class__.__name__)
        obj = cls(mf)
        return obj

class CCSD(CCSDBase):
    __doc__ = CCSDBase.__doc__

    def dump_flags(self, verbose=None):
        CCSDBase.dump_flags(self, verbose)
        if self.verbose >= logger.DEBUG1 and self.__class__ == CCSD:
            nocc = self.nocc
            nvir = self.nmo - self.nocc
            flops = _flops(nocc, nvir)
            logger.debug1(self, 'total FLOPs %s', flops)
        return self

    def solve_lambda(self, t1=None, t2=None, l1=None, l2=None, eris=None):
        from pyscf.cc import ccsd_lambda
        if t1 is None: t1 = self.t1
        if t2 is None: t2 = self.t2
        if eris is None: eris = self.ao2mo(self.mo_coeff)
        self.converged_lambda, self.l1, self.l2 = \
                ccsd_lambda.kernel(self, eris, t1, t2, l1, l2,
                                   max_cycle=self.max_cycle,
                                   tol=self.conv_tol_normt,
                                   verbose=self.verbose)
        return self.l1, self.l2

    def ccsd_t(self, t1=None, t2=None, eris=None):
        from pyscf.cc import ccsd_t
        if t1 is None: t1 = self.t1
        if t2 is None: t2 = self.t2
        if eris is None: eris = self.ao2mo(self.mo_coeff)
        return ccsd_t.kernel(self, eris, t1, t2, self.verbose)

    def ipccsd(self, nroots=1, left=False, koopmans=False, guess=None,
               partition=None, eris=None):
        from pyscf.cc import eom_rccsd
        return eom_rccsd.EOMIP(self).kernel(nroots, left, koopmans, guess,
                                            partition, eris)

    def eaccsd(self, nroots=1, left=False, koopmans=False, guess=None,
               partition=None, eris=None):
        from pyscf.cc import eom_rccsd
        return eom_rccsd.EOMEA(self).kernel(nroots, left, koopmans, guess,
                                            partition, eris)

    def eeccsd(self, nroots=1, koopmans=False, guess=None, eris=None):
        from pyscf.cc import eom_rccsd
        return eom_rccsd.EOMEE(self).kernel(nroots, koopmans, guess, eris)

    def eomee_ccsd_singlet(self, nroots=1, koopmans=False, guess=None, eris=None):
        from pyscf.cc import eom_rccsd
        return eom_rccsd.EOMEESinglet(self).kernel(nroots, koopmans, guess, eris)

    def eomee_ccsd_triplet(self, nroots=1, koopmans=False, guess=None, eris=None):
        from pyscf.cc import eom_rccsd
        return eom_rccsd.EOMEETriplet(self).kernel(nroots, koopmans, guess, eris)

    def eomsf_ccsd(self, nroots=1, koopmans=False, guess=None, eris=None):
        from pyscf.cc import eom_rccsd
        return eom_rccsd.EOMEESpinFlip(self).kernel(nroots, koopmans, guess, eris)

    def eomip_method(self):
        from pyscf.cc import eom_rccsd
        return eom_rccsd.EOMIP(self)

    def eomea_method(self):
        from pyscf.cc import eom_rccsd
        return eom_rccsd.EOMEA(self)

    def eomee_method(self):
        from pyscf.cc import eom_rccsd
        return eom_rccsd.EOMEE(self)

    def make_rdm1(self, t1=None, t2=None, l1=None, l2=None, ao_repr=False,
                  with_frozen=True, with_mf=True):
        '''Un-relaxed 1-particle density matrix in MO space'''
        from pyscf.cc import ccsd_rdm
        if t1 is None: t1 = self.t1
        if t2 is None: t2 = self.t2
        if l1 is None: l1 = self.l1
        if l2 is None: l2 = self.l2
        if l1 is None: l1, l2 = self.solve_lambda(t1, t2)
        return ccsd_rdm.make_rdm1(self, t1, t2, l1, l2, ao_repr=ao_repr,
                                  with_frozen=with_frozen, with_mf=with_mf)

    def make_rdm2(self, t1=None, t2=None, l1=None, l2=None, ao_repr=False,
                  with_frozen=True, with_dm1=True):
        '''2-particle density matrix in MO space.  The density matrix is
        stored as

        dm2[p,r,q,s] = <p^+ q^+ s r>
        '''
        from pyscf.cc import ccsd_rdm
        if t1 is None: t1 = self.t1
        if t2 is None: t2 = self.t2
        if l1 is None: l1 = self.l1
        if l2 is None: l2 = self.l2
        if l1 is None: l1, l2 = self.solve_lambda(t1, t2)
        return ccsd_rdm.make_rdm2(self, t1, t2, l1, l2, ao_repr=ao_repr,
                                  with_frozen=with_frozen, with_dm1=with_dm1)

    def density_fit(self, auxbasis=None, with_df=None):
        from pyscf.cc import dfccsd
        mycc = dfccsd.RCCSD(self._scf, self.frozen, self.mo_coeff, self.mo_occ)
        if with_df is not None:
            mycc.with_df = with_df
        if mycc.with_df.auxbasis != auxbasis:
            mycc.with_df = mycc.with_df.copy()
            mycc.with_df.auxbasis = auxbasis
        return mycc

    def nuc_grad_method(self):
        from pyscf.grad import ccsd
        return ccsd.Gradients(self)

    def get_t1_diagnostic(self, t1=None):
        if t1 is None: t1 = self.t1
        return get_t1_diagnostic(t1)

    def get_d1_diagnostic(self, t1=None):
        if t1 is None: t1 = self.t1
        return get_d1_diagnostic(t1)

    def get_d2_diagnostic(self, t2=None):
        if t2 is None: t2 = self.t2
        return get_d2_diagnostic(t2)

CC = RCCSD = CCSD


class _ChemistsERIs:
    '''(pq|rs)'''
    def __init__(self, mol=None):
        self.mol = mol
        self.mo_coeff = None
        self.nocc = None
        self.fock = None

        self.oooo = None
        self.ovoo = None
        self.oovv = None
        self.ovvo = None
        self.ovov = None
        self.ovvv = None
        self.vvvv = None

    def _common_init_(self, mycc, mo_coeff=None):
        if mo_coeff is None:
            mo_coeff = mycc.mo_coeff
        self.mo_coeff = mo_coeff = _mo_without_core(mycc, mo_coeff)

# Note: Recomputed fock matrix and HF energy since SCF may not be fully converged.
        dm = mycc._scf.make_rdm1(mycc.mo_coeff, mycc.mo_occ)
        vhf = mycc._scf.get_veff(mycc.mol, dm)
        fockao = mycc._scf.get_fock(vhf=vhf, dm=dm)
        self.fock = reduce(numpy.dot, (mo_coeff.conj().T, fockao, mo_coeff))

        nocc = self.nocc = mycc.nocc
        self.mol = mycc.mol

        # Note self.mo_energy can be different to fock.diagonal().
        # self.mo_energy is used in the initial guess function (to generate
        # MP2 amplitudes) and CCSD update_amps preconditioner.
        # fock.diagonal() should only be used to compute the expectation value
        # of Slater determinants.
        mo_e = self.mo_energy = self.fock.diagonal().real
        try:
            gap = abs(mo_e[:nocc,None] - mo_e[None,nocc:]).min()
            if gap < 1e-5:
                logger.warn(mycc, 'HOMO-LUMO gap %s too small for CCSD.\n'
                            'CCSD may be difficult to converge. Increasing '
                            'CCSD Attribute level_shift may improve '
                            'convergence.', gap)
        except ValueError:  # gap.size == 0
            pass
        return self

    def get_ovvv(self, *slices):
        '''To access a subblock of ovvv tensor'''
        ovw = numpy.asarray(self.ovvv[slices])
        nocc, nvir, nvir_pair = ovw.shape
        ovvv = lib.unpack_tril(ovw.reshape(nocc*nvir,nvir_pair))
        nvir1 = ovvv.shape[2]
        return ovvv.reshape(nocc,nvir,nvir1,nvir1)

    def _contract_vvvv_t2(self, mycc, t2, vvvv_or_direct=False, out=None, verbose=None):
        if isinstance(vvvv_or_direct, numpy.ndarray):
            vvvv = vvvv_or_direct
        elif vvvv_or_direct:  # AO-direct contraction
            vvvv = None
        else:
            vvvv = self.vvvv
        return _contract_vvvv_t2(mycc, self.mol, vvvv, t2, out, verbose)

    def _contract_vvvv_oov(self, mycc, r2, out=None):
        raise NotImplementedError

    def _contract_vvvv_ovv(self, mycc, r2, out=None):
        raise NotImplementedError

def _make_eris_incore(mycc, mo_coeff=None):
    cput0 = (logger.process_clock(), logger.perf_counter())
    eris = _ChemistsERIs()
    eris._common_init_(mycc, mo_coeff)
    nocc = eris.nocc
    nmo = eris.fock.shape[0]
    nvir = nmo - nocc

    eri1 = ao2mo.incore.full(mycc._scf._eri, eris.mo_coeff)
    #:eri1 = ao2mo.restore(1, eri1, nmo)
    #:eris.oooo = eri1[:nocc,:nocc,:nocc,:nocc].copy()
    #:eris.ovoo = eri1[:nocc,nocc:,:nocc,:nocc].copy()
    #:eris.ovvo = eri1[:nocc,nocc:,nocc:,:nocc].copy()
    #:eris.ovov = eri1[:nocc,nocc:,:nocc,nocc:].copy()
    #:eris.oovv = eri1[:nocc,:nocc,nocc:,nocc:].copy()
    #:ovvv = eri1[:nocc,nocc:,nocc:,nocc:].copy()
    #:eris.ovvv = lib.pack_tril(ovvv.reshape(-1,nvir,nvir)).reshape(nocc,nvir,-1)
    #:eris.vvvv = ao2mo.restore(4, eri1[nocc:,nocc:,nocc:,nocc:], nvir)

    if eri1.ndim == 4:
        eri1 = ao2mo.restore(4, eri1, nmo)

    nvir_pair = nvir * (nvir+1) // 2
    eris.oooo = numpy.empty((nocc,nocc,nocc,nocc))
    eris.ovoo = numpy.empty((nocc,nvir,nocc,nocc))
    eris.ovvo = numpy.empty((nocc,nvir,nvir,nocc))
    eris.ovov = numpy.empty((nocc,nvir,nocc,nvir))
    eris.ovvv = numpy.empty((nocc,nvir,nvir_pair))
    eris.vvvv = numpy.empty((nvir_pair,nvir_pair))

    ij = 0
    outbuf = numpy.empty((nmo,nmo,nmo))
    oovv = numpy.empty((nocc,nocc,nvir,nvir))
    for i in range(nocc):
        buf = lib.unpack_tril(eri1[ij:ij+i+1], out=outbuf[:i+1])
        for j in range(i+1):
            eris.oooo[i,j] = eris.oooo[j,i] = buf[j,:nocc,:nocc]
            oovv[i,j] = oovv[j,i] = buf[j,nocc:,nocc:]
        ij += i + 1
    eris.oovv = oovv
    oovv = None

    ij1 = 0
    for i in range(nocc,nmo):
        buf = lib.unpack_tril(eri1[ij:ij+i+1], out=outbuf[:i+1])
        eris.ovoo[:,i-nocc] = buf[:nocc,:nocc,:nocc]
        eris.ovvo[:,i-nocc] = buf[:nocc,nocc:,:nocc]
        eris.ovov[:,i-nocc] = buf[:nocc,:nocc,nocc:]
        eris.ovvv[:,i-nocc] = lib.pack_tril(buf[:nocc,nocc:,nocc:])
        dij = i - nocc + 1
        lib.pack_tril(buf[nocc:i+1,nocc:,nocc:],
                      out=eris.vvvv[ij1:ij1+dij])
        ij += i + 1
        ij1 += dij
    logger.timer(mycc, 'CCSD integral transformation', *cput0)
    return eris

def _make_eris_outcore(mycc, mo_coeff=None):
    from pyscf.scf.hf import RHF
    assert isinstance(mycc._scf, RHF)
    cput0 = (logger.process_clock(), logger.perf_counter())
    log = logger.Logger(mycc.stdout, mycc.verbose)
    eris = _ChemistsERIs()
    eris._common_init_(mycc, mo_coeff)

    mol = mycc.mol
    mo_coeff = numpy.asarray(eris.mo_coeff, order='F')
    nocc = eris.nocc
    nao, nmo = mo_coeff.shape
    nvir = nmo - nocc
    orbo = mo_coeff[:,:nocc]
    orbv = mo_coeff[:,nocc:]
    nvpair = nvir * (nvir+1) // 2
    eris.feri1 = lib.H5TmpFile()
    eris.oooo = eris.feri1.create_dataset('oooo', (nocc,nocc,nocc,nocc), 'f8')
    eris.oovv = eris.feri1.create_dataset('oovv', (nocc,nocc,nvir,nvir), 'f8', chunks=(nocc,nocc,1,nvir))
    eris.ovoo = eris.feri1.create_dataset('ovoo', (nocc,nvir,nocc,nocc), 'f8', chunks=(nocc,1,nocc,nocc))
    eris.ovvo = eris.feri1.create_dataset('ovvo', (nocc,nvir,nvir,nocc), 'f8', chunks=(nocc,1,nvir,nocc))
    eris.ovov = eris.feri1.create_dataset('ovov', (nocc,nvir,nocc,nvir), 'f8', chunks=(nocc,1,nocc,nvir))
    eris.ovvv = eris.feri1.create_dataset('ovvv', (nocc,nvir,nvpair), 'f8')

    def save_occ_frac(p0, p1, eri):
        eri = eri.reshape(p1-p0,nocc,nmo,nmo)
        eris.oooo[p0:p1] = eri[:,:,:nocc,:nocc]
        eris.oovv[p0:p1] = eri[:,:,nocc:,nocc:]

    def save_vir_frac(p0, p1, eri):
        eri = eri.reshape(p1-p0,nocc,nmo,nmo)
        eris.ovoo[:,p0:p1] = eri[:,:,:nocc,:nocc].transpose(1,0,2,3)
        eris.ovvo[:,p0:p1] = eri[:,:,nocc:,:nocc].transpose(1,0,2,3)
        eris.ovov[:,p0:p1] = eri[:,:,:nocc,nocc:].transpose(1,0,2,3)
        vvv = lib.pack_tril(eri[:,:,nocc:,nocc:].reshape((p1-p0)*nocc,nvir,nvir))
        eris.ovvv[:,p0:p1] = vvv.reshape(p1-p0,nocc,nvpair).transpose(1,0,2)

    cput1 = logger.process_clock(), logger.perf_counter()
    if not mycc.direct:
        max_memory = max(MEMORYMIN, mycc.max_memory-lib.current_memory()[0])
        eris.feri2 = lib.H5TmpFile()
        ao2mo.full(mol, orbv, eris.feri2, max_memory=max_memory, verbose=log)
        eris.vvvv = eris.feri2['eri_mo']
        cput1 = log.timer_debug1('transforming vvvv', *cput1)

    fswap = lib.H5TmpFile()
    max_memory = max(MEMORYMIN, mycc.max_memory-lib.current_memory()[0])
    int2e = mol._add_suffix('int2e')
    ao2mo.outcore.half_e1(mol, (mo_coeff,orbo), fswap, int2e,
                          's4', 1, max_memory, verbose=log)

    ao_loc = mol.ao_loc_nr()
    nao_pair = nao * (nao+1) // 2
    blksize = int(min(8e9,max_memory*.5e6)/8/(nao_pair+nmo**2)/nocc)
    blksize = min(nmo, max(BLKMIN, blksize))
    log.debug1('blksize %d', blksize)
    cput2 = cput1

    fload = ao2mo.outcore._load_from_h5g
    buf = numpy.empty((blksize*nocc,nao_pair))
    buf_prefetch = numpy.empty_like(buf)
    def load(buf_prefetch, p0, rowmax):
        if p0 < rowmax:
            p1 = min(rowmax, p0+blksize)
            fload(fswap['0'], p0*nocc, p1*nocc, buf_prefetch)

    outbuf = numpy.empty((blksize*nocc,nmo**2))
    with lib.call_in_background(load, sync=not mycc.async_io) as prefetch:
        prefetch(buf_prefetch, 0, nocc)
        for p0, p1 in lib.prange(0, nocc, blksize):
            buf, buf_prefetch = buf_prefetch, buf
            prefetch(buf_prefetch, p1, nocc)

            nrow = (p1 - p0) * nocc
            dat = ao2mo._ao2mo.nr_e2(buf[:nrow], mo_coeff, (0,nmo,0,nmo),
                                     's4', 's1', out=outbuf, ao_loc=ao_loc)
            save_occ_frac(p0, p1, dat)
        cput2 = log.timer_debug1('transforming oopp', *cput2)

        prefetch(buf_prefetch, nocc, nmo)
        for p0, p1 in lib.prange(0, nvir, blksize):
            buf, buf_prefetch = buf_prefetch, buf
            prefetch(buf_prefetch, nocc+p1, nmo)

            nrow = (p1 - p0) * nocc
            dat = ao2mo._ao2mo.nr_e2(buf[:nrow], mo_coeff, (0,nmo,0,nmo),
                                     's4', 's1', out=outbuf, ao_loc=ao_loc)
            save_vir_frac(p0, p1, dat)
            cput2 = log.timer_debug1('transforming ovpp [%d:%d]'%(p0,p1), *cput2)

    cput1 = log.timer_debug1('transforming oppp', *cput1)
    log.timer('CCSD integral transformation', *cput0)
    return eris

def _make_df_eris_outcore(mycc, mo_coeff=None):
    cput0 = (logger.process_clock(), logger.perf_counter())
    log = logger.Logger(mycc.stdout, mycc.verbose)
    eris = _ChemistsERIs()
    eris._common_init_(mycc, mo_coeff)

    mo_coeff = numpy.asarray(eris.mo_coeff, order='F')
    nocc = eris.nocc
    nao, nmo = mo_coeff.shape
    nvir = nmo - nocc
    nvir_pair = nvir*(nvir+1)//2

    naux = mycc._scf.with_df.get_naoaux()
    Loo = numpy.empty((naux,nocc,nocc))
    Lov = numpy.empty((naux,nocc,nvir))
    Lvo = numpy.empty((naux,nvir,nocc))
    Lvv = numpy.empty((naux,nvir_pair))
    ijslice = (0, nmo, 0, nmo)
    Lpq = None
    p1 = 0
    for eri1 in mycc._scf.with_df.loop():
        Lpq = _ao2mo.nr_e2(eri1, mo_coeff, ijslice, aosym='s2', out=Lpq).reshape(-1,nmo,nmo)
        p0, p1 = p1, p1 + Lpq.shape[0]
        Loo[p0:p1] = Lpq[:,:nocc,:nocc]
        Lov[p0:p1] = Lpq[:,:nocc,nocc:]
        Lvo[p0:p1] = Lpq[:,nocc:,:nocc]
        Lvv[p0:p1] = lib.pack_tril(Lpq[:,nocc:,nocc:].reshape(-1,nvir,nvir))
    Loo = Loo.reshape(naux,nocc*nocc)
    Lov = Lov.reshape(naux,nocc*nvir)
    Lvo = Lvo.reshape(naux,nocc*nvir)

    eris.feri1 = lib.H5TmpFile()
    eris.oooo = eris.feri1.create_dataset('oooo', (nocc,nocc,nocc,nocc), 'f8')
    eris.oovv = eris.feri1.create_dataset('oovv', (nocc,nocc,nvir,nvir), 'f8', chunks=(nocc,nocc,1,nvir))
    eris.ovoo = eris.feri1.create_dataset('ovoo', (nocc,nvir,nocc,nocc), 'f8', chunks=(nocc,1,nocc,nocc))
    eris.ovvo = eris.feri1.create_dataset('ovvo', (nocc,nvir,nvir,nocc), 'f8', chunks=(nocc,1,nvir,nocc))
    eris.ovov = eris.feri1.create_dataset('ovov', (nocc,nvir,nocc,nvir), 'f8', chunks=(nocc,1,nocc,nvir))
    eris.ovvv = eris.feri1.create_dataset('ovvv', (nocc,nvir,nvir_pair), 'f8')
    eris.vvvv = eris.feri1.create_dataset('vvvv', (nvir_pair,nvir_pair), 'f8')
    eris.oooo[:] = lib.ddot(Loo.T, Loo).reshape(nocc,nocc,nocc,nocc)
    eris.ovoo[:] = lib.ddot(Lov.T, Loo).reshape(nocc,nvir,nocc,nocc)
    eris.oovv[:] = lib.unpack_tril(lib.ddot(Loo.T, Lvv)).reshape(nocc,nocc,nvir,nvir)
    eris.ovvo[:] = lib.ddot(Lov.T, Lvo).reshape(nocc,nvir,nvir,nocc)
    eris.ovov[:] = lib.ddot(Lov.T, Lov).reshape(nocc,nvir,nocc,nvir)
    eris.ovvv[:] = lib.ddot(Lov.T, Lvv).reshape(nocc,nvir,nvir_pair)
    eris.vvvv[:] = lib.ddot(Lvv.T, Lvv)
    log.timer('CCSD integral transformation', *cput0)
    return eris

def _flops(nocc, nvir):
    '''Total float points'''
    return (nocc**3*nvir**2*2 + nocc**2*nvir**3*2 +     # Ftilde
            nocc**4*nvir*2 * 2 + nocc**4*nvir**2*2 +    # Wijkl
            nocc*nvir**4*2 * 2 +                        # Wabcd
            nocc**2*nvir**3*2 + nocc**3*nvir**2*2 +
            nocc**3*nvir**3*2 + nocc**3*nvir**3*2 +
            nocc**2*nvir**3*2 + nocc**3*nvir**2*2 +     # Wiabj
            nocc**2*nvir**3*2 + nocc**3*nvir**2*2 +     # t1
            nocc**3*nvir**2*2 * 2 + nocc**4*nvir**2*2 +
            nocc*(nocc+1)/2*nvir**4*2 +                 # vvvv
            nocc**2*nvir**3*2 * 2 + nocc**3*nvir**2*2 * 2 +     # t2
            nocc**3*nvir**3*2 +
            nocc**3*nvir**3*2 * 2 + nocc**3*nvir**2*2 * 4)      # Wiabj


if __name__ == '__main__':
    from pyscf import scf

    mol = gto.Mole()
    mol.atom = [
        [8 , (0. , 0.     , 0.)],
        [1 , (0. , -0.757 , 0.587)],
        [1 , (0. , 0.757  , 0.587)]]

    mol.basis = {'H': 'cc-pvdz',
                 'O': 'cc-pvdz',}
    mol.build()
    rhf = scf.RHF(mol)
    rhf.scf() # -76.0267656731

    mf = rhf.density_fit(auxbasis='weigend')
    mf._eri = None
    mcc = CCSD(mf)
    eris = mcc.ao2mo()
    emp2, t1, t2 = mcc.init_amps(eris)
    print(abs(t2).sum() - 4.9318753386922278)
    print(emp2 - -0.20401737899811551)
    t1, t2 = update_amps(mcc, t1, t2, eris)
    print(abs(t1).sum() - 0.046961325647584914)
    print(abs(t2).sum() - 5.378260578551683   )

    mcc = CCSD(rhf)
    eris = mcc.ao2mo()
    emp2, t1, t2 = mcc.init_amps(eris)
    print(abs(t2).sum() - 4.9556571218177)
    print(emp2 - -0.2040199672883385)
    t1, t2 = update_amps(mcc, t1, t2, eris)
    print(abs(t1).sum()-0.0475038989126)
    print(abs(t2).sum()-5.401823846018721)
    print(energy(mcc, t1, t2, eris) - -0.208967840546667)
    t1, t2 = update_amps(mcc, t1, t2, eris)
    print(energy(mcc, t1, t2, eris) - -0.212173678670510)
    print(abs(t1).sum() - 0.05470123093500083)
    print(abs(t2).sum() - 5.5605208391876539)

    mcc.ccsd()
    print(mcc.ecc - -0.213343234198275)
    print(abs(mcc.t2).sum() - 5.63970304662375)

    mcc.max_memory = 1
    mcc.direct = True
    mcc.ccsd()
    print(mcc.ecc - -0.213343234198275)
    print(abs(mcc.t2).sum() - 5.63970304662375)

    e, v = mcc.ipccsd(nroots=3)
    print(e[0] - 0.43356041409195489)
    print(e[1] - 0.51876598058509493)
    print(e[2] - 0.6782879569941862 )

    e, v = mcc.eeccsd(nroots=4)
    print(e[0] - 0.2757159395886167)
    print(e[1] - 0.2757159395886167)
    print(e[2] - 0.2757159395886167)
    print(e[3] - 0.3005716731825082)<|MERGE_RESOLUTION|>--- conflicted
+++ resolved
@@ -970,12 +970,9 @@
         self._nocc = None
         self._nmo = None
         self.chkfile = mf.chkfile
-<<<<<<< HEAD
-=======
 
     __getstate__, __setstate__ = lib.generate_pickle_methods(
             excludes=('chkfile', 'callback'))
->>>>>>> 1f65ec7a
 
     @property
     def ecc(self):
