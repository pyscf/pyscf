#!/usr/bin/env python
# Copyright 2014-2020 The PySCF Developers. All Rights Reserved.
#
# Licensed under the Apache License, Version 2.0 (the "License");
# you may not use this file except in compliance with the License.
# You may obtain a copy of the License at
#
#     http://www.apache.org/licenses/LICENSE-2.0
#
# Unless required by applicable law or agreed to in writing, software
# distributed under the License is distributed on an "AS IS" BASIS,
# WITHOUT WARRANTIES OR CONDITIONS OF ANY KIND, either express or implied.
# See the License for the specific language governing permissions and
# limitations under the License.


'''
RMP2
'''


import copy
import numpy
from pyscf import gto
from pyscf import lib
from pyscf.lib import logger
from pyscf import ao2mo
from pyscf.ao2mo import _ao2mo
from pyscf import __config__

WITH_T2 = getattr(__config__, 'mp_mp2_with_t2', True)


def kernel(mp, mo_energy=None, mo_coeff=None, eris=None, with_t2=WITH_T2, verbose=None):
    if mo_energy is not None or mo_coeff is not None:
        # For backward compatibility.  In pyscf-1.4 or earlier, mp.frozen is
        # not supported when mo_energy or mo_coeff is given.
        assert (mp.frozen == 0 or mp.frozen is None)

    if eris is None:
        eris = mp.ao2mo(mo_coeff)

    if mo_energy is None:
        mo_energy = eris.mo_energy

    nocc = mp.nocc
    nvir = mp.nmo - nocc
    eia = mo_energy[:nocc,None] - mo_energy[None,nocc:]

    if with_t2:
        t2 = numpy.empty((nocc,nocc,nvir,nvir), dtype=eris.ovov.dtype)
    else:
        t2 = None

    emp2_ss = emp2_os = 0
    for i in range(nocc):
        if isinstance(eris.ovov, numpy.ndarray) and eris.ovov.ndim == 4:
            # When mf._eri is a custom integrals wiht the shape (n,n,n,n), the
            # ovov integrals might be in a 4-index tensor.
            gi = eris.ovov[i]
        else:
            gi = numpy.asarray(eris.ovov[i*nvir:(i+1)*nvir])

        gi = gi.reshape(nvir,nocc,nvir).transpose(1,0,2)
        t2i = gi.conj()/lib.direct_sum('jb+a->jba', eia, eia[i])
        edi = numpy.einsum('jab,jab', t2i, gi) * 2
        exi = -numpy.einsum('jab,jba', t2i, gi)
        emp2_ss += edi*0.5 + exi
        emp2_os += edi*0.5
        if with_t2:
            t2[i] = t2i

    emp2_ss = emp2_ss.real
    emp2_os = emp2_os.real
    emp2 = lib.tag_array(emp2_ss+emp2_os, e_corr_ss=emp2_ss, e_corr_os=emp2_os)

    return emp2.real, t2


# Iteratively solve MP2 if non-canonical HF is provided
def _iterative_kernel(mp, eris, verbose=None):
    cput1 = cput0 = (logger.process_clock(), logger.perf_counter())
    log = logger.new_logger(mp, verbose)

    emp2, t2 = mp.init_amps(eris=eris)
    log.info('Init E(MP2) = %.15g', emp2)

    adiis = lib.diis.DIIS(mp)

    conv = False
    for istep in range(mp.max_cycle):
        t2new = mp.update_amps(t2, eris)

        if isinstance(t2new, numpy.ndarray):
            normt = numpy.linalg.norm(t2new - t2)
            t2 = None
            t2new = adiis.update(t2new)
        else: # UMP2
            normt = numpy.linalg.norm([numpy.linalg.norm(t2new[i] - t2[i])
                                       for i in range(3)])
            t2 = None
            t2shape = [x.shape for x in t2new]
            t2new = numpy.hstack([x.ravel() for x in t2new])
            t2new = adiis.update(t2new)
            t2new = lib.split_reshape(t2new, t2shape)

        t2, t2new = t2new, None
        emp2, e_last = mp.energy(t2, eris), emp2
        log.info('cycle = %d  E_corr(MP2) = %.15g  dE = %.9g  norm(t2) = %.6g',
                 istep+1, emp2, emp2 - e_last, normt)
        cput1 = log.timer('MP2 iter', *cput1)
        if abs(emp2-e_last) < mp.conv_tol and normt < mp.conv_tol_normt:
            conv = True
            break
    log.timer('MP2', *cput0)
    return conv, emp2, t2

def energy(mp, t2, eris):
    '''MP2 energy'''
    nocc, nvir = t2.shape[1:3]
    eris_ovov = numpy.asarray(eris.ovov).reshape(nocc,nvir,nocc,nvir)
    ed = numpy.einsum('ijab,iajb', t2, eris_ovov) * 2
    ex = -numpy.einsum('ijab,ibja', t2, eris_ovov)
    emp2_ss = (ed*0.5 + ex).real
    emp2_os = ed.real*0.5
    emp2 = lib.tag_array(emp2_ss+emp2_os, e_corr_ss=emp2_ss, e_corr_os=emp2_os)
    return emp2

def update_amps(mp, t2, eris):
    '''Update non-canonical MP2 amplitudes'''
    #assert (isinstance(eris, _ChemistsERIs))
    nocc, nvir = t2.shape[1:3]
    fock = eris.fock
    mo_e_o = eris.mo_energy[:nocc]
    mo_e_v = eris.mo_energy[nocc:] + mp.level_shift

    foo = fock[:nocc,:nocc] - numpy.diag(mo_e_o)
    fvv = fock[nocc:,nocc:] - numpy.diag(mo_e_v)
    t2new  = lib.einsum('ijac,bc->ijab', t2, fvv)
    t2new -= lib.einsum('ki,kjab->ijab', foo, t2)
    t2new = t2new + t2new.transpose(1,0,3,2)

    eris_ovov = numpy.asarray(eris.ovov).reshape(nocc,nvir,nocc,nvir)
    t2new += eris_ovov.conj().transpose(0,2,1,3)
    eris_ovov = None

    eia = mo_e_o[:,None] - mo_e_v
    t2new /= lib.direct_sum('ia,jb->ijab', eia, eia)
    return t2new


def make_rdm1(mp, t2=None, eris=None, ao_repr=False):
    r'''Spin-traced one-particle density matrix.
    The occupied-virtual orbital response is not included.

    dm1[p,q] = <q_alpha^\dagger p_alpha> + <q_beta^\dagger p_beta>

    The convention of 1-pdm is based on McWeeney's book, Eq (5.4.20).
    The contraction between 1-particle Hamiltonian and rdm1 is
    E = einsum('pq,qp', h1, rdm1)

    Kwargs:
        ao_repr : boolean
            Whether to transfrom 1-particle density matrix to AO
            representation.
    '''
    from pyscf.cc import ccsd_rdm
    doo, dvv = _gamma1_intermediates(mp, t2, eris)
    nocc = doo.shape[0]
    nvir = dvv.shape[0]
    dov = numpy.zeros((nocc,nvir), dtype=doo.dtype)
    dvo = dov.T
    return ccsd_rdm._make_rdm1(mp, (doo, dov, dvo, dvv), with_frozen=True,
                               ao_repr=ao_repr)

def _gamma1_intermediates(mp, t2=None, eris=None):
    if t2 is None: t2 = mp.t2
    nmo = mp.nmo
    nocc = mp.nocc
    nvir = nmo - nocc
    if t2 is None:
        if eris is None:
            eris = mp.ao2mo()
        mo_energy = eris.mo_energy
        eia = mo_energy[:nocc,None] - mo_energy[None,nocc:]
        dtype = eris.ovov.dtype
    else:
        dtype = t2.dtype

    dm1occ = numpy.zeros((nocc,nocc), dtype=dtype)
    dm1vir = numpy.zeros((nvir,nvir), dtype=dtype)
    for i in range(nocc):
        if t2 is None:
            gi = numpy.asarray(eris.ovov[i*nvir:(i+1)*nvir])
            gi = gi.reshape(nvir,nocc,nvir).transpose(1,0,2)
            t2i = gi.conj()/lib.direct_sum('jb+a->jba', eia, eia[i])
        else:
            t2i = t2[i]
        l2i = t2i.conj()
        dm1vir += lib.einsum('jca,jcb->ba', l2i, t2i) * 2 \
                - lib.einsum('jca,jbc->ba', l2i, t2i)
        dm1occ += lib.einsum('iab,jab->ij', l2i, t2i) * 2 \
                - lib.einsum('iab,jba->ij', l2i, t2i)
    return -dm1occ, dm1vir


def make_fno(mp, thresh=1e-6, pct_occ=None, nvir_act=None, t2=None):
    r'''
    Frozen natural orbitals

    Attributes:
        thresh : float
            Threshold on NO occupation numbers. Default is 1e-6 (very conservative).
        pct_occ : float
            Percentage of total occupation number. Default is None. If present, overrides `thresh`.
        nvir_act : int
            Number of virtual NOs to keep. Default is None. If present, overrides `thresh` and `pct_occ`.

    Returns:
        frozen : list or ndarray
            List of orbitals to freeze
        no_coeff : ndarray
            Semicanonical NO coefficients in the AO basis
    '''
    mf = mp._scf
    dm = mp.make_rdm1(t2=t2)

    nmo = mp.nmo
    nocc = mp.nocc
    n,v = numpy.linalg.eigh(dm[nocc:,nocc:])
    idx = numpy.argsort(n)[::-1]
    n,v = n[idx], v[:,idx]

    if nvir_act is None:
        if pct_occ is None:
            nvir_act = numpy.count_nonzero(n>thresh)
        else:
            print(numpy.cumsum(n/numpy.sum(n)))
            nvir_act = numpy.count_nonzero(numpy.cumsum(n/numpy.sum(n))<pct_occ)

    fvv = numpy.diag(mf.mo_energy[nocc:])
    fvv_no = numpy.dot(v.T, numpy.dot(fvv, v))
    _, v_canon = numpy.linalg.eigh(fvv_no[:nvir_act,:nvir_act])

    no_coeff_1 = numpy.dot(mf.mo_coeff[:,nocc:], numpy.dot(v[:,:nvir_act], v_canon))
    no_coeff_2 = numpy.dot(mf.mo_coeff[:,nocc:], v[:,nvir_act:])
    no_coeff = numpy.concatenate((mf.mo_coeff[:,:nocc], no_coeff_1, no_coeff_2), axis=1)

    return numpy.arange(nocc+nvir_act,nmo), no_coeff


def make_rdm2(mp, t2=None, eris=None, ao_repr=False):
    r'''
    Spin-traced two-particle density matrix in MO basis

    dm2[p,q,r,s] = \sum_{sigma,tau} <p_sigma^\dagger r_tau^\dagger s_tau q_sigma>

    Note the contraction between ERIs (in Chemist's notation) and rdm2 is
    E = einsum('pqrs,pqrs', eri, rdm2)
    '''
    if t2 is None: t2 = mp.t2
    nmo = nmo0 = mp.nmo
    nocc = nocc0 = mp.nocc
    nvir = nmo - nocc
    if t2 is None:
        if eris is None:
            eris = mp.ao2mo()
        mo_energy = eris.mo_energy
        eia = mo_energy[:nocc,None] - mo_energy[None,nocc:]

    if mp.frozen is not None:
        nmo0 = mp.mo_occ.size
        nocc0 = numpy.count_nonzero(mp.mo_occ > 0)
        moidx = get_frozen_mask(mp)
        oidx = numpy.where(moidx & (mp.mo_occ > 0))[0]
        vidx = numpy.where(moidx & (mp.mo_occ ==0))[0]
    else:
        moidx = oidx = vidx = None

    dm1 = make_rdm1(mp, t2, eris)
    dm1[numpy.diag_indices(nocc0)] -= 2

    dm2 = numpy.zeros((nmo0,nmo0,nmo0,nmo0), dtype=dm1.dtype) # Chemist notation
    #dm2[:nocc,nocc:,:nocc,nocc:] = t2.transpose(0,3,1,2)*2 - t2.transpose(0,2,1,3)
    #dm2[nocc:,:nocc,nocc:,:nocc] = t2.transpose(3,0,2,1)*2 - t2.transpose(2,0,3,1)
    for i in range(nocc):
        if t2 is None:
            gi = numpy.asarray(eris.ovov[i*nvir:(i+1)*nvir])
            gi = gi.reshape(nvir,nocc,nvir).transpose(1,0,2)
            t2i = gi.conj()/lib.direct_sum('jb+a->jba', eia, eia[i])
        else:
            t2i = t2[i]
        # dm2 was computed as dm2[p,q,r,s] = < p^\dagger r^\dagger s q > in the
        # above. Transposing it so that it be contracted with ERIs (in Chemist's
        # notation):
        #   E = einsum('pqrs,pqrs', eri, rdm2)
        dovov = t2i.transpose(1,0,2)*2 - t2i.transpose(2,0,1)
        dovov *= 2
        if moidx is None:
            dm2[i,nocc:,:nocc,nocc:] = dovov
            dm2[nocc:,i,nocc:,:nocc] = dovov.conj().transpose(0,2,1)
        else:
            dm2[oidx[i],vidx[:,None,None],oidx[:,None],vidx] = dovov
            dm2[vidx[:,None,None],oidx[i],vidx[:,None],oidx] = dovov.conj().transpose(0,2,1)

    # Be careful with convention of dm1 and dm2
    #   dm1[q,p] = <p^\dagger q>
    #   dm2[p,q,r,s] = < p^\dagger r^\dagger s q >
    #   E = einsum('pq,qp', h1, dm1) + .5 * einsum('pqrs,pqrs', eri, dm2)
    # When adding dm1 contribution, dm1 subscripts need to be flipped
    for i in range(nocc0):
        dm2[i,i,:,:] += dm1.T * 2
        dm2[:,:,i,i] += dm1.T * 2
        dm2[:,i,i,:] -= dm1.T
        dm2[i,:,:,i] -= dm1

    for i in range(nocc0):
        for j in range(nocc0):
            dm2[i,i,j,j] += 4
            dm2[i,j,j,i] -= 2

    if ao_repr:
        from pyscf.cc import ccsd_rdm
        dm2 = ccsd_rdm._rdm2_mo2ao(dm2, mp.mo_coeff)
    return dm2


def get_nocc(mp):
    if mp._nocc is not None:
        return mp._nocc
    elif mp.frozen is None:
        nocc = numpy.count_nonzero(mp.mo_occ > 0)
        assert (nocc > 0)
        return nocc
    elif isinstance(mp.frozen, (int, numpy.integer)):
        nocc = numpy.count_nonzero(mp.mo_occ > 0) - mp.frozen
        assert (nocc > 0)
        return nocc
    elif isinstance(mp.frozen[0], (int, numpy.integer)):
        occ_idx = mp.mo_occ > 0
        occ_idx[list(mp.frozen)] = False
        nocc = numpy.count_nonzero(occ_idx)
        assert (nocc > 0)
        return nocc
    else:
        raise NotImplementedError

def get_nmo(mp):
    if mp._nmo is not None:
        return mp._nmo
    elif mp.frozen is None:
        return len(mp.mo_occ)
    elif isinstance(mp.frozen, (int, numpy.integer)):
        return len(mp.mo_occ) - mp.frozen
    elif isinstance(mp.frozen[0], (int, numpy.integer)):
        return len(mp.mo_occ) - len(set(mp.frozen))
    else:
        raise NotImplementedError

def get_frozen_mask(mp):
    '''Get boolean mask for the restricted reference orbitals.

    In the returned boolean (mask) array of frozen orbital indices, the
    element is False if it corresonds to the frozen orbital.
    '''
    moidx = numpy.ones(mp.mo_occ.size, dtype=bool)
    if mp._nmo is not None:
        moidx[mp._nmo:] = False
    elif mp.frozen is None:
        pass
    elif isinstance(mp.frozen, (int, numpy.integer)):
        moidx[:mp.frozen] = False
    elif len(mp.frozen) > 0:
        moidx[list(mp.frozen)] = False
    else:
        raise NotImplementedError
    return moidx

def get_e_hf(mp, mo_coeff=None):
    # Get HF energy, which is needed for total MP2 energy.
    if mo_coeff is None:
        mo_coeff = mp.mo_coeff
    dm = mp._scf.make_rdm1(mo_coeff, mp.mo_occ)
    vhf = mp._scf.get_veff(mp._scf.mol, dm)
    return mp._scf.energy_tot(dm=dm, vhf=vhf)


def as_scanner(mp):
    '''Generating a scanner/solver for MP2 PES.

    The returned solver is a function. This function requires one argument
    "mol" as input and returns total MP2 energy.

    The solver will automatically use the results of last calculation as the
    initial guess of the new calculation.  All parameters assigned in the
    MP2 and the underlying SCF objects (conv_tol, max_memory etc) are
    automatically applied in the solver.

    Note scanner has side effects.  It may change many underlying objects
    (_scf, with_df, with_x2c, ...) during calculation.

    Examples::

        >>> from pyscf import gto, scf, mp
        >>> mol = gto.M(atom='H 0 0 0; F 0 0 1')
        >>> mp2_scanner = mp.MP2(scf.RHF(mol)).as_scanner()
        >>> e_tot = mp2_scanner(gto.M(atom='H 0 0 0; F 0 0 1.1'))
        >>> e_tot = mp2_scanner(gto.M(atom='H 0 0 0; F 0 0 1.5'))
    '''
    if isinstance(mp, lib.SinglePointScanner):
        return mp

    logger.info(mp, 'Set %s as a scanner', mp.__class__)

    class MP2_Scanner(mp.__class__, lib.SinglePointScanner):
        def __init__(self, mp):
            self.__dict__.update(mp.__dict__)
            self._scf = mp._scf.as_scanner()
        def __call__(self, mol_or_geom, **kwargs):
            if isinstance(mol_or_geom, gto.Mole):
                mol = mol_or_geom
            else:
                mol = self.mol.set_geom_(mol_or_geom, inplace=False)

            self.reset(mol)

            mf_scanner = self._scf
            mf_scanner(mol)
            self.mo_coeff = mf_scanner.mo_coeff
            self.mo_occ = mf_scanner.mo_occ
            self.kernel(**kwargs)
            return self.e_tot
    return MP2_Scanner(mp)


class MP2(lib.StreamObject):
    '''restricted MP2 with canonical HF and non-canonical HF reference

    Attributes:
        verbose : int
            Print level.  Default value equals to :class:`Mole.verbose`
        max_memory : float or int
            Allowed memory in MB.  Default value equals to :class:`Mole.max_memory`
        conv_tol : float
            For non-canonical MP2, converge threshold for MP2
            correlation energy.  Default value is 1e-7.
        conv_tol_normt : float
            For non-canonical MP2, converge threshold for
            norm(t2).  Default value is 1e-5.
        max_cycle : int
            For non-canonical MP2, max number of MP2
            iterations.  Default value is 50.
        diis_space : int
            For non-canonical MP2, DIIS space size in MP2
            iterations.  Default is 6.
        level_shift : float
            A shift on virtual orbital energies to stablize the MP2 iterations.
        frozen : int or list
            If integer is given, the inner-most orbitals are excluded from MP2
            amplitudes.  Given the orbital indices (0-based) in a list, both
            occupied and virtual orbitals can be frozen in MP2 calculation.

            >>> mol = gto.M(atom = 'H 0 0 0; F 0 0 1.1', basis = 'ccpvdz')
            >>> mf = scf.RHF(mol).run()
            >>> # freeze 2 core orbitals
            >>> pt = mp.MP2(mf).set(frozen = 2).run()
            >>> # auto-generate the number of core orbitals to be frozen (1 in this case)
            >>> pt = mp.MP2(mf).set_frozen().run()
            >>> # freeze 2 core orbitals and 3 high lying unoccupied orbitals
            >>> pt.set(frozen = [0,1,16,17,18]).run()

    Saved results

        e_corr : float
            MP2 correlation correction
        e_corr_ss/os : float
            Same-spin and opposite-spin component of the MP2 correlation energy
        e_tot : float
            Total MP2 energy (HF + correlation)
        t2 :
            T amplitudes t2[i,j,a,b]  (i,j in occ, a,b in virt)
    '''

    # Use CCSD default settings for the moment
    max_cycle = getattr(__config__, 'cc_ccsd_CCSD_max_cycle', 50)
    conv_tol = getattr(__config__, 'cc_ccsd_CCSD_conv_tol', 1e-7)
    conv_tol_normt = getattr(__config__, 'cc_ccsd_CCSD_conv_tol_normt', 1e-5)

    def __init__(self, mf, frozen=None, mo_coeff=None, mo_occ=None):

        if mo_coeff is None: mo_coeff = mf.mo_coeff
        if mo_occ is None: mo_occ = mf.mo_occ

        self.mol = mf.mol
        self._scf = mf
        self.verbose = self.mol.verbose
        self.stdout = self.mol.stdout
        self.max_memory = mf.max_memory

        self.frozen = frozen

# For iterative MP2
        self.level_shift = 0

##################################################
# don't modify the following attributes, they are not input options
        self.mo_coeff = mo_coeff
        self.mo_occ = mo_occ
        self._nocc = None
        self._nmo = None
        self.e_hf = None
        self.e_corr = None
<<<<<<< HEAD
=======
        self.e_corr_ss = None
        self.e_corr_os = None
>>>>>>> 063af4c6
        self.t2 = None
        self._keys = set(self.__dict__.keys())

    @property
    def nocc(self):
        return self.get_nocc()
    @nocc.setter
    def nocc(self, n):
        self._nocc = n

    @property
    def nmo(self):
        return self.get_nmo()
    @nmo.setter
    def nmo(self, n):
        self._nmo = n

    def reset(self, mol=None):
        if mol is not None:
            self.mol = mol
        self._scf.reset(mol)
        return self

    get_nocc = get_nocc
    get_nmo = get_nmo
    get_frozen_mask = get_frozen_mask
    get_e_hf = get_e_hf

    def set_frozen(self, method='auto', window=(-1000.0, 1000.0)):
        from pyscf import mp
        is_gmp = isinstance(self, mp.gmp2.GMP2)
        from pyscf.cc.ccsd import set_frozen
        return set_frozen(self, method=method, window=window, is_gcc=is_gmp)

    def dump_flags(self, verbose=None):
        log = logger.new_logger(self, verbose)
        log.info('')
        log.info('******** %s ********', self.__class__)
        log.info('nocc = %s, nmo = %s', self.nocc, self.nmo)
        if self.frozen is not None:
            log.info('frozen orbitals %s', self.frozen)
        log.info('max_memory %d MB (current use %d MB)',
                 self.max_memory, lib.current_memory()[0])
        return self

    @property
    def emp2(self):
        return self.e_corr

    @property
    def emp2_scs(self):
        # J. Chem. Phys. 118, 9095 (2003)
        return self.e_corr_ss*1./3. + self.e_corr_os*1.2

    @property
    def e_tot(self):
        return self.e_hf + self.e_corr
<<<<<<< HEAD
=======

    @property
    def e_tot_scs(self):
        # J. Chem. Phys. 118, 9095 (2003)
        return self.e_hf + self.emp2_scs
>>>>>>> 063af4c6

    def kernel(self, mo_energy=None, mo_coeff=None, eris=None, with_t2=WITH_T2):
        '''
        Args:
            with_t2 : bool
                Whether to generate and hold t2 amplitudes in memory.
        '''
        if self.verbose >= logger.WARN:
            self.check_sanity()

        self.dump_flags()

        self.e_hf = self.get_e_hf(mo_coeff=mo_coeff)

        if eris is None:
            eris = self.ao2mo(mo_coeff)

        if self._scf.converged:
            self.e_corr, self.t2 = self.init_amps(mo_energy, mo_coeff, eris, with_t2)
        else:
            self.converged, self.e_corr, self.t2 = _iterative_kernel(self, eris)

        self.e_corr_ss = getattr(self.e_corr, 'e_corr_ss', 0)
        self.e_corr_os = getattr(self.e_corr, 'e_corr_os', 0)
        self.e_corr = float(self.e_corr)

        self._finalize()
        return self.e_corr, self.t2

    def _finalize(self):
        '''Hook for dumping results and clearing up the object.'''
        log = logger.new_logger(self)
        log.note('E(%s) = %.15g  E_corr = %.15g',
                 self.__class__.__name__, self.e_tot, self.e_corr)
        log.note('E(SCS-%s) = %.15g  E_corr = %.15g',
                 self.__class__.__name__, self.e_tot_scs, self.emp2_scs)
        log.info('E_corr(same-spin) = %.15g', self.e_corr_ss)
        log.info('E_corr(oppo-spin) = %.15g', self.e_corr_os)
        return self

    def ao2mo(self, mo_coeff=None):
        return _make_eris(self, mo_coeff, verbose=self.verbose)

    make_rdm1 = make_rdm1
    make_fno = make_fno
    make_rdm2 = make_rdm2

    as_scanner = as_scanner

    def density_fit(self, auxbasis=None, with_df=None):
        from pyscf.mp import dfmp2
        mymp = dfmp2.DFMP2(self._scf, self.frozen, self.mo_coeff, self.mo_occ)
        if with_df is not None:
            mymp.with_df = with_df
        if mymp.with_df.auxbasis != auxbasis:
            mymp.with_df = copy.copy(mymp.with_df)
            mymp.with_df.auxbasis = auxbasis
        return mymp

    def nuc_grad_method(self):
        from pyscf.grad import mp2
        return mp2.Gradients(self)

    # For non-canonical MP2
    energy = energy
    update_amps = update_amps
    def init_amps(self, mo_energy=None, mo_coeff=None, eris=None, with_t2=WITH_T2):
        return kernel(self, mo_energy, mo_coeff, eris, with_t2)

RMP2 = MP2

from pyscf import scf
scf.hf.RHF.MP2 = lib.class_as_method(MP2)
scf.rohf.ROHF.MP2 = None


def _mo_energy_without_core(mp, mo_energy):
    return mo_energy[get_frozen_mask(mp)]

def _mo_without_core(mp, mo):
    return mo[:,get_frozen_mask(mp)]

def _mem_usage(nocc, nvir):
    nmo = nocc + nvir
    basic = ((nocc*nvir)**2 + nocc*nvir**2*2)*8 / 1e6
    incore = nocc*nvir*nmo**2/2*8 / 1e6 + basic
    outcore = basic
    return incore, outcore, basic

#TODO: Merge this _ChemistsERIs class with ccsd._ChemistsERIs class
class _ChemistsERIs:
    def __init__(self, mol=None):
        self.mol = mol
        self.mo_coeff = None
        self.nocc = None
        self.fock = None
        self.orbspin = None
        self.ovov = None

    def _common_init_(self, mp, mo_coeff=None):
        if mo_coeff is None:
            mo_coeff = mp.mo_coeff
        if mo_coeff is None:
            raise RuntimeError('mo_coeff, mo_energy are not initialized.\n'
                               'You may need to call mf.kernel() to generate them.')

        self.mo_coeff = _mo_without_core(mp, mo_coeff)
        self.mol = mp.mol

        if mo_coeff is mp._scf.mo_coeff and mp._scf.converged:
            # The canonical MP2 from a converged SCF result. Rebuilding fock
            # can be skipped
            self.mo_energy = _mo_energy_without_core(mp, mp._scf.mo_energy)
            self.fock = numpy.diag(self.mo_energy)
        else:
            dm = mp._scf.make_rdm1(mo_coeff, mp.mo_occ)
            vhf = mp._scf.get_veff(mp.mol, dm)
            fockao = mp._scf.get_fock(vhf=vhf, dm=dm)
            self.fock = self.mo_coeff.conj().T.dot(fockao).dot(self.mo_coeff)
            self.mo_energy = self.fock.diagonal().real
        return self

def _make_eris(mp, mo_coeff=None, ao2mofn=None, verbose=None):
    log = logger.new_logger(mp, verbose)
    time0 = (logger.process_clock(), logger.perf_counter())
    eris = _ChemistsERIs()
    eris._common_init_(mp, mo_coeff)
    mo_coeff = eris.mo_coeff

    nocc = mp.nocc
    nmo = mp.nmo
    nvir = nmo - nocc
    mem_incore, mem_outcore, mem_basic = _mem_usage(nocc, nvir)
    mem_now = lib.current_memory()[0]
    max_memory = max(0, mp.max_memory - mem_now)
    if max_memory < mem_basic:
        log.warn('Not enough memory for integral transformation. '
                 'Available mem %s MB, required mem %s MB',
                 max_memory, mem_basic)

    co = numpy.asarray(mo_coeff[:,:nocc], order='F')
    cv = numpy.asarray(mo_coeff[:,nocc:], order='F')
    if (mp.mol.incore_anyway or
        (mp._scf._eri is not None and mem_incore < max_memory)):
        log.debug('transform (ia|jb) incore')
        if callable(ao2mofn):
            eris.ovov = ao2mofn((co,cv,co,cv)).reshape(nocc*nvir,nocc*nvir)
        else:
            eris.ovov = ao2mo.general(mp._scf._eri, (co,cv,co,cv))

    elif getattr(mp._scf, 'with_df', None):
        # To handle the PBC or custom 2-electron with 3-index tensor.
        # Call dfmp2.MP2 for efficient DF-MP2 implementation.
        log.warn('DF-HF is found. (ia|jb) is computed based on the DF '
                 '3-tensor integrals.\n'
                 'You can switch to dfmp2.MP2 for better performance')
        log.debug('transform (ia|jb) with_df')
        eris.ovov = mp._scf.with_df.ao2mo((co,cv,co,cv))

    else:
        log.debug('transform (ia|jb) outcore')
        eris.feri = lib.H5TmpFile()
        #ao2mo.outcore.general(mp.mol, (co,cv,co,cv), eris.feri,
        #                      max_memory=max_memory, verbose=log)
        #eris.ovov = eris.feri['eri_mo']
        eris.ovov = _ao2mo_ovov(mp, co, cv, eris.feri, max(2000, max_memory), log)

    log.timer('Integral transformation', *time0)
    return eris

#
# the MO integral for MP2 is (ov|ov). This is the efficient integral
# (ij|kl) => (ij|ol) => (ol|ij) => (ol|oj) => (ol|ov) => (ov|ov)
#   or    => (ij|ol) => (oj|ol) => (oj|ov) => (ov|ov)
#
def _ao2mo_ovov(mp, orbo, orbv, feri, max_memory=2000, verbose=None):
    time0 = (logger.process_clock(), logger.perf_counter())
    log = logger.new_logger(mp, verbose)

    mol = mp.mol
    int2e = mol._add_suffix('int2e')
    ao2mopt = _ao2mo.AO2MOpt(mol, int2e, 'CVHFnr_schwarz_cond',
                             'CVHFsetnr_direct_scf')
    nao, nocc = orbo.shape
    nvir = orbv.shape[1]
    nbas = mol.nbas
    assert (nvir <= nao)

    ao_loc = mol.ao_loc_nr()
    dmax = max(4, min(nao/3, numpy.sqrt(max_memory*.95e6/8/(nao+nocc)**2)))
    sh_ranges = ao2mo.outcore.balance_partition(ao_loc, dmax)
    dmax = max(x[2] for x in sh_ranges)
    eribuf = numpy.empty((nao,dmax,dmax,nao))
    ftmp = lib.H5TmpFile()
    log.debug('max_memory %s MB (dmax = %s) required disk space %g MB',
              max_memory, dmax, nocc**2*(nao*(nao+dmax)/2+nvir**2)*8/1e6)

    buf_i = numpy.empty((nocc*dmax**2*nao))
    buf_li = numpy.empty((nocc**2*dmax**2))
    buf1 = numpy.empty_like(buf_li)

    fint = gto.moleintor.getints4c
    jk_blk_slices = []
    count = 0
    time1 = time0
    with lib.call_in_background(ftmp.__setitem__) as save:
        for ip, (ish0, ish1, ni) in enumerate(sh_ranges):
            for jsh0, jsh1, nj in sh_ranges[:ip+1]:
                i0, i1 = ao_loc[ish0], ao_loc[ish1]
                j0, j1 = ao_loc[jsh0], ao_loc[jsh1]
                jk_blk_slices.append((i0,i1,j0,j1))

                eri = fint(int2e, mol._atm, mol._bas, mol._env,
                           shls_slice=(0,nbas,ish0,ish1, jsh0,jsh1,0,nbas),
                           aosym='s1', ao_loc=ao_loc, cintopt=ao2mopt._cintopt,
                           out=eribuf)
                tmp_i = numpy.ndarray((nocc,(i1-i0)*(j1-j0)*nao), buffer=buf_i)
                tmp_li = numpy.ndarray((nocc,nocc*(i1-i0)*(j1-j0)), buffer=buf_li)
                lib.ddot(orbo.T, eri.reshape(nao,(i1-i0)*(j1-j0)*nao), c=tmp_i)
                lib.ddot(orbo.T, tmp_i.reshape(nocc*(i1-i0)*(j1-j0),nao).T, c=tmp_li)
                tmp_li = tmp_li.reshape(nocc,nocc,(i1-i0),(j1-j0))
                save(str(count), tmp_li.transpose(1,0,2,3))
                buf_li, buf1 = buf1, buf_li
                count += 1
                time1 = log.timer_debug1('partial ao2mo [%d:%d,%d:%d]' %
                                         (ish0,ish1,jsh0,jsh1), *time1)
    time1 = time0 = log.timer('mp2 ao2mo_ovov pass1', *time0)
    eri = eribuf = tmp_i = tmp_li = buf_i = buf_li = buf1 = None

    h5dat = feri.create_dataset('ovov', (nocc*nvir,nocc*nvir), 'f8',
                                chunks=(nvir,nvir))
    occblk = int(min(nocc, max(4, 250/nocc, max_memory*.9e6/8/(nao**2*nocc)/5)))
    def load(i0, eri):
        if i0 < nocc:
            i1 = min(i0+occblk, nocc)
            for k, (p0,p1,q0,q1) in enumerate(jk_blk_slices):
                eri[:i1-i0,:,p0:p1,q0:q1] = ftmp[str(k)][i0:i1]
                if p0 != q0:
                    dat = numpy.asarray(ftmp[str(k)][:,i0:i1])
                    eri[:i1-i0,:,q0:q1,p0:p1] = dat.transpose(1,0,3,2)

    def save(i0, i1, dat):
        for i in range(i0, i1):
            h5dat[i*nvir:(i+1)*nvir] = dat[i-i0].reshape(nvir,nocc*nvir)

    orbv = numpy.asarray(orbv, order='F')
    buf_prefecth = numpy.empty((occblk,nocc,nao,nao))
    buf = numpy.empty_like(buf_prefecth)
    bufw = numpy.empty((occblk*nocc,nvir**2))
    bufw1 = numpy.empty_like(bufw)
    with lib.call_in_background(load) as prefetch:
        with lib.call_in_background(save) as bsave:
            load(0, buf_prefecth)
            for i0, i1 in lib.prange(0, nocc, occblk):
                buf, buf_prefecth = buf_prefecth, buf
                prefetch(i1, buf_prefecth)
                eri = buf[:i1-i0].reshape((i1-i0)*nocc,nao,nao)

                dat = _ao2mo.nr_e2(eri, orbv, (0,nvir,0,nvir), 's1', 's1', out=bufw)
                bsave(i0, i1, dat.reshape(i1-i0,nocc,nvir,nvir).transpose(0,2,1,3))
                bufw, bufw1 = bufw1, bufw
                time1 = log.timer_debug1('pass2 ao2mo [%d:%d]' % (i0,i1), *time1)

    time0 = log.timer('mp2 ao2mo_ovov pass2', *time0)
    return h5dat

del (WITH_T2)


if __name__ == '__main__':
    from pyscf import scf
    mol = gto.Mole()
    mol.atom = [
        [8 , (0. , 0.     , 0.)],
        [1 , (0. , -0.757 , 0.587)],
        [1 , (0. , 0.757  , 0.587)]]

    mol.basis = 'cc-pvdz'
    mol.build()
    mf = scf.RHF(mol).run()

    pt = MP2(mf)
    emp2, t2 = pt.kernel()
    print(emp2 - -0.204019967288338)
    pt.max_memory = 1
    emp2, t2 = pt.kernel()
    print(emp2 - -0.204019967288338)

    pt = MP2(scf.density_fit(mf, 'weigend'))
    print(pt.kernel()[0] - -0.204254500454)

    mf = scf.RHF(mol).run(max_cycle=1)
    pt = MP2(mf)
    print(pt.kernel()[0] - -0.204479914961218)<|MERGE_RESOLUTION|>--- conflicted
+++ resolved
@@ -510,11 +510,8 @@
         self._nmo = None
         self.e_hf = None
         self.e_corr = None
-<<<<<<< HEAD
-=======
         self.e_corr_ss = None
         self.e_corr_os = None
->>>>>>> 063af4c6
         self.t2 = None
         self._keys = set(self.__dict__.keys())
 
@@ -572,14 +569,11 @@
     @property
     def e_tot(self):
         return self.e_hf + self.e_corr
-<<<<<<< HEAD
-=======
 
     @property
     def e_tot_scs(self):
         # J. Chem. Phys. 118, 9095 (2003)
         return self.e_hf + self.emp2_scs
->>>>>>> 063af4c6
 
     def kernel(self, mo_energy=None, mo_coeff=None, eris=None, with_t2=WITH_T2):
         '''
