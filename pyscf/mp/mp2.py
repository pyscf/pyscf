--- conflicted
+++ resolved
@@ -76,15 +76,14 @@
 
 
 # Iteratively solve MP2 if non-canonical HF is provided
-def _iterative_kernel(mp, eris, verbose=None, diis=True):
+def _iterative_kernel(mp, eris, verbose=None):
     cput1 = cput0 = (time.clock(), time.time())
     log = logger.new_logger(mp, verbose)
 
     emp2, t2 = mp.init_amps(eris=eris)
     log.info('Init E(MP2) = %.15g', emp2)
 
-    if diis:
-        adiis = lib.diis.DIIS(mp)
+    adiis = lib.diis.DIIS(mp)
 
     conv = False
     for istep in range(mp.max_cycle):
@@ -93,8 +92,7 @@
         if isinstance(t2new, numpy.ndarray):
             normt = numpy.linalg.norm(t2new - t2)
             t2 = None
-            if diis:
-                t2new = adiis.update(t2new)
+            t2new = adiis.update(t2new)
         else: # UMP2
             normt = numpy.linalg.norm([numpy.linalg.norm(t2new[i] - t2[i])
                                        for i in range(3)])
@@ -194,18 +192,10 @@
         else:
             t2i = t2[i]
         l2i = t2i.conj()
-<<<<<<< HEAD
-        dm1vir += einsum('jca,jcb->ba', l2i, t2i) * 2 \
-                - einsum('jca,jbc->ba', l2i, t2i)
-        dm1occ += einsum('iab,jab->ij', l2i, t2i) * 2 \
-                - einsum('iab,jba->ij', l2i, t2i)
-
-=======
         dm1vir += lib.einsum('jca,jcb->ba', l2i, t2i) * 2 \
                 - lib.einsum('jca,jbc->ba', l2i, t2i)
         dm1occ += lib.einsum('iab,jab->ij', l2i, t2i) * 2 \
                 - lib.einsum('iab,jba->ij', l2i, t2i)
->>>>>>> 21574217
     return -dm1occ, dm1vir
 
 
@@ -227,7 +217,6 @@
     n,v = numpy.linalg.eigh(dm[nocc:,nocc:])
     idx = numpy.argsort(n)[::-1]
     n,v = n[idx], v[:,idx]
-    #print("FNO eigenvalues:\n%s" % n)
 
     if nvir_act is None:
         if pct_occ is None:
@@ -657,15 +646,12 @@
             self.fock = numpy.diag(self.mo_energy)
             self.e_hf = mp._scf.e_tot
         else:
-            #t0 = default_timer()
             dm = mp._scf.make_rdm1(mo_coeff, mp.mo_occ)
             vhf = mp._scf.get_veff(mp.mol, dm)
             fockao = mp._scf.get_fock(vhf=vhf, dm=dm)
             self.fock = self.mo_coeff.conj().T.dot(fockao).dot(self.mo_coeff)
             self.e_hf = mp._scf.energy_tot(dm=dm, vhf=vhf)
             self.mo_energy = self.fock.diagonal().real
-            #print("Time for _common_init: %f" % (default_timer() - t0))
-
         return self
 
     def _direct_init_(self, mp, mo_coeff, mo_energy, fock, e_hf):
