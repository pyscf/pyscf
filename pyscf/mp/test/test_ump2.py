#!/usr/bin/env python
# Copyright 2014-2020 The PySCF Developers. All Rights Reserved.
#
# Licensed under the Apache License, Version 2.0 (the "License");
# you may not use this file except in compliance with the License.
# You may obtain a copy of the License at
#
#     http://www.apache.org/licenses/LICENSE-2.0
#
# Unless required by applicable law or agreed to in writing, software
# distributed under the License is distributed on an "AS IS" BASIS,
# WITHOUT WARRANTIES OR CONDITIONS OF ANY KIND, either express or implied.
# See the License for the specific language governing permissions and
# limitations under the License.

import unittest
from functools import reduce
import numpy
from pyscf import lib
from pyscf import gto
from pyscf import scf
from pyscf import ao2mo
from pyscf import mp

def setUpModule():
    global mol, mf
    mol = gto.Mole()
    mol.verbose = 7
    mol.output = '/dev/null'
    mol.atom = [
        [8 , (0. , 0.     , 0.)],
        [1 , (0. , -0.757 , 0.587)],
        [1 , (0. , 0.757  , 0.587)]]
    mol.basis = 'cc-pvdz'
    mol.spin = 2
    mol.build()
    mf = scf.UHF(mol)
    mf.conv_tol = 1e-12
    mf.scf()

def tearDownModule():
    global mol, mf
    mol.stdout.close()
    del mol, mf


class KnownValues(unittest.TestCase):
    def test_ump2(self):
        pt = mp.MP2(mf)
        emp2, t2 = pt.kernel(mf.mo_energy, mf.mo_coeff)
        self.assertAlmostEqual(emp2, -0.16575150552336643, 8)
<<<<<<< HEAD
=======
        self.assertAlmostEqual(pt.e_corr_ss, -0.042627186675330754, 8)
        self.assertAlmostEqual(pt.e_corr_os, -0.12312431898078077, 8)
>>>>>>> 063af4c6

        pt.max_memory = 1
        pt.frozen = None
        emp2, t2 = pt.kernel()
        self.assertAlmostEqual(emp2, -0.16575150552336643, 8)
<<<<<<< HEAD
=======
        self.assertAlmostEqual(pt.e_corr_ss, -0.042627186675330754, 8)
        self.assertAlmostEqual(pt.e_corr_os, -0.12312431898078077, 8)
>>>>>>> 063af4c6

    def test_ump2_dm(self):
        pt = mp.MP2(mf)
        emp2, t2 = pt.kernel()
        dm1 = pt.make_rdm1()
        dm2 = pt.make_rdm2()
        gpt = mp.GMP2(mf).run()
        dm1ref = gpt.make_rdm1()
        dm2ref = gpt.make_rdm2()
        ia = gpt._scf.mo_coeff.orbspin == 0
        ib = gpt._scf.mo_coeff.orbspin == 1
        mo_a, mo_b = mf.mo_coeff
        nmoa = mo_a.shape[1]
        nmob = mo_b.shape[1]
        nocca, noccb = mol.nelec

        self.assertTrue(numpy.allclose(dm1[0], dm1ref[ia][:,ia]))
        self.assertTrue(numpy.allclose(dm1[1], dm1ref[ib][:,ib]))
        self.assertTrue(numpy.allclose(dm2[0], dm2ref[ia][:,ia][:,:,ia][:,:,:,ia]))
        self.assertTrue(numpy.allclose(dm2[2], dm2ref[ib][:,ib][:,:,ib][:,:,:,ib]))
        self.assertTrue(numpy.allclose(dm2[1], dm2ref[ia][:,ia][:,:,ib][:,:,:,ib]))

        hcore = mf.get_hcore()
        eriaa = ao2mo.kernel(mf._eri, mo_a, compact=False).reshape([nmoa]*4)
        eribb = ao2mo.kernel(mf._eri, mo_b, compact=False).reshape([nmob]*4)
        eriab = ao2mo.kernel(mf._eri, (mo_a,mo_a,mo_b,mo_b), compact=False)
        eriab = eriab.reshape([nmoa,nmoa,nmob,nmob])
        h1a = reduce(numpy.dot, (mo_a.T.conj(), hcore, mo_a))
        h1b = reduce(numpy.dot, (mo_b.T.conj(), hcore, mo_b))
        e1 = numpy.einsum('ij,ji', h1a, dm1[0])
        e1+= numpy.einsum('ij,ji', h1b, dm1[1])
        e1+= numpy.einsum('ijkl,ijkl', eriaa, dm2[0]) * .5
        e1+= numpy.einsum('ijkl,ijkl', eriab, dm2[1])
        e1+= numpy.einsum('ijkl,ijkl', eribb, dm2[2]) * .5
        e1+= mol.energy_nuc()
        self.assertAlmostEqual(e1, pt.e_tot, 8)

        vhf = mf.get_veff(mol, mf.make_rdm1())
        h1a = reduce(numpy.dot, (mo_a.T, hcore+vhf[0], mo_a))
        h1b = reduce(numpy.dot, (mo_b.T, hcore+vhf[1], mo_b))
        dm1[0][numpy.diag_indices(nocca)] -= 1
        dm1[1][numpy.diag_indices(noccb)] -= 1
        e = numpy.einsum('pq,qp', h1a, dm1[0])
        e+= numpy.einsum('pq,qp', h1b, dm1[1])
        self.assertAlmostEqual(e, -emp2, 8)

    def test_ump2_contract_eri_dm(self):
        pt = mp.MP2(mf)
        pt.frozen = [[0,1,2,3],[1]]
        emp2, t2 = pt.kernel()
        mo_a, mo_b = mf.mo_coeff
        nmoa = mo_a.shape[1]
        nmob = mo_b.shape[1]
        dm1a,dm1b = pt.make_rdm1()
        dm2aa,dm2ab,dm2bb = pt.make_rdm2()
        eriaa = ao2mo.kernel(mf._eri, mo_a, compact=False).reshape([nmoa]*4)
        eribb = ao2mo.kernel(mf._eri, mo_b, compact=False).reshape([nmob]*4)
        eriab = ao2mo.kernel(mf._eri, (mo_a,mo_a,mo_b,mo_b), compact=False)
        eriab = eriab.reshape([nmoa,nmoa,nmob,nmob])
        hcore = mf.get_hcore()
        h1a = reduce(numpy.dot, (mo_a.T.conj(), hcore, mo_a))
        h1b = reduce(numpy.dot, (mo_b.T.conj(), hcore, mo_b))
        e1 = numpy.einsum('ij,ji', h1a, dm1a)
        e1+= numpy.einsum('ij,ji', h1b, dm1b)
        e1+= numpy.einsum('ijkl,ijkl', eriaa, dm2aa) * .5
        e1+= numpy.einsum('ijkl,ijkl', eriab, dm2ab)
        e1+= numpy.einsum('ijkl,ijkl', eribb, dm2bb) * .5
        e1+= mol.energy_nuc()
        self.assertAlmostEqual(e1, pt.e_tot, 8)

    def test_ump2_frozen(self):
        pt = mp.MP2(mf)
        pt.frozen = [1]
        pt.kernel(with_t2=False)
        self.assertAlmostEqual(pt.emp2, -0.11202141654451162, 8)

    def test_ump2_outcore_frozen(self):
        pt = mp.MP2(mf)
        pt.max_memory = 0
        pt.nmo = (12, 11)
        pt.frozen = [[4,5],[2,3]]
        e = pt.kernel(with_t2=False)[0]
        self.assertAlmostEqual(e, -0.033400699456971966, 8)

        pt = mp.MP2(mf)
        pt.nmo = (12, 11)
        pt.nocc = (4, 2)
        e = pt.kernel(with_t2=False)[0]
        self.assertAlmostEqual(e, -0.033400699456971966, 8)

    def test_ump2_with_df(self):
        pt = mp.ump2.UMP2(mf.density_fit('weigend'))
        pt.frozen = [1]
        e = pt.kernel(with_t2=False)[0]
        self.assertAlmostEqual(e, -0.11264162733420097, 8)

        #pt = mp.dfump2.DFUMP2(mf.density_fit('weigend'))
        #pt.frozen = [1]
        #e = pt.kernel()[0]
        #self.assertAlmostEqual(e, -0.11264162733420097, 8)

        #pt = mp.dfump2.DFUMP2(mf)
        #pt.frozen = [1]
        #pt.with_df = mf.density_fit('weigend').with_df
        #e = pt.kernel()[0]
        #self.assertAlmostEqual(e, -0.11264162733420097, 8)

    def test_ump2_ao2mo_ovov(self):
        pt = mp.UMP2(mf)
        nocca, noccb = mol.nelec
        orboa = mf.mo_coeff[0][:,:nocca]
        orbva = mf.mo_coeff[0][:,nocca:]
        orbob = mf.mo_coeff[1][:,:noccb]
        orbvb = mf.mo_coeff[1][:,noccb:]
        orbs = (orboa, orbva, orbob, orbvb)
        ftmp = lib.H5TmpFile()
        mp.ump2._ao2mo_ovov(pt, orbs, ftmp, 1)
        ovov = numpy.asarray(ftmp['ovov'])
        ovOV = numpy.asarray(ftmp['ovOV'])
        OVOV = numpy.asarray(ftmp['OVOV'])
        ovov_ref = ao2mo.general(mf._eri, (orboa,orbva,orboa,orbva))
        ovOV_ref = ao2mo.general(mf._eri, (orboa,orbva,orbob,orbvb))
        OVOV_ref = ao2mo.general(mf._eri, (orbob,orbvb,orbob,orbvb))
        self.assertAlmostEqual(numpy.linalg.norm(ovov_ref-ovov), 0, 8)
        self.assertAlmostEqual(numpy.linalg.norm(ovOV_ref-ovOV), 0, 8)
        self.assertAlmostEqual(numpy.linalg.norm(OVOV_ref-OVOV), 0, 8)

    def test_ump2_with_ao2mofn(self):
        pt = mp.ump2.UMP2(mf)
        mf_df = mf.density_fit('weigend')
        ao2mofn = mf_df.with_df.ao2mo
        pt.ao2mo = lambda *args: mp.ump2._make_eris(pt, *args, ao2mofn=ao2mofn)
        e1 = pt.kernel()[0]
        self.assertAlmostEqual(e1, -0.16607937629805458, 8)
        pt = mp.ump2.UMP2(mf.density_fit('weigend'))
        e2 = pt.kernel()[0]
        self.assertAlmostEqual(e1, e2, 8)

    def test_rdm_complex(self):
        mol = gto.M()
        mol.verbose = 0
        nocca,noccb = 3,2
        nvira,nvirb = 4,5
        mf = scf.UHF(mol)
        nmo = nocca + nvira
        numpy.random.seed(1)
        eri_aa = (numpy.random.random((nmo,nmo,nmo,nmo)) +
                  numpy.random.random((nmo,nmo,nmo,nmo))* 1j - (.5+.5j))
        eri_aa = eri_aa + eri_aa.transpose(1,0,3,2).conj()
        eri_aa = eri_aa + eri_aa.transpose(2,3,0,1)
        eri_aa *= .1
        eri_bb = (numpy.random.random((nmo,nmo,nmo,nmo)) +
                  numpy.random.random((nmo,nmo,nmo,nmo))* 1j - (.5+.5j))
        eri_bb = eri_bb + eri_bb.transpose(1,0,3,2).conj()
        eri_bb = eri_bb + eri_bb.transpose(2,3,0,1)
        eri_bb *= .1
        eri_ab = (numpy.random.random((nmo,nmo,nmo,nmo)) +
                  numpy.random.random((nmo,nmo,nmo,nmo))* 1j - (.5+.5j))
        eri_ab = eri_ab + eri_ab.transpose(1,0,3,2).conj()
        eri_ab *= .1

        eris = lambda: None
        eris.ovov = eri_aa[:nocca,nocca:,:nocca,nocca:].reshape(nocca*nvira,nocca*nvira)
        eris.OVOV = eri_bb[:noccb,noccb:,:noccb,noccb:].reshape(noccb*nvirb,noccb*nvirb)
        eris.ovOV = eri_ab[:nocca,nocca:,:noccb,noccb:].reshape(nocca*nvira,noccb*nvirb)

        mo_energy = [numpy.arange(nmo), numpy.arange(nmo)+.1]
        mo_occ = numpy.zeros((2,nmo))
        mo_occ[0,:nocca] = 1
        mo_occ[1,:noccb] = 1
        mf.make_rdm1 = lambda *args: [numpy.diag(mo_occ[0]), numpy.diag(mo_occ[1])]
        dm = mf.make_rdm1()
        vja = numpy.einsum('ijkl,lk->ij', eri_aa, dm[0])
        vja+= numpy.einsum('ijkl,lk->ij', eri_ab, dm[1])
        vjb = numpy.einsum('ijkl,lk->ij', eri_bb, dm[1])
        vjb+= numpy.einsum('klij,lk->ij', eri_ab, dm[0])
        vka = numpy.einsum('ijkl,jk->il', eri_aa, dm[0])
        vkb = numpy.einsum('ijkl,jk->il', eri_bb, dm[1])
<<<<<<< HEAD
        mf.get_veff = lambda *args: (vja - vka, vjb - vkb) 
=======
        mf.get_veff = lambda *args: (vja - vka, vjb - vkb)
>>>>>>> 063af4c6
        vhf = mf.get_veff()
        hcore = (numpy.diag(mo_energy[0]) - vhf[0],
                 numpy.diag(mo_energy[1]) - vhf[1])
        mf.get_hcore = lambda *args: hcore
        mf.get_ovlp = lambda *args: numpy.eye(nmo)
        eris.mo_energy = mf.mo_energy = mo_energy
        mf.mo_coeff = [numpy.eye(nmo)]*2
        mf.mo_occ = mo_occ
        mf.e_tot = numpy.einsum('ij,ji', hcore[0], dm[0])
        mf.e_tot+= numpy.einsum('ij,ji', hcore[1], dm[1])
        mf.e_tot+= numpy.einsum('ij,ji', vhf[0], dm[0]) * .5
        mf.e_tot+= numpy.einsum('ij,ji', vhf[1], dm[1]) * .5
        mf.converged = True
        pt = mp.MP2(mf)
        pt.ao2mo = lambda *args, **kwargs: eris
        pt.kernel(eris=eris)
        dm1 = pt.make_rdm1()
        dm2 = pt.make_rdm2()

        e1 = numpy.einsum('ij,ji', hcore[0], dm1[0])
        e1+= numpy.einsum('ij,ji', hcore[1], dm1[1])
        e1+= numpy.einsum('ijkl,ijkl', eri_aa, dm2[0]) * .5
        e1+= numpy.einsum('ijkl,ijkl', eri_ab, dm2[1])
        e1+= numpy.einsum('ijkl,ijkl', eri_bb, dm2[2]) * .5
        self.assertAlmostEqual(e1, pt.e_tot, 12)

        self.assertAlmostEqual(abs(dm2[0]-dm2[0].transpose(1,0,3,2).conj()).max(), 0, 8)
        self.assertAlmostEqual(abs(dm2[0]-dm2[0].transpose(2,3,0,1)       ).max(), 0, 8)
        self.assertAlmostEqual(abs(dm2[1]-dm2[1].transpose(1,0,3,2).conj()).max(), 0, 8)
        self.assertAlmostEqual(abs(dm2[2]-dm2[2].transpose(1,0,3,2).conj()).max(), 0, 8)
        self.assertAlmostEqual(abs(dm2[2]-dm2[2].transpose(2,3,0,1)       ).max(), 0, 8)

    def test_non_canonical_mp2(self):
        mf = scf.UHF(mol).run(max_cycle=1)
        pt = mp.MP2(mf)
        self.assertAlmostEqual(pt.kernel()[0], -0.171693954168, 7)



if __name__ == "__main__":
    print("Full Tests for mp2")
    unittest.main()<|MERGE_RESOLUTION|>--- conflicted
+++ resolved
@@ -49,21 +49,15 @@
         pt = mp.MP2(mf)
         emp2, t2 = pt.kernel(mf.mo_energy, mf.mo_coeff)
         self.assertAlmostEqual(emp2, -0.16575150552336643, 8)
-<<<<<<< HEAD
-=======
         self.assertAlmostEqual(pt.e_corr_ss, -0.042627186675330754, 8)
         self.assertAlmostEqual(pt.e_corr_os, -0.12312431898078077, 8)
->>>>>>> 063af4c6
 
         pt.max_memory = 1
         pt.frozen = None
         emp2, t2 = pt.kernel()
         self.assertAlmostEqual(emp2, -0.16575150552336643, 8)
-<<<<<<< HEAD
-=======
         self.assertAlmostEqual(pt.e_corr_ss, -0.042627186675330754, 8)
         self.assertAlmostEqual(pt.e_corr_os, -0.12312431898078077, 8)
->>>>>>> 063af4c6
 
     def test_ump2_dm(self):
         pt = mp.MP2(mf)
@@ -242,11 +236,7 @@
         vjb+= numpy.einsum('klij,lk->ij', eri_ab, dm[0])
         vka = numpy.einsum('ijkl,jk->il', eri_aa, dm[0])
         vkb = numpy.einsum('ijkl,jk->il', eri_bb, dm[1])
-<<<<<<< HEAD
-        mf.get_veff = lambda *args: (vja - vka, vjb - vkb) 
-=======
         mf.get_veff = lambda *args: (vja - vka, vjb - vkb)
->>>>>>> 063af4c6
         vhf = mf.get_veff()
         hcore = (numpy.diag(mo_energy[0]) - vhf[0],
                  numpy.diag(mo_energy[1]) - vhf[1])
