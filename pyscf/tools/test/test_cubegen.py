#!/usr/bin/env python
# Copyright 2019 The PySCF Developers. All Rights Reserved.
#
# Licensed under the Apache License, Version 2.0 (the "License");
# you may not use this file except in compliance with the License.
# You may obtain a copy of the License at
#
#     http://www.apache.org/licenses/LICENSE-2.0
#
# Unless required by applicable law or agreed to in writing, software
# distributed under the License is distributed on an "AS IS" BASIS,
# WITHOUT WARRANTIES OR CONDITIONS OF ANY KIND, either express or implied.
# See the License for the specific language governing permissions and
# limitations under the License.

import unittest
import copy
import tempfile
from pyscf import lib, gto, scf
from pyscf.tools import cubegen

def setUpModule():
    global mol, mf
    mol = gto.Mole()
    mol.atom = '''
    O 0.00000000,  0.000000,  0.119748
    H 0.00000000,  0.761561, -0.478993
    H 0.00000000, -0.761561, -0.478993 '''
    mol.verbose = 0
    mol.build()
    mf = scf.RHF(mol).run(conv_tol=1e-10)

def tearDownModule():
    global mol, mf
    del mol, mf

class KnownValues(unittest.TestCase):
    def test_mep(self):
<<<<<<< HEAD
        ftmp = tempfile.NamedTemporaryFile()
        mep = cubegen.mep(mol, ftmp.name, mf.make_rdm1(),
                          nx=10, ny=10, nz=10)
        self.assertEqual(mep.shape, (10,10,10))
        self.assertAlmostEqual(lib.finger(mep), -0.3198103636180436, 5)

        mep = cubegen.mep(mol, ftmp.name, mf.make_rdm1(),
                          nx=10, ny=10, nz=10, resolution=0.5)
        self.assertEqual(mep.shape, (12,18,15))
        self.assertAlmostEqual(lib.finger(mep), -4.653995909548524, 5)

    def test_orb(self):
        ftmp = tempfile.NamedTemporaryFile()
        orb = cubegen.orbital(mol, ftmp.name, mf.mo_coeff[:,0],
                              nx=10, ny=10, nz=10)
        self.assertEqual(orb.shape, (10,10,10))
        self.assertAlmostEqual(lib.finger(orb), -0.11804191128016768, 5)

        orb = cubegen.orbital(mol, ftmp.name, mf.mo_coeff[:,0],
                              nx=10, ny=10, nz=10, resolution=0.5)
        self.assertEqual(orb.shape, (12,18,15))
        self.assertAlmostEqual(lib.finger(orb), -0.8591778390706646, 5)

        orb = cubegen.orbital(mol, ftmp.name, mf.mo_coeff[:,0],
                              nx=10, ny=1, nz=1)
        self.assertEqual(orb.shape, (10,1,1))
        self.assertAlmostEqual(lib.finger(orb), 6.921008881822988e-09, 5)


    def test_rho(self):
        ftmp = tempfile.NamedTemporaryFile()
        rho = cubegen.density(mol, ftmp.name, mf.make_rdm1(),
                              nx=10, ny=10, nz=10)
        self.assertEqual(rho.shape, (10,10,10))
        self.assertAlmostEqual(lib.finger(rho), -0.3740462814001553, 5)

        rho = cubegen.density(mol, ftmp.name, mf.make_rdm1(),
                              nx=10, ny=10, nz=10, resolution=0.5)
        self.assertEqual(rho.shape, (12,18,15))
        self.assertAlmostEqual(lib.finger(rho), -1.007950007160415, 5)

=======
        with tempfile.NamedTemporaryFile() as ftmp:
            mep = cubegen.mep(mol, ftmp.name, mf.make_rdm1(),
                              nx=10, ny=10, nz=10)
            self.assertEqual(mep.shape, (10,10,10))
            self.assertAlmostEqual(lib.fp(mep), -0.3198103636180436, 5)

            mep = cubegen.mep(mol, ftmp.name, mf.make_rdm1(),
                              nx=10, ny=10, nz=10, resolution=0.5)
            self.assertEqual(mep.shape, (12,18,15))
            self.assertAlmostEqual(lib.fp(mep), -4.653995909548524, 5)

    def test_orb(self):
        with tempfile.NamedTemporaryFile() as ftmp:
            orb = cubegen.orbital(mol, ftmp.name, mf.mo_coeff[:,0],
                                  nx=10, ny=10, nz=10)
            self.assertEqual(orb.shape, (10,10,10))
            self.assertAlmostEqual(lib.fp(orb), -0.11804191128016768, 5)

            orb = cubegen.orbital(mol, ftmp.name, mf.mo_coeff[:,0],
                                  nx=10, ny=10, nz=10, resolution=0.5)
            self.assertEqual(orb.shape, (12,18,15))
            self.assertAlmostEqual(lib.fp(orb), -0.8591778390706646, 5)

            orb = cubegen.orbital(mol, ftmp.name, mf.mo_coeff[:,0],
                                  nx=10, ny=1, nz=1)
            self.assertEqual(orb.shape, (10,1,1))
            self.assertAlmostEqual(lib.fp(orb), 6.921008881822988e-09, 5)


    def test_rho(self):
        with tempfile.NamedTemporaryFile() as ftmp:
            rho = cubegen.density(mol, ftmp.name, mf.make_rdm1(),
                                  nx=10, ny=10, nz=10)
            self.assertEqual(rho.shape, (10,10,10))
            self.assertAlmostEqual(lib.fp(rho), -0.3740462814001553, 5)

            rho = cubegen.density(mol, ftmp.name, mf.make_rdm1(),
                                  nx=10, ny=10, nz=10, resolution=0.5)
            self.assertEqual(rho.shape, (12,18,15))
            self.assertAlmostEqual(lib.fp(rho), -1.007950007160415, 5)

    def test_rho_with_pbc(self):
        from pyscf.pbc.gto import Cell
        cell = Cell()
        cell.unit = 'B'
        cell.atom = '''
        C  0.          0.          0.
        C  1.68506879  1.68506879  1.68506879
        '''
        cell.a = '''
        0.          3.37013758  3.37013758
        3.37013758  0.          3.37013758
        3.37013758  3.37013758  0.
        '''
        cell.basis = 'gth-szv'
        cell.pseudo = 'gth-pade'
        cell.mesh = [11]*3
        cell.verbose = 5
        cell.output = '/dev/null'
        cell.build()
        mf = cell.RHF().run()
        with tempfile.NamedTemporaryFile() as ftmp:
            rho = cubegen.density(cell, ftmp.name, mf.make_rdm1(),
                                  nx=10, ny=10, nz=10)
            cc = cubegen.Cube(cell)
            self.assertEqual(rho.shape, (10,10,10))
            self.assertAlmostEqual(lib.fp(rho), -0.253781345652853, 5)

            rho1 = cc.read(ftmp.name)
            self.assertAlmostEqual(abs(rho1 - rho).max(), 0, 5)
            self.assertAlmostEqual(abs(cc.box - cell.lattice_vectors()).max(), 0, 5)


>>>>>>> 063af4c6
if __name__ == "__main__":
    print("Full Tests for molden")
    unittest.main()<|MERGE_RESOLUTION|>--- conflicted
+++ resolved
@@ -36,49 +36,6 @@
 
 class KnownValues(unittest.TestCase):
     def test_mep(self):
-<<<<<<< HEAD
-        ftmp = tempfile.NamedTemporaryFile()
-        mep = cubegen.mep(mol, ftmp.name, mf.make_rdm1(),
-                          nx=10, ny=10, nz=10)
-        self.assertEqual(mep.shape, (10,10,10))
-        self.assertAlmostEqual(lib.finger(mep), -0.3198103636180436, 5)
-
-        mep = cubegen.mep(mol, ftmp.name, mf.make_rdm1(),
-                          nx=10, ny=10, nz=10, resolution=0.5)
-        self.assertEqual(mep.shape, (12,18,15))
-        self.assertAlmostEqual(lib.finger(mep), -4.653995909548524, 5)
-
-    def test_orb(self):
-        ftmp = tempfile.NamedTemporaryFile()
-        orb = cubegen.orbital(mol, ftmp.name, mf.mo_coeff[:,0],
-                              nx=10, ny=10, nz=10)
-        self.assertEqual(orb.shape, (10,10,10))
-        self.assertAlmostEqual(lib.finger(orb), -0.11804191128016768, 5)
-
-        orb = cubegen.orbital(mol, ftmp.name, mf.mo_coeff[:,0],
-                              nx=10, ny=10, nz=10, resolution=0.5)
-        self.assertEqual(orb.shape, (12,18,15))
-        self.assertAlmostEqual(lib.finger(orb), -0.8591778390706646, 5)
-
-        orb = cubegen.orbital(mol, ftmp.name, mf.mo_coeff[:,0],
-                              nx=10, ny=1, nz=1)
-        self.assertEqual(orb.shape, (10,1,1))
-        self.assertAlmostEqual(lib.finger(orb), 6.921008881822988e-09, 5)
-
-
-    def test_rho(self):
-        ftmp = tempfile.NamedTemporaryFile()
-        rho = cubegen.density(mol, ftmp.name, mf.make_rdm1(),
-                              nx=10, ny=10, nz=10)
-        self.assertEqual(rho.shape, (10,10,10))
-        self.assertAlmostEqual(lib.finger(rho), -0.3740462814001553, 5)
-
-        rho = cubegen.density(mol, ftmp.name, mf.make_rdm1(),
-                              nx=10, ny=10, nz=10, resolution=0.5)
-        self.assertEqual(rho.shape, (12,18,15))
-        self.assertAlmostEqual(lib.finger(rho), -1.007950007160415, 5)
-
-=======
         with tempfile.NamedTemporaryFile() as ftmp:
             mep = cubegen.mep(mol, ftmp.name, mf.make_rdm1(),
                               nx=10, ny=10, nz=10)
@@ -152,7 +109,6 @@
             self.assertAlmostEqual(abs(cc.box - cell.lattice_vectors()).max(), 0, 5)
 
 
->>>>>>> 063af4c6
 if __name__ == "__main__":
     print("Full Tests for molden")
     unittest.main()