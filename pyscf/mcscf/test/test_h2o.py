--- conflicted
+++ resolved
@@ -185,8 +185,6 @@
         emc = mc.kernel()[0]
         self.assertAlmostEqual(emc, -75.59353002290788, 8)
 
-<<<<<<< HEAD
-=======
     def test_chkfile_mixed(self):
         fcisolvers = [
             fci.solver(mol, singlet=not (bool(i)), symm=False) for i in range(2)
@@ -220,7 +218,6 @@
         )
 
 
->>>>>>> 1f65ec7a
 if __name__ == "__main__":
     print("Full Tests for H2O")
     unittest.main()