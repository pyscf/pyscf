--- conflicted
+++ resolved
@@ -400,12 +400,9 @@
         self.converged = False
         self._max_stepsize = None
 
-<<<<<<< HEAD
-=======
     __getstate__, __setstate__ = lib.generate_pickle_methods(
             excludes=('chkfile', 'callback'))
 
->>>>>>> 1f65ec7a
     def dump_flags(self, verbose=None):
         log = logger.new_logger(self, verbose)
         log.info('')
