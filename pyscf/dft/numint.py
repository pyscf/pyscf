--- conflicted
+++ resolved
@@ -157,14 +157,7 @@
     >>> rho, dx_rho, dy_rho, dz_rho = eval_rho(mol, ao, dm, xctype='LDA')
     '''
     xctype = xctype.upper()
-<<<<<<< HEAD
-    if xctype == 'LDA' or xctype == 'HF':
-        ngrids, nao = ao.shape
-    else:
-        ngrids, nao = ao[0].shape
-=======
     ngrids, nao = ao.shape[-2:]
->>>>>>> 063af4c6
 
     shls_slice = (0, mol.nbas)
     ao_loc = mol.ao_loc_nr()
@@ -277,14 +270,7 @@
         return eval_rho(mol, ao, dm, screen_index, xctype, hermi, with_lapl, verbose)
 
     xctype = xctype.upper()
-<<<<<<< HEAD
-    if xctype == 'LDA' or xctype == 'HF':
-        ngrids = ao.shape[0]
-    else:
-        ngrids = ao.shape[1]
-=======
     ngrids = ao.shape[-2]
->>>>>>> 063af4c6
 
     if cutoff is None:
         cutoff = CUTOFF
@@ -1175,39 +1161,6 @@
             _dot_ao_ao_sparse(ao[0], aow, None, nbins, mask, pair_mask, ao_loc,
                               hermi=0, out=vmat[i])
         vmat = lib.hermi_sum(vmat, axes=(0,2,1))
-<<<<<<< HEAD
-
-    elif xctype == 'NLC':
-        nlc_pars = ni.nlc_coeff(xc_code)
-        ao_deriv = 1
-        vvrho = []
-        for ao, mask, weight, coords \
-                in ni.block_loop(mol, grids, nao, ao_deriv, max_memory=max_memory):
-            vvrho.append([make_rho(idm, ao, mask, 'GGA') for idm in range(nset)])
-
-        vv_vxc = []
-        for i in range(nset):
-            rho = numpy.hstack([r[i] for r in vvrho])
-            exc, vxc = _vv10nlc(rho, grids.coords, rho, grids.weights,
-                                grids.coords, nlc_pars)
-            den = rho[0] * grids.weights
-            nelec[i] = den.sum()
-            excsum[i] = numpy.dot(den, exc)
-            vv_vxc.append(xc_deriv.transform_vxc(rho, vxc, 'GGA', spin=0))
-
-        p1 = 0
-        for ao, mask, weight, coords \
-                in ni.block_loop(mol, grids, nao, ao_deriv, max_memory=max_memory):
-            p0, p1 = p1, p1 + weight.size
-            for i in range(nset):
-                wv = vv_vxc[i][:,p0:p1] * weight
-                wv[0] *= .5  # *.5 because vmat + vmat.T at the end
-                aow = _scale_ao_sparse(ao[:4], wv[:4], mask, ao_loc, out=aow)
-                _dot_ao_ao_sparse(ao[0], aow, None, nbins, mask, pair_mask, ao_loc,
-                                  hermi=0, out=vmat[i])
-        vmat = lib.hermi_sum(vmat, axes=(0,2,1))
-=======
->>>>>>> 063af4c6
 
     elif xctype == 'MGGA':
         if (any(x in xc_code.upper() for x in ('CC06', 'CS', 'BR89', 'MK00'))):
@@ -1284,15 +1237,6 @@
     >>> nelec, exc, vxc = ni.nr_uks(mol, grids, 'lda,vwn', dm)
     '''
     xctype = ni._xc_type(xc_code)
-<<<<<<< HEAD
-    if xctype == 'NLC':
-        dms_sf = dms[0] + dms[1]
-        nelec, excsum, vmat = nr_rks(ni, mol, grids, xc_code, dms_sf, relativity, hermi,
-                                     max_memory, verbose)
-        return [nelec,nelec], excsum, numpy.asarray([vmat,vmat])
-
-=======
->>>>>>> 063af4c6
     ao_loc = mol.ao_loc_nr()
     cutoff = grids.cutoff * 1e2
     nbins = NBINS * 2 - int(NBINS * numpy.log(cutoff) / numpy.log(grids.cutoff))
@@ -1556,11 +1500,7 @@
                 if xctype == 'LDA':
                     wv = weight * rho1 * _fxc[0]
                 else:
-<<<<<<< HEAD
-                    wv = numpy.einsum('xg,xyg,g->yg', rho1, _fxc, weight)
-=======
                     wv = numpy.einsum('yg,xyg,g->xg', rho1, _fxc, weight)
->>>>>>> 063af4c6
                 yield i, ao, mask, wv
 
     ao_loc = mol.ao_loc_nr()
@@ -1586,12 +1526,6 @@
         # For real orbitals, K_{ia,bj} = K_{ia,jb}. It simplifies real fxc_jb
         # [(\nabla mu) nu + mu (\nabla nu)] * fxc_jb = ((\nabla mu) nu f_jb) + h.c.
         vmat = lib.hermi_sum(vmat, axes=(0,2,1))
-<<<<<<< HEAD
-
-    elif xctype == 'NLC':
-        raise NotImplementedError('NLC')
-=======
->>>>>>> 063af4c6
 
     elif xctype == 'MGGA':
         assert not MGGA_DENSITY_LAPL
@@ -1623,11 +1557,6 @@
     Ref. CPL, 256, 454
     '''
     if fxc is None:
-<<<<<<< HEAD
-        if dm0.ndim == 2:
-            dm0 = [dm0*.5] * 2
-=======
->>>>>>> 063af4c6
         fxc = ni.cache_xc_kernel1(mol, grids, xc_code, dm0, spin=1,
                                   max_memory=max_memory)[2]
     if singlet:
@@ -1896,12 +1825,6 @@
         # For real orbitals, K_{ia,bj} = K_{ia,jb}. It simplifies real fxc_jb
         # [(\nabla mu) nu + mu (\nabla nu)] * fxc_jb = ((\nabla mu) nu f_jb) + h.c.
         vmat = lib.hermi_sum(vmat.reshape(-1,nao,nao), axes=(0,2,1)).reshape(2,nset,nao,nao)
-<<<<<<< HEAD
-
-    elif xctype == 'NLC':
-        raise NotImplementedError('NLC')
-=======
->>>>>>> 063af4c6
 
     elif xctype == 'MGGA':
         assert not MGGA_DENSITY_LAPL
@@ -2693,35 +2616,22 @@
         ao_deriv = 1
     elif xctype == 'MGGA':
         ao_deriv = 2 if MGGA_DENSITY_LAPL else 1
-<<<<<<< HEAD
-    elif xctype == 'NLC':
-        raise NotImplementedError('NLC')
-=======
->>>>>>> 063af4c6
     else:
         ao_deriv = 0
 
     make_rho, nset, nao = ni._gen_rho_evaluator(mol, dm, hermi=1)
-<<<<<<< HEAD
-    if spin == 0:
-=======
     if dm[0].ndim == 1:  # RKS
->>>>>>> 063af4c6
         rho = []
         for ao, mask, weight, coords \
                 in ni.block_loop(mol, grids, nao, ao_deriv, max_memory=max_memory):
             rho.append(make_rho(0, ao, mask, xctype))
         rho = numpy.hstack(rho)
-<<<<<<< HEAD
-    else:
-=======
         if spin == 1:  # RKS with nr_rks_fxc_st
             rho *= .5
             rho = numpy.repeat(rho[numpy.newaxis], 2, axis=0)
     else:  # UKS
         assert dm[0].ndim == 2
         assert spin == 1
->>>>>>> 063af4c6
         rhoa = []
         rhob = []
         for ao, mask, weight, coords \
@@ -2934,17 +2844,13 @@
 
     nr_rks = nr_rks
     nr_uks = nr_uks
-<<<<<<< HEAD
-=======
     nr_nlc_vxc = nr_nlc_vxc
->>>>>>> 063af4c6
     nr_sap = nr_sap_vxc = nr_sap_vxc
     nr_rks_fxc = nr_rks_fxc
     nr_uks_fxc = nr_uks_fxc
     nr_rks_fxc_st = nr_rks_fxc_st
     cache_xc_kernel  = cache_xc_kernel
     cache_xc_kernel1 = cache_xc_kernel1
-<<<<<<< HEAD
 
     make_mask = staticmethod(make_mask)
     eval_ao = staticmethod(eval_ao)
@@ -2955,18 +2861,6 @@
 
     block_loop = _block_loop
 
-=======
-
-    make_mask = staticmethod(make_mask)
-    eval_ao = staticmethod(eval_ao)
-    eval_rho  = staticmethod(eval_rho)
-    eval_rho1 = lib.module_method(eval_rho1, absences=['cutoff'])
-    eval_rho2 = staticmethod(eval_rho2)
-    get_rho = get_rho
-
-    block_loop = _block_loop
-
->>>>>>> 063af4c6
     def _gen_rho_evaluator(self, mol, dms, hermi=0, with_lapl=True, grids=None):
         if getattr(dms, 'mo_coeff', None) is not None:
             #TODO: test whether dm.mo_coeff matching dm
