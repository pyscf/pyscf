--- conflicted
+++ resolved
@@ -50,14 +50,6 @@
         atmlst = range(mol.natm)
 
     if gamma_point(kpt):
-<<<<<<< HEAD
-        de  = mf._numint.vpploc_part1_nuc_grad(dm0_sf, kpts=kpt.reshape(-1,3))
-        de += pp_int.vpploc_part2_nuc_grad(mol, dm0_sf)
-        de += pp_int.vppnl_nuc_grad(mol, dm0_sf)
-        h1ao = -mol.pbc_intor('int1e_ipkin', kpt=kpt)
-        if getattr(mf._numint, 'vpplocG_part1', None) is None:
-            raise NotImplementedError('System without PP')
-=======
         h1ao = -mol.pbc_intor('int1e_ipkin', kpt=kpt)
         if mol._pseudo:
             de  = mf.with_df.vpploc_part1_nuc_grad(dm0_sf, kpts=kpt.reshape(-1,3))
@@ -69,7 +61,6 @@
         else:
             de = mf.with_df.get_nuc_nuc_grad(dm0_sf, kpts=kpt)
             h1ao -= mf.with_df.get_nuc_ip1(kpts=kpt)
->>>>>>> 190642a7
         de += rhf_grad._contract_vhf_dm(mf_grad, h1ao, dm0_sf) * 2
         for s in range(2):
             de += rhf_grad._contract_vhf_dm(mf_grad, vhf[s], dm0[s]) * 2
