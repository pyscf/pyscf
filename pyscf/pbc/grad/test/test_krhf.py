#!/usr/bin/env python
# Copyright 2014-2018 The PySCF Developers. All Rights Reserved.
#
# Licensed under the Apache License, Version 2.0 (the "License");
# you may not use this file except in compliance with the License.
# You may obtain a copy of the License at
#
#     http://www.apache.org/licenses/LICENSE-2.0
#
# Unless required by applicable law or agreed to in writing, software
# distributed under the License is distributed on an "AS IS" BASIS,
# WITHOUT WARRANTIES OR CONDITIONS OF ANY KIND, either express or implied.
# See the License for the specific language governing permissions and
# limitations under the License.

import unittest
import numpy as np
<<<<<<< HEAD
from pyscf.lib.misc import finger
from pyscf.pbc import scf, gto, grad

cell = gto.Cell()
a = 3.370137329
cell.atom= [['C', [0.0, 0.0, 0.0]], ['C', [.5*a, .5*a, .5*a + 0.01]]]
cell.a = np.asarray([[0, a, a], [a, 0, a], [a, a, 0]])
cell.basis = 'gth-szv'
cell.verbose= 4
cell.pseudo = 'gth-pade'
cell.unit = 'bohr'
cell.build()

kpts = cell.make_kpts([1,1,2])
disp = 1e-5
=======

def setUpModule():
    global cell, kpts, disp
    cell = gto.Cell()
    cell.atom= [['C', [0.0, 0.0, 0.0]], ['C', [1.685068664391,1.685068664391,1.685068664391]]]
    cell.a = '''
    0.000000000, 3.370137329, 3.370137329
    3.370137329, 0.000000000, 3.370137329
    3.370137329, 3.370137329, 0.000000000'''
    cell.basis = [[0, [1.3, 1]], [1, [0.8, 1]]]
    cell.verbose = 5
    cell.pseudo = 'gth-pade'
    cell.unit = 'bohr'
    cell.mesh = [13] * 3
    cell.output = '/dev/null'
    cell.build()

    kpts = cell.make_kpts([1,1,2])
    disp = 1e-5

def tearDownModule():
    global cell
    cell.stdout.close()
    del cell
>>>>>>> 59f0f566

def tearDownModule():
    global cell, a, kpts, disp
    cell.stdout.close()
    del cell, a, kpts, disp


class KnownValues(unittest.TestCase):
    def test_krhf_grad(self):
        g_scan = scf.KRHF(cell, kpts, exxdiv=None).set(conv_tol=1e-10, conv_tol_grad=1e-6).nuc_grad_method().as_scanner()
        g = g_scan(cell)[1]
<<<<<<< HEAD
        self.assertAlmostEqual(finger(g), -0.07021772172215038, 7)
=======
        self.assertAlmostEqual(lib.fp(g), -0.9017171774435333, 6)
>>>>>>> 59f0f566

        mfs = g_scan.base.as_scanner()
        e1 = mfs([['C', [0.0, 0.0, 0.0]], ['C', [.5*a, .5*a, .5*a + 0.01 + disp/2.0]]])
        e2 = mfs([['C', [0.0, 0.0, 0.0]], ['C', [.5*a, .5*a, .5*a + 0.01 - disp/2.0]]])
        self.assertAlmostEqual(g[1,2], (e1-e2)/disp, 7)

    def test_grad_nuc(self):
        gnuc = grad.krhf.grad_nuc(cell)
        gref = np.asarray([[0, 0, -8.75413236e-03],
                           [0, 0, 8.75413236e-03]])
        self.assertAlmostEqual(abs(gnuc-gref).max(), 0, 9)

if __name__ == "__main__":
    print("Full Tests for KRHF Gradients")
    unittest.main()<|MERGE_RESOLUTION|>--- conflicted
+++ resolved
@@ -15,23 +15,6 @@
 
 import unittest
 import numpy as np
-<<<<<<< HEAD
-from pyscf.lib.misc import finger
-from pyscf.pbc import scf, gto, grad
-
-cell = gto.Cell()
-a = 3.370137329
-cell.atom= [['C', [0.0, 0.0, 0.0]], ['C', [.5*a, .5*a, .5*a + 0.01]]]
-cell.a = np.asarray([[0, a, a], [a, 0, a], [a, a, 0]])
-cell.basis = 'gth-szv'
-cell.verbose= 4
-cell.pseudo = 'gth-pade'
-cell.unit = 'bohr'
-cell.build()
-
-kpts = cell.make_kpts([1,1,2])
-disp = 1e-5
-=======
 
 def setUpModule():
     global cell, kpts, disp
@@ -56,7 +39,6 @@
     global cell
     cell.stdout.close()
     del cell
->>>>>>> 59f0f566
 
 def tearDownModule():
     global cell, a, kpts, disp
@@ -68,11 +50,7 @@
     def test_krhf_grad(self):
         g_scan = scf.KRHF(cell, kpts, exxdiv=None).set(conv_tol=1e-10, conv_tol_grad=1e-6).nuc_grad_method().as_scanner()
         g = g_scan(cell)[1]
-<<<<<<< HEAD
-        self.assertAlmostEqual(finger(g), -0.07021772172215038, 7)
-=======
         self.assertAlmostEqual(lib.fp(g), -0.9017171774435333, 6)
->>>>>>> 59f0f566
 
         mfs = g_scan.base.as_scanner()
         e1 = mfs([['C', [0.0, 0.0, 0.0]], ['C', [.5*a, .5*a, .5*a + 0.01 + disp/2.0]]])
