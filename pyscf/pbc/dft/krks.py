#!/usr/bin/env python
# Copyright 2014-2019 The PySCF Developers. All Rights Reserved.
#
# Licensed under the Apache License, Version 2.0 (the "License");
# you may not use this file except in compliance with the License.
# You may obtain a copy of the License at
#
#     http://www.apache.org/licenses/LICENSE-2.0
#
# Unless required by applicable law or agreed to in writing, software
# distributed under the License is distributed on an "AS IS" BASIS,
# WITHOUT WARRANTIES OR CONDITIONS OF ANY KIND, either express or implied.
# See the License for the specific language governing permissions and
# limitations under the License.
#
# Authors: Timothy Berkelbach <tim.berkelbach@gmail.com>
#          Qiming Sun <osirpt.sun@gmail.com>
#

'''
Non-relativistic Restricted Kohn-Sham for periodic systems with k-point sampling

See Also:
    pyscf.pbc.dft.rks.py : Non-relativistic Restricted Kohn-Sham for periodic
                           systems at a single k-point
'''


import numpy as np
from pyscf import lib
from pyscf.lib import logger
from pyscf.pbc.scf import khf
from pyscf.pbc.dft import gen_grid
from pyscf.pbc.dft import rks
from pyscf.pbc.dft import multigrid
from pyscf import __config__


def get_veff(ks, cell=None, dm=None, dm_last=0, vhf_last=0, hermi=1,
             kpts=None, kpts_band=None):
    '''Coulomb + XC functional

    .. note::
        This is a replica of pyscf.dft.rks.get_veff with kpts added.
        This function will change the ks object.

    Args:
        ks : an instance of :class:`RKS`
            XC functional are controlled by ks.xc attribute.  Attribute
            ks.grids might be initialized.
        dm : ndarray or list of ndarrays
            A density matrix or a list of density matrices

    Returns:
        Veff : (nkpts, nao, nao) or (*, nkpts, nao, nao) ndarray
        Veff = J + Vxc.
    '''
    if cell is None: cell = ks.cell
    if dm is None: dm = ks.make_rdm1()
    if kpts is None: kpts = ks.kpts
    t0 = (logger.process_clock(), logger.perf_counter())

    ni = ks._numint
    hybrid = ni.libxc.is_hybrid_xc(ks.xc)

    if not hybrid and isinstance(ks.with_df, multigrid.MultiGridFFTDF):
        if ks.nlc or ni.is_nlc(ks.xc):
            raise NotImplementedError(f'MultiGrid for NLC functional {ks.xc} + {ks.nlc}')
        n, exc, vxc = multigrid.nr_rks(ks.with_df, ks.xc, dm, hermi,
                                       kpts, kpts_band,
                                       with_j=True, return_j=False)
        logger.info(ks, 'nelec by numeric integration = %s', n)
        t0 = logger.timer(ks, 'vxc', *t0)
        return vxc

    # ndim = 3 : dm.shape = (nkpts, nao, nao)
    ground_state = (isinstance(dm, np.ndarray) and dm.ndim == 3 and
                    kpts_band is None)
    ks.initialize_grids(cell, dm, kpts, ground_state)

    if hermi == 2:  # because rho = 0
        n, exc, vxc = 0, 0, 0
    else:
        max_memory = ks.max_memory - lib.current_memory()[0]
        n, exc, vxc = ni.nr_rks(cell, ks.grids, ks.xc, dm, 0, hermi,
                                kpts, kpts_band, max_memory=max_memory)
<<<<<<< HEAD
        logger.debug(ks, 'nelec by numeric integration = %s', n)
        if ks.nlc or ni.is_nlc(ks.xc):
            if ni.is_nlc(ks.xc):
=======
        logger.info(ks, 'nelec by numeric integration = %s', n)
        if ks.nlc or ni.libxc.is_nlc(ks.xc):
            if ni.libxc.is_nlc(ks.xc):
>>>>>>> ce69d48e
                xc = ks.xc
            else:
                assert ni.is_nlc(ks.nlc)
                xc = ks.nlc
            n, enlc, vnlc = ni.nr_nlc_vxc(cell, ks.nlcgrids, xc, dm, 0, hermi, kpts,
                                          max_memory=max_memory)
            exc += enlc
            vxc += vnlc
            logger.info(ks, 'nelec with nlc grids = %s', n)
        t0 = logger.timer(ks, 'vxc', *t0)

    nkpts = len(kpts)
    weight = 1. / nkpts
    if not hybrid:
        vj = ks.get_j(cell, dm, hermi, kpts, kpts_band)
        vxc += vj
    else:
        omega, alpha, hyb = ni.rsh_and_hybrid_coeff(ks.xc, spin=cell.spin)
        vj, vk = ks.get_jk(cell, dm, hermi, kpts, kpts_band)
        vk *= hyb
        if omega != 0:
            vklr = ks.get_k(cell, dm, hermi, kpts, kpts_band, omega=omega)
            vklr *= (alpha - hyb)
            vk += vklr
        vxc += vj - vk * .5

        if ground_state:
            exc -= np.einsum('Kij,Kji', dm, vk).real * .5 * .5 * weight

    if ground_state:
        ecoul = np.einsum('Kij,Kji', dm, vj).real * .5 * weight
    else:
        ecoul = None

    vxc = lib.tag_array(vxc, ecoul=ecoul, exc=exc, vj=None, vk=None)
    return vxc

@lib.with_doc(khf.get_rho.__doc__)
def get_rho(mf, dm=None, grids=None, kpts=None):
    if dm is None: dm = mf.make_rdm1()
    if grids is None: grids = mf.grids
    if kpts is None: kpts = mf.kpts
    if dm[0].ndim == 3:  # the KUKS density matrix
        dm = dm[0] + dm[1]
    if isinstance(mf.with_df, multigrid.MultiGridFFTDF):
        rho = mf.with_df.get_rho(dm, kpts)
    else:
        rho = mf._numint.get_rho(mf.cell, dm, grids, kpts, mf.max_memory)
    return rho

def energy_elec(mf, dm_kpts=None, h1e_kpts=None, vhf=None):
    if h1e_kpts is None: h1e_kpts = mf.get_hcore(mf.cell, mf.kpts)
    if dm_kpts is None: dm_kpts = mf.make_rdm1()
    if vhf is None or getattr(vhf, 'ecoul', None) is None:
        vhf = mf.get_veff(mf.cell, dm_kpts)

    weight = 1./len(h1e_kpts)
    e1 = weight * np.einsum('kij,kji', h1e_kpts, dm_kpts)
    ecoul = vhf.ecoul
    tot_e = e1 + ecoul + vhf.exc
    mf.scf_summary['e1'] = e1.real
    mf.scf_summary['coul'] = ecoul.real
    mf.scf_summary['exc'] = vhf.exc.real
    logger.debug(mf, 'E1 = %s  Ecoul = %s  Exc = %s', e1, ecoul, vhf.exc)
    if khf.CHECK_COULOMB_IMAG and abs(ecoul.imag > mf.cell.precision*10):
        logger.warn(mf, "Coulomb energy has imaginary part %s. "
                    "Coulomb integrals (e-e, e-N) may not converge !",
                    ecoul.imag)
    return tot_e.real, vhf.ecoul + vhf.exc

class KRKS(rks.KohnShamDFT, khf.KRHF):
    '''RKS class adapted for PBCs with k-point sampling.
    '''

    get_veff = get_veff
    energy_elec = energy_elec
    get_rho = get_rho

    def __init__(self, cell, kpts=np.zeros((1,3)), xc='LDA,VWN',
                 exxdiv=getattr(__config__, 'pbc_scf_SCF_exxdiv', 'ewald')):
        khf.KRHF.__init__(self, cell, kpts, exxdiv=exxdiv)
        rks.KohnShamDFT.__init__(self, xc)

    def dump_flags(self, verbose=None):
        khf.KRHF.dump_flags(self, verbose)
        rks.KohnShamDFT.dump_flags(self, verbose)
        return self

    def nuc_grad_method(self):
        from pyscf.pbc.grad import krks
        return krks.Gradients(self)

    def to_hf(self):
        '''Convert to KRHF object.'''
        from pyscf.pbc import scf
        return self._transfer_attrs_(scf.KRHF(self.cell, self.kpts))


if __name__ == '__main__':
    from pyscf.pbc import gto
    cell = gto.Cell()
    cell.unit = 'A'
    cell.atom = 'C 0.,  0.,  0.; C 0.8917,  0.8917,  0.8917'
    cell.a = '''0.      1.7834  1.7834
                1.7834  0.      1.7834
                1.7834  1.7834  0.    '''

    cell.basis = 'gth-szv'
    cell.pseudo = 'gth-pade'
    cell.verbose = 7
    cell.output = '/dev/null'
    cell.build()
    mf = KRKS(cell, cell.make_kpts([2,1,1]))
    print(mf.kernel())<|MERGE_RESOLUTION|>--- conflicted
+++ resolved
@@ -84,15 +84,9 @@
         max_memory = ks.max_memory - lib.current_memory()[0]
         n, exc, vxc = ni.nr_rks(cell, ks.grids, ks.xc, dm, 0, hermi,
                                 kpts, kpts_band, max_memory=max_memory)
-<<<<<<< HEAD
-        logger.debug(ks, 'nelec by numeric integration = %s', n)
+        logger.info(ks, 'nelec by numeric integration = %s', n)
         if ks.nlc or ni.is_nlc(ks.xc):
             if ni.is_nlc(ks.xc):
-=======
-        logger.info(ks, 'nelec by numeric integration = %s', n)
-        if ks.nlc or ni.libxc.is_nlc(ks.xc):
-            if ni.libxc.is_nlc(ks.xc):
->>>>>>> ce69d48e
                 xc = ks.xc
             else:
                 assert ni.is_nlc(ks.nlc)
