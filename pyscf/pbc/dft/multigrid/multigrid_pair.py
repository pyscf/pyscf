#!/usr/bin/env python
# Copyright 2021-2024 The PySCF Developers. All Rights Reserved.
#
# Licensed under the Apache License, Version 2.0 (the "License");
# you may not use this file except in compliance with the License.
# You may obtain a copy of the License at
#
#     http://www.apache.org/licenses/LICENSE-2.0
#
# Unless required by applicable law or agreed to in writing, software
# distributed under the License is distributed on an "AS IS" BASIS,
# WITHOUT WARRANTIES OR CONDITIONS OF ANY KIND, either express or implied.
# See the License for the specific language governing permissions and
# limitations under the License.
#
# Author: Xing Zhang <zhangxing.nju@gmail.com>
#

import numpy as np
from pyscf import __config__
from pyscf import lib
from pyscf.lib import logger
from pyscf.gto import moleintor
from pyscf.pbc import tools
from pyscf.pbc.lib.kpts_helper import gamma_point
from pyscf.pbc.df import fft
from pyscf.pbc.df.df_jk import (
    _format_dms,
    _format_kpts_band,
    _format_jks,
)
from pyscf.pbc.dft.multigrid.pp import (
    _get_vpplocG_part1,
    _get_pp_without_erf,
    vpploc_part1_nuc_grad,
)
from pyscf.pbc.dft.multigrid.utils import (
    _take_4d,
    _take_5d,
    _takebak_4d,
    _takebak_5d,
)
from pyscf.pbc.dft.multigrid.multigrid import MultiGridFFTDF
from pyscf.pbc.dft.multigrid import _backend_c as backend

NTASKS = getattr(__config__, 'pbc_dft_multigrid_ntasks', 4)
KE_RATIO = getattr(__config__, 'pbc_dft_multigrid_ke_ratio', 3.0)
REL_CUTOFF = getattr(__config__, 'pbc_dft_multigrid_rel_cutoff', 20.0)
GGA_METHOD = getattr(__config__, 'pbc_dft_multigrid_gga_method', 'FFT')

EXTRA_PREC = getattr(__config__, 'pbc_gto_eval_gto_extra_precision', 1e-2)
RHOG_HIGH_ORDER = getattr(__config__, 'pbc_dft_multigrid_rhog_high_order', False)
PTR_EXPDROP = 16


def multi_grids_tasks(cell, ke_cutoff=None, hermi=0,
                      ntasks=NTASKS, ke_ratio=KE_RATIO, rel_cutoff=REL_CUTOFF):
    if ke_cutoff is None:
        ke_cutoff = cell.ke_cutoff
    if ke_cutoff is None:
        raise ValueError("cell.ke_cutoff is not set.")
    ke1 = ke_cutoff
    cutoff = [ke1,]
    for i in range(ntasks-1):
        ke1 /= ke_ratio
        cutoff.append(ke1)
    cutoff.reverse()
    a = cell.lattice_vectors()
    mesh = []
    for ke in cutoff[:-1]:
        mesh.append(tools.cutoff_to_mesh(a, ke))
    mesh.append(cell.mesh)
    logger.info(cell, 'ke_cutoff for multigrid tasks:\n%s', cutoff)
    logger.info(cell, 'meshes for multigrid tasks:\n%s', mesh)
    gridlevel_info = backend.GridLevel_Info(cutoff, rel_cutoff, mesh)
    task_list = backend.TaskList(cell, gridlevel_info, hermi=hermi)
    return task_list


<<<<<<< HEAD
def _update_task_list(mydf, hermi=0, ntasks=None, ke_ratio=None, rel_cutoff=None):
    '''
    Update :attr:`task_list` if necessary.
=======
def _update_task_list(mydf, hermi=0, ngrids=None, ke_ratio=None, rel_cutoff=None):
    '''Update :attr:`task_list` if necessary.
>>>>>>> 740cfad1
    '''
    cell = mydf.cell
    if ntasks is None:
        ntasks = mydf.ntasks
    if ke_ratio is None:
        ke_ratio = mydf.ke_ratio
    if rel_cutoff is None:
        rel_cutoff = mydf.rel_cutoff

    need_update = False
    task_list = getattr(mydf, 'task_list', None)
    if task_list is None:
        need_update = True
    else:
        hermi_orig = task_list.hermi
        nlevels = task_list.nlevels
        rel_cutoff_orig = task_list.gridlevel_info.rel_cutoff
        ke_cutoff_orig = task_list.gridlevel_info.cutoff[-1]
        if (hermi_orig > hermi or
<<<<<<< HEAD
                nlevels != ntasks or
                abs(rel_cutoff_orig-rel_cutoff) > 1e-12):
=======
                nlevels != ngrids or
                abs(rel_cutoff_orig-rel_cutoff) > 1e-12 or
                abs(ke_cutoff_orig - cell.ke_cutoff) > 1e-12):
>>>>>>> 740cfad1
            need_update = True
            logger.debug(mydf, 'Hermiticity or cutoffs changed; will update the task list!')

    if need_update:
<<<<<<< HEAD
        if task_list is not None:
            free_task_list(task_list)
        task_list = multi_grids_tasks(cell, hermi=hermi, ntasks=ntasks,
=======
        task_list = multi_grids_tasks(cell, hermi=hermi, ngrids=ngrids,
>>>>>>> 740cfad1
                                      ke_ratio=ke_ratio, rel_cutoff=rel_cutoff)
        mydf.task_list = task_list
    return task_list


def eval_rho(cell, dm, task_list, shls_slice=None, hermi=0, xctype='LDA', kpts=None,
             dimension=None, cell1=None, shls_slice1=None, Ls=None,
             a=None, ignore_imag=False):
    '''Collocate density (and gradients) on the real-space grid.

    The two sets of Gaussian basis functions can be different.

    Returns:
        rho: `RS_Grid` object
            Densities on real space multigrids.
    '''
    cell0 = cell
    shls_slice0 = shls_slice
    if cell1 is None:
        cell1 = cell0

    #TODO mixture of cartesian and spherical bases
    assert cell0.cart == cell1.cart

    ish_atm = cell0._atm
    ish_bas = cell0._bas
    ish_env = cell0._env
    ish_env[PTR_EXPDROP] = cell0.precision * EXTRA_PREC

    if cell1 is cell0:
        jsh_atm = ish_atm
        jsh_bas = ish_bas
        jsh_env = ish_env
    else:
        jsh_atm = cell1._atm
        jsh_bas = cell1._bas
        jsh_env = cell1._env
        jsh_env[PTR_EXPDROP] = cell1.precision * EXTRA_PREC

    if shls_slice0 is None:
        shls_slice0 = (0, cell0.nbas)
    i0, i1 = shls_slice0
    if shls_slice1 is None:
        shls_slice1 = shls_slice0
    j0, j1 = shls_slice1

    if hermi == 1:
        assert cell1 is cell0
        assert i0 == j0 and i1 == j1

    key0 = 'cart' if cell0.cart else 'sph'
    ao_loc0 = moleintor.make_loc(ish_bas, key0)
    naoi = ao_loc0[i1] - ao_loc0[i0]
    if hermi == 1:
        ao_loc1 = ao_loc0
    else:
        key1 = 'cart' if cell1.cart else 'sph'
        ao_loc1 = moleintor.make_loc(jsh_bas, key1)
    naoj = ao_loc1[j1] - ao_loc1[j0]

    dm = np.asarray(dm)
    assert dm.shape[-2:] == (naoi, naoj)

    if dimension is None:
        dimension = cell0.dimension
    assert dimension == getattr(cell1, "dimension", None)

    if Ls is None and dimension > 0:
        Ls = cell0.get_lattice_Ls()
    elif Ls is None and dimension == 0:
        Ls = np.zeros((1,3))

    if dimension == 0 or kpts is None or gamma_point(kpts):
        dm = dm.reshape(-1,1,naoi,naoj)
    else:
        raise NotImplementedError
    n_dm = dm.shape[0]

    if a is None:
        a = cell0.lattice_vectors()
        if cell1 is not cell:
            a1 = cell1.lattice_vectors()
            if abs(a-a1).max() > 1e-12:
                raise RuntimeError('The two cell objects must have the same lattice vectors.')
    b = np.linalg.inv(a.T)

    rho = []
    for i, dm_i in enumerate(dm):
        rho_i = backend.grid_collocate(
                    xctype, dm_i,
                    task_list, hermi,
                    (i0, i1, j0, j1),
                    ao_loc0, ao_loc1, dimension,
                    Ls, a, b,
                    ish_atm, ish_bas, ish_env,
                    jsh_atm, jsh_bas, jsh_env,
                    cell0.cart)
        rho.append(rho_i)

    if n_dm == 1:
        rho = rho[0]
    return rho


def _eval_rhoG(mydf, dm_kpts, hermi=1, kpts=np.zeros((1,3)), deriv=0,
               rhog_high_order=RHOG_HIGH_ORDER):
    if deriv >= 2:
        raise NotImplementedError
    cell = mydf.cell

    dm_kpts = np.asarray(dm_kpts)
    dms = _format_dms(dm_kpts, kpts)
    nset, nkpts, nao = dms.shape[:3]

    task_list = _update_task_list(mydf, hermi=hermi, ntasks=mydf.ntasks,
                                  ke_ratio=mydf.ke_ratio, rel_cutoff=mydf.rel_cutoff)

    gga_high_order = False
    if deriv == 0:
        xctype = 'LDA'
        rhodim = 1
    elif deriv == 1:
        if rhog_high_order:
            raise NotImplementedError
        else:  # approximate high order derivatives in reciprocal space
            gga_high_order = True
            xctype = 'LDA'
            rhodim = 1
            deriv = 0
        assert hermi == 1 or gamma_point(kpts)

    ignore_imag = (hermi == 1)

    nx, ny, nz = mydf.mesh
    mem_avail = mydf.max_memory - lib.current_memory()[0]
    mem_needed = rhodim * nx * ny * nz * lib.num_threads() * 8 / 1e6
    if mem_needed > mem_avail:
        logger.warn(mydf, f'At least {mem_needed} MB of memory is needed for eval_rho. '
                    f'Currently {mem_avail} MB of memory is available.')
    rs_rho = eval_rho(cell, dms, task_list, hermi=hermi, xctype=xctype, kpts=kpts,
                      ignore_imag=ignore_imag)

    rhoG = np.zeros((nset*rhodim,nx,ny,nz), dtype=np.complex128)
    for ilevel, mesh in enumerate(task_list.gridlevel_info.mesh):
        ngrids = np.prod(mesh)
        if nset > 1:
            rho = []
            for i in range(nset):
                rho.append(rs_rho[i][ilevel])
            rho = np.asarray(rho)
        else:
            rho = rs_rho[ilevel]

        weight = 1./nkpts * cell.vol/ngrids
        rho_freq = tools.fft(rho.reshape(nset*rhodim, -1), mesh)
        rho = None
        rho_freq *= weight
        gx = np.fft.fftfreq(mesh[0], 1./mesh[0]).astype(np.int32)
        gy = np.fft.fftfreq(mesh[1], 1./mesh[1]).astype(np.int32)
        gz = np.fft.fftfreq(mesh[2], 1./mesh[2]).astype(np.int32)
        _takebak_4d(rhoG, rho_freq.reshape((-1,) + tuple(mesh)), (None, gx, gy, gz))
        rho_freq = None

    rs_rho = None

    rhoG = rhoG.reshape(nset,rhodim,-1)
    if gga_high_order:
        Gv = cell.get_Gv(mydf.mesh)
        #:rhoG1 = np.einsum('np,px->nxp', rhoG[:,0], 1j*Gv)
        rhoG1 = backend.gradient_gs(rhoG[:,0], Gv)
        rhoG = np.concatenate([rhoG, rhoG1], axis=1)
        Gv = rhoG1 = None
    return rhoG


def eval_mat(cell, weights, task_list, shls_slice=None, comp=1, hermi=0, deriv=0,
             xctype='LDA', kpts=None, grid_level=None, dimension=None, mesh=None,
             cell1=None, shls_slice1=None, Ls=None, a=None):
    if deriv == 1:
        assert comp == 3
        assert hermi == 0
    elif deriv > 1:
        raise NotImplementedError

    cell0 = cell
    shls_slice0 = shls_slice
    if cell1 is None:
        cell1 = cell0

    if mesh is None:
        mesh = cell0.mesh

    #TODO mixture of cartesian and spherical bases
    assert cell0.cart == cell1.cart

    ish_atm = cell0._atm
    ish_bas = cell0._bas
    ish_env = cell0._env
    ish_env[PTR_EXPDROP] = cell0.precision * EXTRA_PREC

    if cell1 is cell0:
        jsh_atm = ish_atm
        jsh_bas = ish_bas
        jsh_env = ish_env
    else:
        jsh_atm = cell1._atm
        jsh_bas = cell1._bas
        jsh_env = cell1._env
        jsh_env[PTR_EXPDROP] = cell1.precision * EXTRA_PREC

    if shls_slice0 is None:
        shls_slice0 = (0, cell0.nbas)
    i0, i1 = shls_slice0
    if shls_slice1 is None:
        shls_slice1 = (0, cell1.nbas)
    j0, j1 = shls_slice1

    if hermi == 1:
        assert cell1 is cell0
        assert i0 == j0 and i1 == j1

    key0 = 'cart' if cell0.cart else 'sph'
    ao_loc0 = moleintor.make_loc(ish_bas, key0)
    if hermi == 1:
        ao_loc1 = ao_loc0
    else:
        key1 = 'cart' if cell1.cart else 'sph'
        ao_loc1 = moleintor.make_loc(jsh_bas, key1)

    if dimension is None:
        dimension = cell0.dimension
    assert dimension == getattr(cell1, "dimension", None)

    if Ls is None and dimension > 0:
        Ls = cell0.get_lattice_Ls()
    elif Ls is None and dimension == 0:
        Ls = np.zeros((1,3))

    weights = np.asarray(weights)
    if dimension == 0 or kpts is None or gamma_point(kpts):
        assert weights.dtype == np.double
    else:
        raise NotImplementedError

    if a is None:
        a = cell0.lattice_vectors()
        if cell1 is not cell:
            a1 = cell1.lattice_vectors()
            if abs(a-a1).max() > 1e-12:
                raise RuntimeError('The two cell objects must have the same lattice vectors.')
    b = np.linalg.inv(a.T)

    xctype = xctype.upper()
    n_mat = None
    if xctype == 'LDA':
        if weights.ndim == 1:
            weights = weights.reshape(-1, np.prod(mesh))
        else:
            n_mat = weights.shape[0]
    elif xctype == 'GGA':
        if weights.ndim == 2:
            weights = weights.reshape(-1, 4, np.prod(mesh))
        else:
            n_mat = weights.shape[0]
    else:
        raise NotImplementedError

    out = []
    for wv in weights:
        mat = backend.grid_integrate(
                xctype, wv,
                task_list, comp, hermi, grid_level,
                (i0, i1, j0, j1),
                ao_loc0, ao_loc1, dimension,
                Ls, a, b,
                ish_atm, ish_bas, ish_env,
                jsh_atm, jsh_bas, jsh_env,
                cell0.cart)
        out.append(mat)

    if n_mat is None:
        out = out[0]
    return out


def _get_j_pass2(mydf, vG, kpts=np.zeros((1,3)), hermi=1, verbose=None):
    cell = mydf.cell
    nkpts = len(kpts)
    nao = cell.nao_nr()
    nx, ny, nz = mydf.mesh
    vG = vG.reshape(-1,nx,ny,nz)
    nset = vG.shape[0]

    task_list = _update_task_list(mydf, hermi=hermi, ntasks=mydf.ntasks,
                                  ke_ratio=mydf.ke_ratio, rel_cutoff=mydf.rel_cutoff)

    if gamma_point(kpts):
        vj_kpts = np.zeros((nset,nkpts,nao,nao))
    else:
        raise NotImplementedError

    nlevels = task_list.nlevels
    meshes = task_list.gridlevel_info.mesh
    for ilevel in range(nlevels):
        mesh = meshes[ilevel]
        ngrids = np.prod(mesh)

        gx = np.fft.fftfreq(mesh[0], 1./mesh[0]).astype(np.int32)
        gy = np.fft.fftfreq(mesh[1], 1./mesh[1]).astype(np.int32)
        gz = np.fft.fftfreq(mesh[2], 1./mesh[2]).astype(np.int32)
        sub_vG = _take_4d(vG, (None, gx, gy, gz)).reshape(nset,ngrids)

        v_rs = tools.ifft(sub_vG, mesh).reshape(nset,ngrids)
        vR = np.asarray(v_rs.real, order='C')
        mat = eval_mat(cell, vR, task_list, comp=1, hermi=hermi,
                       xctype='LDA', kpts=kpts, grid_level=ilevel, mesh=mesh)
        vj_kpts += np.asarray(mat).reshape(nset,-1,nao,nao)

    if nset == 1:
        vj_kpts = vj_kpts[0]
    return vj_kpts


def _get_j_pass2_ip1(mydf, vG, kpts=np.zeros((1,3)), hermi=0, deriv=1, verbose=None):
    if deriv == 1:
        comp = 3
        assert hermi == 0
    else:
        raise NotImplementedError

    cell = mydf.cell
    nkpts = len(kpts)
    nao = cell.nao_nr()
    nx, ny, nz = mydf.mesh
    vG = vG.reshape(-1,nx,ny,nz)
    nset = vG.shape[0]

    task_list = _update_task_list(mydf, hermi=hermi, ntasks=mydf.ntasks,
                                  ke_ratio=mydf.ke_ratio, rel_cutoff=mydf.rel_cutoff)

    if gamma_point(kpts):
        vj_kpts = np.zeros((nset,nkpts,comp,nao,nao))
    else:
        raise NotImplementedError

    nlevels = task_list.nlevels
    meshes = task_list.gridlevel_info.mesh
    for ilevel in range(nlevels):
        mesh = meshes[ilevel]
        ngrids = np.prod(mesh)

        gx = np.fft.fftfreq(mesh[0], 1./mesh[0]).astype(np.int32)
        gy = np.fft.fftfreq(mesh[1], 1./mesh[1]).astype(np.int32)
        gz = np.fft.fftfreq(mesh[2], 1./mesh[2]).astype(np.int32)
        sub_vG = _take_4d(vG, (None, gx, gy, gz)).reshape(nset,ngrids)

        v_rs = tools.ifft(sub_vG, mesh).reshape(nset,ngrids)
        vR = np.asarray(v_rs.real, order='C')
        mat = eval_mat(cell, vR, task_list, comp=comp, hermi=hermi, deriv=deriv,
                       xctype='LDA', kpts=kpts, grid_level=ilevel, mesh=mesh)
        mat = np.asarray(mat).reshape(nset,-1,comp,nao,nao)
        vj_kpts += mat

    if nset == 1:
        vj_kpts = vj_kpts[0]
    return vj_kpts


def _get_gga_pass2(mydf, vG, kpts=np.zeros((1,3)), hermi=1, verbose=None):
    cell = mydf.cell
    nkpts = len(kpts)
    nao = cell.nao_nr()
    nx, ny, nz = mydf.mesh
    vG = vG.reshape(-1,4,nx,ny,nz)
    nset = vG.shape[0]

    task_list = _update_task_list(mydf, hermi=hermi, ntasks=mydf.ntasks,
                                  ke_ratio=mydf.ke_ratio, rel_cutoff=mydf.rel_cutoff)

    if gamma_point(kpts):
        veff = np.zeros((nset,nkpts,nao,nao))
    else:
        raise NotImplementedError

    nlevels = task_list.nlevels
    meshes = task_list.gridlevel_info.mesh
    for ilevel in range(nlevels):
        mesh = meshes[ilevel]
        ngrids = np.prod(mesh)

        gx = np.fft.fftfreq(mesh[0], 1./mesh[0]).astype(np.int32)
        gy = np.fft.fftfreq(mesh[1], 1./mesh[1]).astype(np.int32)
        gz = np.fft.fftfreq(mesh[2], 1./mesh[2]).astype(np.int32)
        sub_vG = _take_5d(vG, (None, None, gx, gy, gz)).reshape(-1,ngrids)
        wv = tools.ifft(sub_vG, mesh).reshape(nset,4,ngrids)
        wv = np.asarray(wv.real, order='C')
        mat = eval_mat(cell, wv, task_list, comp=1, hermi=hermi,
                       xctype='GGA', kpts=kpts, grid_level=ilevel, mesh=mesh)
        mat = np.asarray(mat).reshape(nset,-1,nao,nao)
        veff += mat

    if nset == 1:
        veff = veff[0]
    return veff


def _get_gga_pass2_ip1(mydf, vG, kpts=np.zeros((1,3)), hermi=0, deriv=1, verbose=None):
    if deriv == 1:
        comp = 3
        assert hermi == 0
    else:
        raise NotImplementedError

    cell = mydf.cell
    nkpts = len(kpts)
    nao = cell.nao_nr()
    nx, ny, nz = mydf.mesh
    vG = vG.reshape(-1,4,nx,ny,nz)
    nset = vG.shape[0]

    task_list = _update_task_list(mydf, hermi=hermi, ntasks=mydf.ntasks,
                                  ke_ratio=mydf.ke_ratio, rel_cutoff=mydf.rel_cutoff)

    if gamma_point(kpts):
        vj_kpts = np.zeros((nset,nkpts,comp,nao,nao))
    else:
        raise NotImplementedError

    for ilevel, mesh in enumerate(task_list.gridlevel_info.mesh):
        ngrids = np.prod(mesh)

        gx = np.fft.fftfreq(mesh[0], 1./mesh[0]).astype(np.int32)
        gy = np.fft.fftfreq(mesh[1], 1./mesh[1]).astype(np.int32)
        gz = np.fft.fftfreq(mesh[2], 1./mesh[2]).astype(np.int32)
        sub_vG = _take_5d(vG, (None, None, gx, gy, gz)).reshape(-1,ngrids)

        v_rs = tools.ifft(sub_vG, mesh).reshape(nset,4,ngrids)
        vR = np.asarray(v_rs.real, order='C')
        mat = eval_mat(cell, vR, task_list, comp=comp, hermi=hermi, deriv=deriv,
                       xctype='GGA', kpts=kpts, grid_level=ilevel, mesh=mesh)
        vj_kpts += np.asarray(mat).reshape(nset,-1,comp,nao,nao)

    if nset == 1:
        vj_kpts = vj_kpts[0]
    return vj_kpts


def _rks_gga_wv0(rho, vxc, weight):
    vrho, vgamma = vxc[:2]
    ngrid = vrho.size
    wv = np.empty((4,ngrid))
    wv[0] = np.multiply(weight, vrho, out=wv[0])
    for i in range(1, 4):
        wv[i] = np.multiply(weight * 2, np.multiply(vgamma, rho[i], out=wv[i]), out=wv[i])
    return wv


def _uks_gga_wv0(rho, vxc, weight):
    rhoa, rhob = rho
    vrho, vsigma = vxc[:2]
    ngrids = vrho.shape[0]
    wv = np.empty((2, 4, ngrids))
    wv[0,0]  = np.multiply(weight, vrho[:,0], out=wv[0,0])
    for i in range(1,4):
        wv[0,i] = np.multiply(2., np.multiply(rhoa[i], vsigma[:,0], out=wv[0,i]), out=wv[0,i])
        wv[0,i] = np.add(wv[0,i], np.multiply(rhob[i], vsigma[:,1]), out=wv[0,i])
        wv[0,i] = np.multiply(weight, wv[0,i], out=wv[0,i])
    wv[1,0]  = np.multiply(weight, vrho[:,1], out=wv[1,0])
    for i in range(1,4):
        wv[1,i] = np.multiply(2., np.multiply(rhob[i], vsigma[:,2], out=wv[1,i]), out=wv[1,i])
        wv[1,i] = np.add(wv[1,i], np.multiply(rhoa[i], vsigma[:,1]), out=wv[1,i])
        wv[1,i] = np.multiply(weight, wv[1,i], out=wv[1,i])
    return wv


def _rks_gga_wv0_pw(cell, rho, vxc, weight, mesh):
    vrho, vgamma = vxc[:2]
    ngrid = vrho.size
    buf = np.empty((3,ngrid))
    for i in range(1, 4):
        buf[i-1] = np.multiply(vgamma, rho[i], out=buf[i-1])

    vrho_freq = tools.fft(vrho, mesh).reshape((1,ngrid))
    buf_freq = tools.fft(buf, mesh).reshape((3,ngrid))
    Gv = cell.get_Gv(mesh)

    #:vrho_freq += -2j * np.einsum('px,xp->p', Gv, buf_freq)
    #:vrho_freq *= weight
    vrho_freq = backend.get_gga_vrho_gs(vrho_freq, buf_freq, Gv, weight, ngrid)
    return vrho_freq


def _uks_gga_wv0_pw(cell, rho, vxc, weight, mesh):
    rhoa, rhob = rho
    vrho, vgamma = vxc[:2]
    ngrid = vrho.shape[0]
    buf = np.empty((2,3,ngrid))
    for i in range(1, 4):
        buf[0,i-1] = np.multiply(vgamma[:,0], rhoa[i], out=buf[0,i-1])
        tmp = np.multiply(vgamma[:,1], rhob[i])
        tmp = np.multiply(.5, tmp, out=tmp)
        buf[0,i-1] = np.add(buf[0,i-1], tmp, out=buf[0,i-1])

        buf[1,i-1] = np.multiply(vgamma[:,2], rhob[i], out=buf[1,i-1])
        tmp = np.multiply(vgamma[:,1], rhoa[i])
        tmp = np.multiply(.5, tmp, out=tmp)
        buf[1,i-1] = np.add(buf[1,i-1], tmp, out=buf[1,i-1])

    vrho_freq = tools.fft(vrho.T, mesh).reshape((2,ngrid))
    buf_freq = tools.fft(buf.reshape(-1,ngrid), mesh).reshape((2,3,ngrid))
    Gv = cell.get_Gv(mesh)

    for s in range(2):
        backend.get_gga_vrho_gs(vrho_freq[s], buf_freq[s], Gv, weight, ngrid)
    return vrho_freq


def nr_rks(mydf, xc_code, dm_kpts, hermi=1, kpts=None,
           kpts_band=None, with_j=False, return_j=False, verbose=None):
    '''Compute the XC energy and RKS XC matrix using the multigrid algorithm.

    See also `multigrid.nr_rks`.
    '''
    if kpts is None:
        kpts = mydf.kpts
    log = logger.new_logger(mydf, verbose)
    cell = mydf.cell
    dm_kpts = np.asarray(dm_kpts, order='C')
    dms = _format_dms(dm_kpts, kpts)
    nset, nkpts, nao = dms.shape[:3]
    kpts_band, input_band = _format_kpts_band(kpts_band, kpts), kpts_band

    ni = mydf._numint
    xctype = ni._xc_type(xc_code)
    if xctype in (None, 'LDA', 'HF'):
        deriv = 0
    elif xctype == 'GGA':
        deriv = 1
    else:
        raise NotImplementedError
    rhoG = _eval_rhoG(mydf, dm_kpts, hermi, kpts, deriv)

    mesh = mydf.mesh
    ngrids = np.prod(mesh)

    coulG = tools.get_coulG(cell, mesh=mesh)

    #:vG = np.einsum('ng,g->ng', rhoG[:,0], coulG)
    vG = np.empty_like(rhoG[:,0], dtype=np.result_type(rhoG[:,0], coulG))
    for i, rhoG_i in enumerate(rhoG[:,0]):
        vG[i] = np.multiply(rhoG_i, coulG, out=vG[i])
    coulG = None

    if mydf.vpplocG_part1 is not None:
        for i in range(nset):
            vG[i] += mydf.vpplocG_part1 * 2

    #:ecoul = .5 * np.einsum('ng,ng->n', rhoG[:,0].real, vG.real)
    #:ecoul+= .5 * np.einsum('ng,ng->n', rhoG[:,0].imag, vG.imag)
    ecoul = np.zeros((rhoG.shape[0],))
    for i in range(rhoG.shape[0]):
        ecoul[i] = .5 * np.vdot(rhoG[i,0], vG[i]).real

    ecoul /= cell.vol
    log.debug('Multigrid Coulomb energy %s', ecoul)

    if mydf.vpplocG_part1 is not None:
        for i in range(nset):
            vG[i] -= mydf.vpplocG_part1

    weight = cell.vol / ngrids
    # *(1./weight) because rhoR is scaled by weight in _eval_rhoG.  When
    # computing rhoR with IFFT, the weight factor is not needed.
    rhoR = tools.ifft(rhoG.reshape(-1,ngrids), mesh).real * (1./weight)
    rhoR = rhoR.reshape(nset,-1,ngrids)
    wv_freq = []
    nelec = np.zeros(nset)
    excsum = np.zeros(nset)
    for i in range(nset):
        exc, vxc = ni.eval_xc(xc_code, rhoR[i], spin=0, deriv=1)[:2]
        if xctype == 'LDA':
            wv = weight * vxc[0]
            wv_freq.append(tools.fft(wv, mesh))
            wv = None
        elif xctype == 'GGA':
            if GGA_METHOD.upper() == 'FFT':
                wv_freq.append(_rks_gga_wv0_pw(cell, rhoR[i], vxc, weight, mesh).reshape(1,ngrids))
            else:
                wv = _rks_gga_wv0(rhoR[i], vxc, weight)
                wv_freq.append(tools.fft(wv, mesh))
                wv = None
        elif vxc is None:
            wv_freq.append(np.zeros((1,*mesh), dtype=np.complex128))
        else:
            raise NotImplementedError

        nelec[i]  += np.sum(rhoR[i,0]) * weight
        excsum[i] += np.sum(rhoR[i,0] * exc) * weight
        exc = vxc = None

    rhoR = rhoG = None

    if len(wv_freq) == 1:
        wv_freq = wv_freq[0].reshape(nset,-1,*mesh)
    else:
        wv_freq = np.asarray(wv_freq).reshape(nset,-1,*mesh)

    if nset == 1:
        ecoul = ecoul[0]
        nelec = nelec[0]
        excsum = excsum[0]
    log.debug('Multigrid exc %s  nelec %s', excsum, nelec)

    kpts_band, input_band = _format_kpts_band(kpts_band, kpts), kpts_band
    if xctype in (None, 'LDA', 'HF'):
        if with_j:
            wv_freq[:,0] += vG.reshape(nset,*mesh)
        veff = _get_j_pass2(mydf, wv_freq, kpts_band, verbose=log)
    elif xctype == 'GGA':
        if with_j:
            wv_freq[:,0] += vG.reshape(nset,*mesh)
        if GGA_METHOD.upper() == 'FFT':
            veff = _get_j_pass2(mydf, wv_freq, kpts_band, verbose=log)
        else:
            veff = _get_gga_pass2(mydf, wv_freq, kpts_band, hermi=hermi, verbose=log)
    else:
        raise NotImplementedError
    wv_freq = None
    veff = _format_jks(veff, dm_kpts, input_band, kpts)

    if return_j:
        vj = _get_j_pass2(mydf, vG, kpts_band, verbose=log)
        vj = _format_jks(veff, dm_kpts, input_band, kpts)
    else:
        vj = None
    vG = None

    veff = lib.tag_array(veff, ecoul=ecoul, exc=excsum, vj=vj, vk=None)
    return nelec, excsum, veff

def nr_uks(mydf, xc_code, dm_kpts, hermi=1, kpts=None,
           kpts_band=None, with_j=False, return_j=False, verbose=None):
    if kpts is None: kpts = mydf.kpts
    log = logger.new_logger(mydf, verbose)
    cell = mydf.cell
    dm_kpts = np.asarray(dm_kpts, order='C')
    dms = _format_dms(dm_kpts, kpts)
    nset, nkpts, nao = dms.shape[:3]
    nset //= 2
    kpts_band, input_band = _format_kpts_band(kpts_band, kpts), kpts_band

    mesh = mydf.mesh
    ngrids = np.prod(mesh)
    ni = mydf._numint
    xctype = ni._xc_type(xc_code)
    if xctype in (None, 'LDA', 'HF'):
        deriv = 0
    elif xctype == 'GGA':
        deriv = 1
    else:
        raise NotImplementedError

    rhoG = _eval_rhoG(mydf, dm_kpts, hermi, kpts, deriv)
    rhoG = rhoG.reshape(nset,2,-1,ngrids)

    coulG = tools.get_coulG(cell, mesh=mesh)
    #:vG = np.einsum('nsg,g->ng', rhoG[:,:,0], coulG)
    vG = np.empty((nset,ngrids), dtype=np.result_type(rhoG[:,:,0], coulG))
    for i, rhoG_i in enumerate(rhoG[:,:,0]):
        vG[i] = np.multiply(rhoG_i[0] + rhoG_i[1], coulG, out=vG[i])
    coulG = None

    if mydf.vpplocG_part1 is not None:
        for i in range(nset):
            vG[i] += mydf.vpplocG_part1 * 2

    ecoul = np.zeros(nset)
    for i in range(nset):
        ecoul[i] = .5 * np.vdot(rhoG[i,0,0] + rhoG[i,1,0], vG[i]).real

    ecoul /= cell.vol
    log.debug('Multigrid Coulomb energy %s', ecoul)

    if mydf.vpplocG_part1 is not None:
        for i in range(nset):
            vG[i] -= mydf.vpplocG_part1

    weight = cell.vol / ngrids
    # *(1./weight) because rhoR is scaled by weight in _eval_rhoG.  When
    # computing rhoR with IFFT, the weight factor is not needed.
    rhoR = tools.ifft(rhoG.reshape(-1,ngrids), mesh).real * (1./weight)
    rhoR = rhoR.reshape(nset,2,-1,ngrids)
    wv_freq = []
    nelec = np.zeros(nset)
    excsum = np.zeros(nset)
    for i in range(nset):
        exc, vxc = ni.eval_xc(xc_code, rhoR[i], spin=1, deriv=1)[:2]
        if xctype == 'LDA':
            wv = weight * vxc[0].T
            wv_freq.append(tools.fft(wv, mesh))
            wv = None
        elif xctype == 'GGA':
            if GGA_METHOD.upper() == 'FFT':
                wv_freq.append(_uks_gga_wv0_pw(cell, rhoR[i], vxc, weight, mesh))
            else:
                wv = _uks_gga_wv0(rhoR[i], vxc, weight)
                wv_freq.append(tools.fft(wv.reshape(-1,*mesh), mesh))
                wv = None
        elif vxc is None:
            wv_freq.append(np.zeros((2,1,*mesh), dtype=np.complex128))
        else:
            raise NotImplementedError

        nelec[i]  += np.sum(rhoR[i,:,0]) * weight
        excsum[i] += np.sum((rhoR[i,0,0] + rhoR[i,1,0]) * exc) * weight
        exc = vxc = None

    rhoR = rhoG = None

    if len(wv_freq) == 1:
        wv_freq = wv_freq[0].reshape(nset,2,-1,*mesh)
    else:
        wv_freq = np.asarray(wv_freq).reshape(nset,2,-1,*mesh)

    if nset == 1:
        ecoul = ecoul[0]
        nelec = nelec[0]
        excsum = excsum[0]
    log.debug('Multigrid exc %s  nelec %s', excsum, nelec)

    kpts_band, input_band = _format_kpts_band(kpts_band, kpts), kpts_band
    if xctype in (None, 'LDA', 'HF'):
        if with_j:
            for s in range(2):
                wv_freq[:,s,0] += vG.reshape(nset,*mesh)
        veff = _get_j_pass2(mydf, wv_freq, kpts_band, verbose=log)
    elif xctype == 'GGA':
        if with_j:
            #:wv_freq[:,:,0] += vG.reshape(nset,*mesh)
            for s in range(2):
                wv_freq[:,s,0] += vG.reshape(nset,*mesh)
        if GGA_METHOD.upper() == 'FFT':
            veff = _get_j_pass2(mydf, wv_freq, kpts_band, verbose=log)
        else:
            veff = _get_gga_pass2(mydf, wv_freq, kpts_band, hermi=hermi, verbose=log)
    else:
        raise NotImplementedError

    wv_freq = None
    veff = _format_jks(veff, dm_kpts, input_band, kpts)

    if return_j:
        vj = _get_j_pass2(mydf, vG, kpts_band, verbose=log)
        vj = _format_jks(veff, dm_kpts, input_band, kpts)
    else:
        vj = None
    vG = None

    veff = lib.tag_array(veff, ecoul=ecoul, exc=excsum, vj=vj, vk=None)
    return nelec, excsum, veff

def get_veff_ip1(mydf, dm_kpts, xc_code=None, kpts=np.zeros((1,3)), kpts_band=None, spin=0):
    cell = mydf.cell
    dm_kpts = np.asarray(dm_kpts, order='C')
    dms = _format_dms(dm_kpts, kpts)
    nset, nkpts, nao = dms.shape[:3]
    kpts_band = _format_kpts_band(kpts_band, kpts)
    if spin == 1:
        nset //= 2

    mesh = mydf.mesh
    ngrids = np.prod(mesh)
    ni = mydf._numint
    xctype = ni._xc_type(xc_code)
    if xctype in (None, 'LDA', 'HF'):
        deriv = 0
    elif xctype == 'GGA':
        deriv = 1
    else:
        raise NotImplementedError
    rhoG = _eval_rhoG(mydf, dm_kpts, hermi=1, kpts=kpts_band, deriv=deriv)
    if spin == 1:
        rhoG = rhoG.reshape(nset,2,-1,ngrids)
    # cache rhoG for core density gradients
    mydf.rhoG = rhoG

    coulG = tools.get_coulG(cell, mesh=mesh)
    vG = np.empty((nset,ngrids), dtype=np.result_type(rhoG, coulG))
    for i in range(nset):
        if spin == 0:
            vG[i] = np.multiply(rhoG[i,0], coulG, out=vG[i])
        elif spin == 1:
            tmp = rhoG[i,0,0] + rhoG[i,1,0]
            vG[i] = np.multiply(tmp, coulG, out=vG[i])

    if mydf.vpplocG_part1 is not None:
        for i in range(nset):
            vG[i] += mydf.vpplocG_part1

    weight = cell.vol / ngrids

    # *(1./weight) because rhoR is scaled by weight in _eval_rhoG.  When
    # computing rhoR with IFFT, the weight factor is not needed.
    rhoR = tools.ifft(rhoG.reshape(-1,ngrids), mesh).real * (1./weight)
    if spin == 0:
        rhoR = rhoR.reshape(nset,-1,ngrids)
    elif spin == 1:
        rhoR = rhoR.reshape(nset,2,-1,ngrids)

    wv_freq = []
    for i in range(nset):
        exc, vxc = ni.eval_xc(xc_code, rhoR[i], spin=spin, deriv=1)[:2]
        if spin == 0:
            if xctype == 'LDA':
                wv = np.multiply(weight, vxc[0])
                wv_freq.append(tools.fft(wv, mesh))
                wv = None
            elif xctype == 'GGA':
                if GGA_METHOD.upper() == 'FFT':
                    wv_freq.append(_rks_gga_wv0_pw(cell, rhoR[i], vxc, weight, mesh).reshape(1,ngrids))
                else:
                    wv = _rks_gga_wv0(rhoR[i], vxc, weight)
                    wv_freq.append(tools.fft(wv, mesh))
            elif vxc is None:
                wv_freq.append(np.zeros((1,*mesh), dtype=np.complex128))
            else:
                raise NotImplementedError
        elif spin == 1:
            if xctype == 'LDA':
                wv = np.multiply(weight, vxc[0].T)
                wv_freq.append(tools.fft(wv, mesh))
                wv = None
            elif xctype == 'GGA':
                if GGA_METHOD.upper() == 'FFT':
                    wv_freq.append(_uks_gga_wv0_pw(cell, rhoR[i], vxc, weight, mesh))
                else:
                    wv = _uks_gga_wv0(rhoR[i], vxc, weight)
                    wv_freq.append(tools.fft(wv.reshape(-1,*mesh), mesh))
                wv = None
            elif vxc is None:
                wv_freq.append(np.zeros((2,1,*mesh), dtype=np.complex128))
            else:
                raise NotImplementedError

    rhoR = rhoG = None
    if spin == 0:
        if len(wv_freq) == 1:
            wv_freq = wv_freq[0].reshape(nset,-1,*mesh)
        else:
            wv_freq = np.asarray(wv_freq).reshape(nset,-1,*mesh)
    elif spin == 1:
        if len(wv_freq) == 1:
            wv_freq = wv_freq[0].reshape(nset,2,-1,*mesh)
        else:
            wv_freq = np.asarray(wv_freq).reshape(nset,2,-1,*mesh)

    for i in range(nset):
        if spin == 0:
            wv_freq[i,0] += vG[i].reshape(*mesh)
        elif spin == 1:
            for s in range(2):
                wv_freq[i,s,0] += vG[i].reshape(*mesh)

    if xctype in (None, 'LDA', 'HF'):
        vj_kpts = _get_j_pass2_ip1(mydf, wv_freq, kpts_band, hermi=0, deriv=1)
    elif xctype == 'GGA':
        if GGA_METHOD.upper() == 'FFT':
            vj_kpts = _get_j_pass2_ip1(mydf, wv_freq, kpts_band, hermi=0, deriv=1)
        else:
            vj_kpts = _get_gga_pass2_ip1(mydf, wv_freq, kpts_band, hermi=0, deriv=1)
    else:
        raise NotImplementedError

    comp = 3
    nao = cell.nao
    if spin == 0:
        vj_kpts = vj_kpts.reshape(nset,nkpts,comp,nao,nao)
    elif spin == 1:
        vj_kpts = vj_kpts.reshape(nset,2,nkpts,comp,nao,nao)
    vj_kpts = np.moveaxis(vj_kpts, -3, -4)

    if nkpts == 1:
        vj_kpts = vj_kpts[...,0,:,:]
    if nset == 1:
        vj_kpts = vj_kpts[0]
    return vj_kpts


class MultiGridFFTDF2(MultiGridFFTDF):
    '''Base class for multigrid DFT (version 2).

    Attributes:
        task_list : `TaskList` instance
            Task list recording which primitive basis function pairs
            need to be considered.
        vpplocG_part1 : ndarray
            Long-range part of the local pseudopotential represented
            in the reciprocal space. It is cached to reduce cost.
        rhoG : ndarray
            Electronic density represented in the reciprocal space.
            It is cached in nuclear gradient calculations to reduce cost.
    '''
<<<<<<< HEAD
    ntasks = getattr(__config__, 'pbc_dft_multigrid_ntasks', 4)
    ke_ratio = getattr(__config__, 'pbc_dft_multigrid_ke_ratio', 3.0)
    rel_cutoff = getattr(__config__, 'pbc_dft_multigrid_rel_cutoff', 20.0)
    _keys = {'ntasks', 'ke_ratio', 'rel_cutoff',
=======
    ngrids = NGRIDS
    ke_ratio = KE_RATIO
    rel_cutoff = REL_CUTOFF
    _keys = {'ngrids', 'ke_ratio', 'rel_cutoff',
>>>>>>> 740cfad1
             'task_list', 'vpplocG_part1', 'rhoG'}

    def __init__(self, cell, kpts=np.zeros((1,3))):
        fft.FFTDF.__init__(self, cell, kpts)
        self.task_list = None
        self.vpplocG_part1 = None
        self.rhoG = None
        if not gamma_point(kpts):
            raise NotImplementedError('MultiGridFFTDF2 only supports Gamma-point calculations.')

    def reset(self, cell=None):
        self.vpplocG_part1 = None
        self.rhoG = None
        if self.task_list is not None:
            self.task_list = None
        fft.FFTDF.reset(self, cell=cell)

<<<<<<< HEAD
    @property
    def ngrids(self):
        return np.prod(self.mesh)

    @ngrids.setter
    def ngrids(self, x):
        raise AttributeError('The MultiGridNumInt attribute .ngrids is deprecated. '
                             'It is replaced by the attribute .ntasks.')

    def __del__(self):
        self.reset()

=======
>>>>>>> 740cfad1
    def get_veff_ip1(self, dm, xc_code=None, kpts=None, kpts_band=None, spin=0):
        if kpts is None:
            if self.kpts is None:
                kpts = np.zeros(1,3)
            else:
                kpts = self.kpts
        kpts = kpts.reshape(-1,3)
        vj = get_veff_ip1(self, dm, xc_code=xc_code,
                          kpts=kpts, kpts_band=kpts_band, spin=spin)
        return vj

    def get_pp(self, kpts=None, return_full=False):
        '''Return the GTH pseudopotential (PP) matrix in AO basis,
        with contribution from G=0 removed.

        By default, the returned PP includes
        the short-range part of the local potential and the non-local potential.
        The long-range part of the local potential is cached as `vpplocG_part1`,
        which is the reciprocal space representation, to be added to the electron
        density for computing the Coulomb matrix.
        In order to get the full PP matrix, set return_full to True.

        Kwargs:
            return_full: bool
                If True, the returned PP also contains the long-range part.
                Default is False.
        '''
        self.vpplocG_part1 = _get_vpplocG_part1(self, with_rho_core=True)

        vpp = _get_pp_without_erf(self, kpts)
        if return_full:
            if kpts is None:
                kpts_lst = np.zeros((1,3))
            else:
                kpts_lst = np.reshape(kpts, (-1,3))
            vpp1 = _get_j_pass2(self, self.vpplocG_part1, kpts_lst)
            if kpts is None or np.shape(kpts) == (3,):
                vpp1 = vpp1[0]
            vpp += vpp1

        return vpp

    vpploc_part1_nuc_grad = vpploc_part1_nuc_grad
<|MERGE_RESOLUTION|>--- conflicted
+++ resolved
@@ -77,14 +77,8 @@
     return task_list
 
 
-<<<<<<< HEAD
 def _update_task_list(mydf, hermi=0, ntasks=None, ke_ratio=None, rel_cutoff=None):
-    '''
-    Update :attr:`task_list` if necessary.
-=======
-def _update_task_list(mydf, hermi=0, ngrids=None, ke_ratio=None, rel_cutoff=None):
     '''Update :attr:`task_list` if necessary.
->>>>>>> 740cfad1
     '''
     cell = mydf.cell
     if ntasks is None:
@@ -104,25 +98,14 @@
         rel_cutoff_orig = task_list.gridlevel_info.rel_cutoff
         ke_cutoff_orig = task_list.gridlevel_info.cutoff[-1]
         if (hermi_orig > hermi or
-<<<<<<< HEAD
                 nlevels != ntasks or
-                abs(rel_cutoff_orig-rel_cutoff) > 1e-12):
-=======
-                nlevels != ngrids or
                 abs(rel_cutoff_orig-rel_cutoff) > 1e-12 or
                 abs(ke_cutoff_orig - cell.ke_cutoff) > 1e-12):
->>>>>>> 740cfad1
             need_update = True
             logger.debug(mydf, 'Hermiticity or cutoffs changed; will update the task list!')
 
     if need_update:
-<<<<<<< HEAD
-        if task_list is not None:
-            free_task_list(task_list)
         task_list = multi_grids_tasks(cell, hermi=hermi, ntasks=ntasks,
-=======
-        task_list = multi_grids_tasks(cell, hermi=hermi, ngrids=ngrids,
->>>>>>> 740cfad1
                                       ke_ratio=ke_ratio, rel_cutoff=rel_cutoff)
         mydf.task_list = task_list
     return task_list
@@ -1025,17 +1008,10 @@
             Electronic density represented in the reciprocal space.
             It is cached in nuclear gradient calculations to reduce cost.
     '''
-<<<<<<< HEAD
-    ntasks = getattr(__config__, 'pbc_dft_multigrid_ntasks', 4)
-    ke_ratio = getattr(__config__, 'pbc_dft_multigrid_ke_ratio', 3.0)
-    rel_cutoff = getattr(__config__, 'pbc_dft_multigrid_rel_cutoff', 20.0)
-    _keys = {'ntasks', 'ke_ratio', 'rel_cutoff',
-=======
-    ngrids = NGRIDS
+    ntasks = NTASKS
     ke_ratio = KE_RATIO
     rel_cutoff = REL_CUTOFF
-    _keys = {'ngrids', 'ke_ratio', 'rel_cutoff',
->>>>>>> 740cfad1
+    _keys = {'ntasks', 'ke_ratio', 'rel_cutoff',
              'task_list', 'vpplocG_part1', 'rhoG'}
 
     def __init__(self, cell, kpts=np.zeros((1,3))):
@@ -1053,7 +1029,6 @@
             self.task_list = None
         fft.FFTDF.reset(self, cell=cell)
 
-<<<<<<< HEAD
     @property
     def ngrids(self):
         return np.prod(self.mesh)
@@ -1066,8 +1041,6 @@
     def __del__(self):
         self.reset()
 
-=======
->>>>>>> 740cfad1
     def get_veff_ip1(self, dm, xc_code=None, kpts=None, kpts_band=None, spin=0):
         if kpts is None:
             if self.kpts is None:
