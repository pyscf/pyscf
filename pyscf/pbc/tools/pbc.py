#!/usr/bin/env python
# Copyright 2014-2021 The PySCF Developers. All Rights Reserved.
#
# Licensed under the Apache License, Version 2.0 (the "License");
# you may not use this file except in compliance with the License.
# You may obtain a copy of the License at
#
#     http://www.apache.org/licenses/LICENSE-2.0
#
# Unless required by applicable law or agreed to in writing, software
# distributed under the License is distributed on an "AS IS" BASIS,
# WITHOUT WARRANTIES OR CONDITIONS OF ANY KIND, either express or implied.
# See the License for the specific language governing permissions and
# limitations under the License.

import warnings
<<<<<<< HEAD
import copy
=======
>>>>>>> d57f1d6c
import ctypes
import numpy as np
import scipy.linalg
from pyscf import lib
from pyscf.lib import logger
from pyscf.gto import ATM_SLOTS, BAS_SLOTS, ATOM_OF, PTR_COORD
from pyscf.pbc.lib.kpts_helper import get_kconserv, get_kconserv3  # noqa
from pyscf import __config__

libpbc = lib.load_library('libpbc')
FFT_ENGINE = getattr(__config__, 'pbc_tools_pbc_fft_engine', 'BLAS')

def _fftn_blas(f, mesh):
    Gx = np.fft.fftfreq(mesh[0])
    Gy = np.fft.fftfreq(mesh[1])
    Gz = np.fft.fftfreq(mesh[2])
    expRGx = np.exp(np.einsum('x,k->xk', -2j*np.pi*np.arange(mesh[0]), Gx))
    expRGy = np.exp(np.einsum('x,k->xk', -2j*np.pi*np.arange(mesh[1]), Gy))
    expRGz = np.exp(np.einsum('x,k->xk', -2j*np.pi*np.arange(mesh[2]), Gz))
    out = np.empty(f.shape, dtype=np.complex128)
    #buf = np.empty(mesh, dtype=np.complex128)
    for i, fi in enumerate(f):
        #buf[:] = fi.reshape(mesh)
        buf = lib.copy(fi.reshape(mesh), dtype=np.complex128)
        g = lib.dot(buf.reshape(mesh[0],-1).T, expRGx, c=out[i].reshape(-1,mesh[0]))
        g = lib.dot(g.reshape(mesh[1],-1).T, expRGy, c=buf.reshape(-1,mesh[1]))
        g = lib.dot(g.reshape(mesh[2],-1).T, expRGz, c=out[i].reshape(-1,mesh[2]))
    return out.reshape(-1, *mesh)

def _ifftn_blas(g, mesh):
    Gx = np.fft.fftfreq(mesh[0])
    Gy = np.fft.fftfreq(mesh[1])
    Gz = np.fft.fftfreq(mesh[2])
    expRGx = np.exp(np.einsum('x,k->xk', 2j*np.pi*np.arange(mesh[0]), Gx))
    expRGy = np.exp(np.einsum('x,k->xk', 2j*np.pi*np.arange(mesh[1]), Gy))
    expRGz = np.exp(np.einsum('x,k->xk', 2j*np.pi*np.arange(mesh[2]), Gz))
    out = np.empty(g.shape, dtype=np.complex128)
    #buf = np.empty(mesh, dtype=np.complex128)
    for i, gi in enumerate(g):
        #buf[:] = gi.reshape(mesh)
        buf = lib.copy(gi.reshape(mesh), dtype=np.complex128)
        f = lib.dot(buf.reshape(mesh[0],-1).T, expRGx, 1./mesh[0], c=out[i].reshape(-1,mesh[0]))
        f = lib.dot(f.reshape(mesh[1],-1).T, expRGy, 1./mesh[1], c=buf.reshape(-1,mesh[1]))
        f = lib.dot(f.reshape(mesh[2],-1).T, expRGz, 1./mesh[2], c=out[i].reshape(-1,mesh[2]))
    return out.reshape(-1, *mesh)

if FFT_ENGINE == 'FFTW':
    try:
        libfft = lib.load_library('libfft')
    except OSError:
        raise RuntimeError("Failed to load libfft")

<<<<<<< HEAD
    def _complex_fftn_fftw(f, mesh, func):
        if f.dtype == np.double and f.flags.c_contiguous:
            f = lib.copy(f, dtype=np.complex128)
=======
    def _copy_d2z(a):
        fn = libfft._copy_d2z
        out = np.empty(a.shape, dtype=np.complex128)
        fn(out.ctypes.data_as(ctypes.c_void_p),
           a.ctypes.data_as(ctypes.c_void_p),
           ctypes.c_size_t(a.size))
        return out

    def _complex_fftn_fftw(f, mesh, func):
        if f.dtype == np.double and f.flags.c_contiguous:
            # np.asarray or np.astype is too slow
            f = _copy_d2z(f)
>>>>>>> d57f1d6c
        else:
            f = np.asarray(f, order='C', dtype=np.complex128)
        mesh = np.asarray(mesh, order='C', dtype=np.int32)
        rank = len(mesh)
        out = np.empty_like(f)
        fn = getattr(libfft, func)
        for i, fi in enumerate(f):
            fn(fi.ctypes.data_as(ctypes.c_void_p),
               out[i].ctypes.data_as(ctypes.c_void_p),
               mesh.ctypes.data_as(ctypes.c_void_p),
               ctypes.c_int(rank))
        return out

    def _fftn_wrapper(a):
        mesh = a.shape[1:]
        return _complex_fftn_fftw(a, mesh, 'fft')
    def _ifftn_wrapper(a):
        mesh = a.shape[1:]
        return _complex_fftn_fftw(a, mesh, 'ifft')

elif FFT_ENGINE == 'PYFFTW':
    # pyfftw is slower than np.fft in most cases
    try:
        import pyfftw
        pyfftw.interfaces.cache.enable()
        nproc = lib.num_threads()
        def _fftn_wrapper(a):
            return pyfftw.interfaces.numpy_fft.fftn(a, axes=(1,2,3), threads=nproc)
        def _ifftn_wrapper(a):
            return pyfftw.interfaces.numpy_fft.ifftn(a, axes=(1,2,3), threads=nproc)
    except ImportError:
        def _fftn_wrapper(a):
            return np.fft.fftn(a, axes=(1,2,3))
        def _ifftn_wrapper(a):
            return np.fft.ifftn(a, axes=(1,2,3))

elif FFT_ENGINE == 'NUMPY':
    def _fftn_wrapper(a):
        return np.fft.fftn(a, axes=(1,2,3))
    def _ifftn_wrapper(a):
        return np.fft.ifftn(a, axes=(1,2,3))

elif FFT_ENGINE == 'NUMPY+BLAS':
    _EXCLUDE = [17, 19, 23, 29, 31, 37, 41, 43, 47, 53, 59, 61, 67, 71, 73, 79,
                83, 89, 97,101,103,107,109,113,127,131,137,139,149,151,157,163,
                167,173,179,181,191,193,197,199,211,223,227,229,233,239,241,251,
                257,263,269,271,277,281,283,293]
    _EXCLUDE = set(_EXCLUDE + [n*2 for n in _EXCLUDE] + [n*3 for n in _EXCLUDE])
    def _fftn_wrapper(a):
        mesh = a.shape[1:]
        if mesh[0] in _EXCLUDE and mesh[1] in _EXCLUDE and mesh[2] in _EXCLUDE:
            return _fftn_blas(a, mesh)
        else:
            return np.fft.fftn(a, axes=(1,2,3))
    def _ifftn_wrapper(a):
        mesh = a.shape[1:]
        if mesh[0] in _EXCLUDE and mesh[1] in _EXCLUDE and mesh[2] in _EXCLUDE:
            return _ifftn_blas(a, mesh)
        else:
            return np.fft.ifftn(a, axes=(1,2,3))

elif FFT_ENGINE == 'CUPY':
    import cupy
    def _fftn_wrapper(a):
        a = lib.device_put(a)
        a_fft = cupy.fft.fftn(a, axes=(1,2,3))
        a_fft = lib.device_get(a_fft, dtype=np.complex128)
        return a_fft
    def _ifftn_wrapper(a):
        a = lib.device_put(a)
        a_ifft = cupy.fft.ifftn(a, axes=(1,2,3))
        a_ifft = lib.device_get(a_ifft, dtype=np.complex128)
        return a_ifft

#?elif:  # 'FFTW+BLAS'
else:  # 'BLAS'
    def _fftn_wrapper(a):
        mesh = a.shape[1:]
        return _fftn_blas(a, mesh)
    def _ifftn_wrapper(a):
        mesh = a.shape[1:]
        return _ifftn_blas(a, mesh)


def fft(f, mesh):
    '''Perform the 3D FFT from real (R) to reciprocal (G) space.

    After FFT, (u, v, w) -> (j, k, l).
    (jkl) is in the index order of Gv.

    FFT normalization factor is 1., as in MH and in `numpy.fft`.

    Args:
        f : (nx*ny*nz,) ndarray
            The function to be FFT'd, flattened to a 1D array corresponding
            to the index order of :func:`cartesian_prod`.
        mesh : (3,) ndarray of ints (= nx,ny,nz)
            The number G-vectors along each direction.

    Returns:
        (nx*ny*nz,) ndarray
            The FFT 1D array in same index order as Gv (natural order of
            numpy.fft).

    '''
    if f.size == 0:
        return np.zeros_like(f)

    f3d = f.reshape(-1, *mesh)
    assert (f3d.shape[0] == 1 or f[0].size == f3d[0].size)
    g3d = _fftn_wrapper(f3d)
    ngrids = np.prod(mesh)
    if f.ndim == 1 or (f.ndim == 3 and f.size == ngrids):
        return g3d.ravel()
    else:
        return g3d.reshape(-1, ngrids)

def ifft(g, mesh):
    '''Perform the 3D inverse FFT from reciprocal (G) space to real (R) space.

    Inverse FFT normalization factor is 1./N, same as in `numpy.fft` but
    **different** from MH (they use 1.).

    Args:
        g : (nx*ny*nz,) ndarray
            The function to be inverse FFT'd, flattened to a 1D array
            corresponding to the index order of `span3`.
        mesh : (3,) ndarray of ints (= nx,ny,nz)
            The number G-vectors along each direction.

    Returns:
        (nx*ny*nz,) ndarray
            The inverse FFT 1D array in same index order as Gv (natural order
            of numpy.fft).

    '''
    if g.size == 0:
        return np.zeros_like(g)

    g3d = g.reshape(-1, *mesh)
    assert (g3d.shape[0] == 1 or g[0].size == g3d[0].size)
    f3d = _ifftn_wrapper(g3d)
    ngrids = np.prod(mesh)
    if g.ndim == 1 or (g.ndim == 3 and g.size == ngrids):
        return f3d.ravel()
    else:
        return f3d.reshape(-1, ngrids)


def fftk(f, mesh, expmikr):
    r'''Perform the 3D FFT of a real-space function which is (periodic*e^{ikr}).

    fk(k+G) = \sum_r fk(r) e^{-i(k+G)r} = \sum_r [f(k)e^{-ikr}] e^{-iGr}
    '''
    return fft(f*expmikr, mesh)


def ifftk(g, mesh, expikr):
    r'''Perform the 3D inverse FFT of f(k+G) into a function which is (periodic*e^{ikr}).

    fk(r) = (1/Ng) \sum_G fk(k+G) e^{i(k+G)r} = (1/Ng) \sum_G [fk(k+G)e^{iGr}] e^{ikr}
    '''
    return ifft(g, mesh) * expikr


def get_coulG(cell, k=np.zeros(3), exx=False, mf=None, mesh=None, Gv=None,
              wrap_around=True, omega=None, **kwargs):
    '''Calculate the Coulomb kernel for all G-vectors, handling G=0 and exchange.

    Args:
        k : (3,) ndarray
            k-point
        exx : bool or str
            Whether this is an exchange matrix element
        mf : instance of :class:`SCF`

        mesh : (3,) ndarray of ints (= nx,ny,nz)
            The number G-vectors along each direction.
        omega : float
            Enable Coulomb kernel ``erf(|omega|*r12)/r12`` if omega > 0
            and ``erfc(|omega|*r12)/r12`` if omega < 0.
            Note this parameter is slightly different to setting cell.omega
            for the treatment of exxdiv (at G0).  cell.omega affects Ewald
            probe charge at G0. It is used mostly by RSH functionals for
            the long-range part of HF exchange. This parameter is used by
            range-separated JK builder and range-separated DF (and other
            range-separated integral methods) which require Ewald probe charge
            to be computed with regular Coulomb interaction (1/r12).
        
    Returns:
        coulG : (ngrids,) ndarray
            The Coulomb kernel.
        
    '''
    exxdiv = exx
    if isinstance(exx, str):
        exxdiv = exx
    elif exx and mf is not None:
        exxdiv = mf.exxdiv

    if mesh is None:
        mesh = cell.mesh
    if 'gs' in kwargs:
        warnings.warn('cell.gs is deprecated.  It is replaced by cell.mesh,'
                      'the number of PWs (=2*gs+1) along each direction.')
        mesh = [2*n+1 for n in kwargs['gs']]
    if Gv is None:
        Gv = cell.get_Gv(mesh)

    if abs(k).sum() > 1e-9:
        kG = k + Gv
    else:
        kG = Gv

    equal2boundary = None
    if wrap_around and abs(k).sum() > 1e-9:
        equal2boundary = np.zeros(Gv.shape[0], dtype=bool)
        # Here we 'wrap around' the high frequency k+G vectors into their lower
        # frequency counterparts.  Important if you want the gamma point and k-point
        # answers to agree
        b = cell.reciprocal_vectors()
        box_edge = np.einsum('i,ij->ij', np.asarray(mesh)//2+0.5, b)
        assert (all(np.linalg.solve(box_edge.T, k).round(9).astype(int)==0))
        reduced_coords = np.linalg.solve(box_edge.T, kG.T).T.round(9)
        on_edge = reduced_coords.astype(int)
        if cell.dimension >= 1:
            equal2boundary |= reduced_coords[:,0] == 1
            equal2boundary |= reduced_coords[:,0] ==-1
            kG[on_edge[:,0]== 1] -= 2 * box_edge[0]
            kG[on_edge[:,0]==-1] += 2 * box_edge[0]
        if cell.dimension >= 2:
            equal2boundary |= reduced_coords[:,1] == 1
            equal2boundary |= reduced_coords[:,1] ==-1
            kG[on_edge[:,1]== 1] -= 2 * box_edge[1]
            kG[on_edge[:,1]==-1] += 2 * box_edge[1]
        if cell.dimension == 3:
            equal2boundary |= reduced_coords[:,2] == 1
            equal2boundary |= reduced_coords[:,2] ==-1
            kG[on_edge[:,2]== 1] -= 2 * box_edge[2]
            kG[on_edge[:,2]==-1] += 2 * box_edge[2]

    #absG2 = np.einsum('gi,gi->g', kG, kG)
    absG2 = lib.multiply_sum(kG, kG, axis=1)

    if getattr(mf, 'kpts', None) is not None:
        kpts = mf.kpts
    else:
        kpts = k.reshape(1,3)
    Nk = len(kpts)

    if exxdiv == 'vcut_sph':  # PRB 77 193110
        Rc = (3*Nk*cell.vol/(4*np.pi))**(1./3)
        with np.errstate(divide='ignore',invalid='ignore'):
            coulG = 4*np.pi/absG2*(1.0 - np.cos(np.sqrt(absG2)*Rc))
        coulG[absG2==0] = 4*np.pi*0.5*Rc**2

        if cell.dimension < 3:
            raise NotImplementedError

    elif exxdiv == 'vcut_ws':  # PRB 87, 165122
        assert (cell.dimension == 3)
        if not getattr(mf, '_ws_exx', None):
            mf._ws_exx = precompute_exx(cell, kpts)
        exx_alpha = mf._ws_exx['alpha']
        exx_kcell = mf._ws_exx['kcell']
        exx_q = mf._ws_exx['q']
        exx_vq = mf._ws_exx['vq']

        with np.errstate(divide='ignore',invalid='ignore'):
            coulG = 4*np.pi/absG2*(1.0 - np.exp(-absG2/(4*exx_alpha**2)))
        coulG[absG2==0] = np.pi / exx_alpha**2
        # Index k+Gv into the precomputed vq and add on
        gxyz = np.dot(kG, exx_kcell.lattice_vectors().T)/(2*np.pi)
        gxyz = gxyz.round(decimals=6).astype(int)
        mesh = np.asarray(exx_kcell.mesh)
        gxyz = (gxyz + mesh)%mesh
        qidx = (gxyz[:,0]*mesh[1] + gxyz[:,1])*mesh[2] + gxyz[:,2]
        #qidx = [np.linalg.norm(exx_q-kGi,axis=1).argmin() for kGi in kG]
        maxqv = abs(exx_q).max(axis=0)
        is_lt_maxqv = (abs(kG) <= maxqv).all(axis=1)
        coulG = coulG.astype(exx_vq.dtype)
        coulG[is_lt_maxqv] += exx_vq[qidx[is_lt_maxqv]]

        if cell.dimension < 3:
            raise NotImplementedError

    else:
        # Ewald probe charge method to get the leading term of the finite size
        # error in exchange integrals

        G0_idx = np.where(absG2==0)[0]
        if cell.dimension != 2 or cell.low_dim_ft_type == 'inf_vacuum':
            with np.errstate(divide='ignore'):
                coulG = lib.multiply(4*np.pi, lib.reciprocal(absG2))
                coulG[G0_idx] = 0

        elif cell.dimension == 2:
            # The following 2D analytical fourier transform is taken from:
            # R. Sundararaman and T. Arias PRB 87, 2013
            b = cell.reciprocal_vectors()
            Ld2 = np.pi/np.linalg.norm(b[2])
            Gz = kG[:,2]
            Gp = np.linalg.norm(kG[:,:2], axis=1)
            weights = 1. - np.cos(Gz*Ld2) * np.exp(-Gp*Ld2)
            with np.errstate(divide='ignore', invalid='ignore'):
                coulG = weights*4*np.pi/absG2
            if len(G0_idx) > 0:
                coulG[G0_idx] = -2*np.pi*Ld2**2 #-pi*L_z^2/2

        elif cell.dimension == 1:
            logger.warn(cell, 'No method for PBC dimension 1, dim-type %s.'
                        '  cell.low_dim_ft_type="inf_vacuum"  should be set.',
                        cell.low_dim_ft_type)
            raise NotImplementedError

            # Carlo A. Rozzi, PRB 73, 205119 (2006)
            a = cell.lattice_vectors()
            # Rc is the cylindrical radius
            Rc = np.sqrt(cell.vol / np.linalg.norm(a[0])) / 2
            Gx = abs(kG[:,0])
            Gp = np.linalg.norm(kG[:,1:], axis=1)
            with np.errstate(divide='ignore', invalid='ignore'):
                weights = 1 + Gp*Rc * scipy.special.j1(Gp*Rc) * scipy.special.k0(Gx*Rc)
                weights -= Gx*Rc * scipy.special.j0(Gp*Rc) * scipy.special.k1(Gx*Rc)
                coulG = 4*np.pi/absG2 * weights
                # TODO: numerical integation
                # coulG[Gx==0] = -4*np.pi * (dr * r * scipy.special.j0(Gp*r) * np.log(r)).sum()
            if len(G0_idx) > 0:
                coulG[G0_idx] = -np.pi*Rc**2 * (2*np.log(Rc) - 1)

        # The divergent part of periodic summation of (ii|ii) integrals in
        # Coulomb integrals were cancelled out by electron-nucleus
        # interaction. The periodic part of (ii|ii) in exchange cannot be
        # cancelled out by Coulomb integrals. Its leading term is calculated
        # using Ewald probe charge (the function madelung below)
        if cell.dimension > 0 and exxdiv == 'ewald' and len(G0_idx) > 0:
            coulG[G0_idx] += Nk*cell.vol*madelung(cell, kpts)

    if equal2boundary is not None:
        coulG[equal2boundary] = 0

    # Scale the coulG kernel for attenuated Coulomb integrals.
    # * omega is used by RangeSeparatedJKBuilder which requires ewald probe charge
    # being evaluated with regular Coulomb interaction (1/r12).
    # * cell.omega, which affects the ewald probe charge, is often set by
    # DFT-RSH functionals to build long-range HF-exchange for erf(omega*r12)/r12
    if omega is not None:
        if omega > 0:
            # long range part
            coulG *= np.exp(-.25/omega**2 * absG2)
        elif omega < 0:
            # short range part
            coulG *= (1 - np.exp(-.25/omega**2 * absG2))
    elif cell.omega > 0:
        coulG *= np.exp(-.25/cell.omega**2 * absG2)
    elif cell.omega < 0:
        raise NotImplementedError

    return coulG

def precompute_exx(cell, kpts):
    from pyscf.pbc import gto as pbcgto
    from pyscf.pbc.dft import gen_grid
    log = lib.logger.Logger(cell.stdout, cell.verbose)
    log.debug("# Precomputing Wigner-Seitz EXX kernel")
    Nk = get_monkhorst_pack_size(cell, kpts)
    log.debug("# Nk = %s", Nk)

    kcell = pbcgto.Cell()
    kcell.atom = 'H 0. 0. 0.'
    kcell.spin = 1
    kcell.unit = 'B'
    kcell.verbose = 0
    kcell.a = cell.lattice_vectors() * Nk
    Lc = 1.0/lib.norm(np.linalg.inv(kcell.a), axis=0)
    log.debug("# Lc = %s", Lc)
    Rin = Lc.min() / 2.0
    log.debug("# Rin = %s", Rin)
    # ASE:
    alpha = 5./Rin # sqrt(-ln eps) / Rc, eps ~ 10^{-11}
    log.info("WS alpha = %s", alpha)
    kcell.mesh = np.array([4*int(L*alpha*3.0) for L in Lc])  # ~ [120,120,120]
    # QE:
    #alpha = 3./Rin * np.sqrt(0.5)
    #kcell.mesh = (4*alpha*np.linalg.norm(kcell.a,axis=1)).astype(int)
    log.debug("# kcell.mesh FFT = %s", kcell.mesh)
    rs = kcell.get_uniform_grids(wrap_around=False)
    kngs = len(rs)
    log.debug("# kcell kngs = %d", kngs)
    corners_coord = lib.cartesian_prod(([0, 1], [0, 1], [0, 1]))
    corners = np.dot(corners_coord, kcell.a)
    #vR = np.empty(kngs)
    #for i, rv in enumerate(rs):
    #    # Minimum image convention to corners of kcell parallelepiped
    #    r = lib.norm(rv-corners, axis=1).min()
    #    if np.isclose(r, 0.):
    #        vR[i] = 2*alpha / np.sqrt(np.pi)
    #    else:
    #        vR[i] = scipy.special.erf(alpha*r) / r
    r = np.min([lib.norm(rs-c, axis=1) for c in corners], axis=0)
    vR = scipy.special.erf(alpha*r) / (r+1e-200)
    vR[r<1e-9] = 2*alpha / np.sqrt(np.pi)
    vG = (kcell.vol/kngs) * fft(vR, kcell.mesh)

    if abs(vG.imag).max() > 1e-6:
        # vG should be real in regular lattice. If imaginary part is observed,
        # this probably means a ws cell was built from a unconventional
        # lattice. The SR potential erfc(alpha*r) for the charge in the center
        # of ws cell decays to the region out of ws cell. The Ewald-sum based
        # on the minimum image convention cannot be used to build the kernel
        # Eq (12) of PRB 87, 165122
        raise RuntimeError('Unconventional lattice was found')

    ws_exx = {'alpha': alpha,
              'kcell': kcell,
              'q'    : kcell.Gv,
              'vq'   : vG.real.copy()}
    log.debug("# Finished precomputing")
    return ws_exx


def madelung(cell, kpts):
    Nk = get_monkhorst_pack_size(cell, kpts)
    ecell = cell.copy(deep=False)
    ecell._atm = np.array([[1, cell._env.size, 0, 0, 0, 0]])
    ecell._env = np.append(cell._env, [0., 0., 0.])
    ecell.unit = 'B'
    #ecell.verbose = 0
    ecell.a = a = np.einsum('xi,x->xi', cell.lattice_vectors(), Nk)

    if cell.omega == 0:
        return -2*ecell.ewald()

    else:
        # cell.ewald function does not use the Coulomb kernel function
        # get_coulG. When computing the nuclear interactions with attenuated
        # Coulomb operator, the Ewald summation technique is not needed
        # because the Coulomb kernel 4pi/G^2*exp(-G^2/4/omega**2) decays
        # quickly.
        precision = cell.precision
        omega = cell.omega
        Ecut = 10.
        Ecut = np.log(16*np.pi**2/(2*omega**2*(2*Ecut)**.5) / precision + 1.) * 2*omega**2
        Ecut = np.log(16*np.pi**2/(2*omega**2*(2*Ecut)**.5) / precision + 1.) * 2*omega**2
        mesh = cutoff_to_mesh(a, Ecut)
        Gv, Gvbase, weights = ecell.get_Gv_weights(mesh)
        wcoulG = get_coulG(ecell, Gv=Gv) * weights
        SI = ecell.get_SI(mesh=mesh)
        ZSI = SI[0]
        return 2*omega/np.pi**0.5-np.einsum('i,i,i->', ZSI.conj(), ZSI, wcoulG).real


def get_monkhorst_pack_size(cell, kpts, tol=1e-5):
    kpts = np.reshape(kpts, (-1,3))
    min_tol = tol
    assert kpts.shape[0] < 1/min_tol
    if kpts.shape[0] == 1:
        Nk = np.array([1,1,1])
    else:
        tol = max(10**(-int(-np.log10(1/kpts.shape[0]))-2), min_tol)
        skpts = cell.get_scaled_kpts(kpts)
        Nk = np.array([np.count_nonzero(abs(ski[1:]-ski[:-1]) > tol) + 1
                       for ski in np.sort(skpts.T)])
    return Nk


def get_lattice_Ls(cell, nimgs=None, rcut=None, dimension=None, discard=True):
    '''Get the (Cartesian, unitful) lattice translation vectors for nearby images.
<<<<<<< HEAD
    The translation vectors can be used for the lattice summation.'''
    a = cell.lattice_vectors()
    b = cell.reciprocal_vectors(norm_to=1)
    heights_inv = lib.norm(b, axis=1)

    if nimgs is None:
        if rcut is None:
            rcut = cell.rcut
        # For atoms outside the cell, distance between certain basis of nearby
        # images may be smaller than rcut threshold even the corresponding Ls is
        # larger than rcut. The boundary penalty ensures that Ls would be able to
        # cover the basis that sitting out of the cell.
        # See issue https://github.com/pyscf/pyscf/issues/1017
        scaled_atom_coords = lib.dot(cell.atom_coords(), b.T)
        boundary_penalty = np.zeros((3,), dtype=float)
        neg = scaled_atom_coords.min(axis=0)
        neg_arg = neg < 0
        if neg_arg.any():
            boundary_penalty[neg_arg] = np.maximum(boundary_penalty[neg_arg], abs(neg[neg_arg]))
        pos = scaled_atom_coords.max(axis=0) - 1
        pos_arg = pos > 0
        if pos_arg.any():
            boundary_penalty[pos_arg] = np.maximum(boundary_penalty[pos_arg], pos[pos_arg])
        #boundary_penalty = np.max([abs(scaled_atom_coords).max(axis=0),
        #                           abs(1 - scaled_atom_coords).max(axis=0)], axis=0)
        nimgs = np.ceil(rcut * heights_inv + boundary_penalty).astype(int)
    else:
        rcut = max((np.asarray(nimgs))/heights_inv)
=======
    The translation vectors can be used for the lattice summation.
>>>>>>> d57f1d6c

    Kwargs:
        discard:
            Drop less important Ls based on AO values on grid
    '''
    if dimension is None:
        # For atoms near the boundary of the cell, it is necessary (even in low-
        # dimensional systems) to include lattice translations in all 3 dimensions.
        if cell.dimension < 2 or cell.low_dim_ft_type == 'inf_vacuum':
            dimension = cell.dimension
        else:
            dimension = 3
    if rcut is None:
        rcut = cell.rcut

    if dimension == 0 or rcut <= 0 or cell.natm == 0:
        return np.zeros((1, 3))

    a = cell.lattice_vectors()

    scaled_atom_coords = cell.get_scaled_atom_coords()
    atom_boundary_max = scaled_atom_coords[:,:dimension].max(axis=0)
    atom_boundary_min = scaled_atom_coords[:,:dimension].min(axis=0)
<<<<<<< HEAD
    if (np.any(atom_boundary_max > 2) or np.any(atom_boundary_min < -1)):
        logger.warn(cell, 'Atoms found very far from the primitive cell. '
                    'Atom coordinates may be error.')
=======
    if (np.any(atom_boundary_max > 1) or np.any(atom_boundary_min < -1)):
>>>>>>> d57f1d6c
        atom_boundary_max[atom_boundary_max > 1] = 1
        atom_boundary_min[atom_boundary_min <-1] = -1
    ovlp_penalty = atom_boundary_max - atom_boundary_min
    dR = ovlp_penalty.dot(a[:dimension])
    dR_basis = np.diag(dR)

    # Search the minimal x,y,z requiring |x*a[0]+y*a[1]+z*a[2]+dR|^2 > rcut^2
    # Ls boundary should be derived by decomposing (a, Rij) for each atom-pair.
    # For reasons unclear, the so-obtained Ls boundary seems not large enough.
    # The upper-bound of the Ls boundary is generated by find_boundary function.
    def find_boundary(a):
        aR = np.vstack([a, dR_basis])
        r = np.linalg.qr(aR.T)[1]
        ub = (rcut + abs(r[2,3:]).sum()) / abs(r[2,2])
        return ub

    xb = find_boundary(a[[1,2,0]])
    if dimension > 1:
        yb = find_boundary(a[[2,0,1]])
    else:
        yb = 0
    if dimension > 2:
        zb = find_boundary(a)
    else:
        zb = 0
    bounds = np.ceil([xb, yb, zb]).astype(int)
    Ts = lib.cartesian_prod((np.arange(-bounds[0], bounds[0]+1),
                             np.arange(-bounds[1], bounds[1]+1),
                             np.arange(-bounds[2], bounds[2]+1)))
    Ls = np.dot(Ts[:,:dimension], a[:dimension])

    if discard:
        ovlp_penalty += 1e-200  # avoid /0
        Ts_scaled = (Ts[:,:dimension] + 1e-200) / ovlp_penalty
        ovlp_penalty_fac = 1. / abs(Ts_scaled).min(axis=1)
        Ls_mask = np.linalg.norm(Ls, axis=1) * (1-ovlp_penalty_fac) < rcut
        Ls = Ls[Ls_mask]
    return np.asarray(Ls, order='C')


def super_cell(cell, ncopy, wrap_around=False):
    '''Create an ncopy[0] x ncopy[1] x ncopy[2] supercell of the input cell
    Note this function differs from :func:`cell_plus_imgs` that cell_plus_imgs
    creates images in both +/- direction.

    Args:
        cell : instance of :class:`Cell`

        ncopy : (3,) array

        wrap_around : bool
            Put the original cell centered on the super cell. It has the
            effects corresponding to the parameter wrap_around of
            cell.make_kpts.

    Returns:
        supcell : instance of :class:`Cell`
    '''
    a = cell.lattice_vectors()
    #:supcell.atom = []
    #:for Lx in range(ncopy[0]):
    #:    for Ly in range(ncopy[1]):
    #:        for Lz in range(ncopy[2]):
    #:            # Using cell._atom guarantees coord is in Bohr
    #:            for atom, coord in cell._atom:
    #:                L = np.dot([Lx, Ly, Lz], a)
    #:                supcell.atom.append([atom, coord + L])
    xs = np.arange(ncopy[0])
    ys = np.arange(ncopy[1])
    zs = np.arange(ncopy[2])
    if wrap_around:
        xs[(ncopy[0]+1)//2:] -= ncopy[0]
        ys[(ncopy[1]+1)//2:] -= ncopy[1]
        zs[(ncopy[2]+1)//2:] -= ncopy[2]
    Ts = lib.cartesian_prod((xs, ys, zs))
    Ls = np.dot(Ts, a)
    supcell = cell.copy(deep=False)
    supcell.a = np.einsum('i,ij->ij', ncopy, a)
    mesh = np.asarray(ncopy) * np.asarray(cell.mesh)
    supcell.mesh = (mesh // 2) * 2 + 1
    if isinstance(cell.magmom, np.ndarray):
        supcell.magmom = cell.magmom.tolist() * np.prod(ncopy)
    else:
        supcell.magmom = cell.magmom * np.prod(ncopy)
    return _build_supcell_(supcell, cell, Ls)


def cell_plus_imgs(cell, nimgs):
    '''Create a supercell via nimgs[i] in each +/- direction, as in get_lattice_Ls().
    Note this function differs from :func:`super_cell` that super_cell only
    stacks the images in + direction.

    Args:
        cell : instance of :class:`Cell`
        nimgs : (3,) array

    Returns:
        supcell : instance of :class:`Cell`
    '''
    a = cell.lattice_vectors()
    Ts = lib.cartesian_prod((np.arange(-nimgs[0], nimgs[0]+1),
                             np.arange(-nimgs[1], nimgs[1]+1),
                             np.arange(-nimgs[2], nimgs[2]+1)))
    Ls = np.dot(Ts, a)
    supcell = cell.copy(deep=False)
    supcell.a = np.einsum('i,ij->ij', nimgs, a)
    supcell.mesh = np.array([(nimgs[0]*2+1)*cell.mesh[0],
                             (nimgs[1]*2+1)*cell.mesh[1],
                             (nimgs[2]*2+1)*cell.mesh[2]])
    return _build_supcell_(supcell, cell, Ls)

def _build_supcell_(supcell, cell, Ls):
    '''
    Construct supcell ._env directly without calling supcell.build() method.
    This reserves the basis contraction coefficients defined in cell
    '''
    from pyscf.pbc import gto as pbcgto
    nimgs = len(Ls)
    symbs = [atom[0] for atom in cell._atom] * nimgs
    coords = Ls.reshape(-1,1,3) + cell.atom_coords()
    coords = coords.reshape(-1,3)
    x, y, z = coords.T
    supcell.atom = supcell._atom = list(zip(symbs, zip(x, y, z)))
    supcell.unit = 'B'

    # Do not call supcell.build() to initialize supcell since it may normalize
    # the basis contraction coefficients

    # preserves environments defined in cell._env (e.g. omega, gauge origin)
    _env = np.append(cell._env, coords.ravel())
    _atm = np.repeat(cell._atm[None,:,:], nimgs, axis=0)
    _atm = _atm.reshape(-1, ATM_SLOTS)
    # Point to the corrdinates appended to _env
    _atm[:,PTR_COORD] = cell._env.size + np.arange(nimgs * cell.natm) * 3

    _bas = np.repeat(cell._bas[None,:,:], nimgs, axis=0)
    # For atom pointers in each image, shift natm*image_id
    _bas[:,:,ATOM_OF] += np.arange(nimgs)[:,None] * cell.natm

    supcell._atm = np.asarray(_atm, dtype=np.int32)
    supcell._bas = np.asarray(_bas.reshape(-1, BAS_SLOTS), dtype=np.int32)
    supcell._env = _env

    if isinstance(supcell, pbcgto.Cell) and getattr(supcell, 'space_group_symmetry', False):
        supcell.build_lattice_symmetry(not cell._mesh_from_build)
    return supcell


def cutoff_to_mesh(a, cutoff):
    r'''
    Convert KE cutoff to FFT-mesh

        uses KE = k^2 / 2, where k_max ~ \pi / grid_spacing

    Args:
        a : (3,3) ndarray
            The real-space cell lattice vectors. Each row represents a
            lattice vector.
        cutoff : float
            KE energy cutoff in a.u.

    Returns:
        mesh : (3,) array
    '''
    # Search the minimal x,y,z requiring |x*b[0]+y*b[1]+z*b[2]|^2 > 2 * cutoff
    b = 2 * np.pi * np.linalg.inv(a.T)
<<<<<<< HEAD
    c = b.dot(b.T)
    # r is the ratio between G of each direction when E(mesh) reaches minimum
    r = np.linalg.inv(c) / np.linalg.det(c)
    r /= r.diagonal()[:,None]
    Gmax = (2*cutoff / (np.linalg.norm(r.dot(b), axis=1)**2))**.5
    # off-diagonal r may be > 1, means that the ke_cutoff is limited by the
    # off-diagonal part
    # e.g r[:,2] = [1, .5, 1.2], Gx = max(Gx, Gy*.5, Gz*1.2)
    Gmax = (r * Gmax[:,None]).max(axis=0)
    mesh = np.ceil(Gmax).astype(int) * 2# + 1
=======
    rx = np.linalg.qr(b[[1,2,0]].T)[1][2,2]
    ry = np.linalg.qr(b[[2,0,1]].T)[1][2,2]
    rz = np.linalg.qr(b.T)[1][2,2]

    Gmax = (2*cutoff)**.5 / np.abs([rx, ry, rz])
    mesh = np.ceil(Gmax).astype(int) * 2 + 1
>>>>>>> d57f1d6c
    return mesh

def mesh_to_cutoff(a, mesh):
    '''
    Convert #grid points to KE cutoff
    '''
    # Search the minimal x,y,z requiring |x*b[0]+y*b[1]+z*b[2]|^2 > 2 * cutoff
    b = 2 * np.pi * np.linalg.inv(a.T)
    rx = np.linalg.qr(b[[1,2,0]].T)[1][2,2]
    ry = np.linalg.qr(b[[2,0,1]].T)[1][2,2]
    rz = np.linalg.qr(b.T)[1][2,2]

    gs = (np.asarray(mesh) - 1) // 2
    Gmax = gs * np.array([rx, ry, rz])
    ke_cutoff = Gmax**2 / 2
    return ke_cutoff

def cutoff_to_gs(a, cutoff):
    '''Deprecated.  Replaced by function cutoff_to_mesh.'''
    return [n//2 for n in cutoff_to_mesh(a, cutoff)]

def gs_to_cutoff(a, gs):
    '''Deprecated.  Replaced by function mesh_to_cutoff.'''
    return mesh_to_cutoff(a, [2*n+1 for n in gs])

def gradient_gs(f_gs, Gv):
    '''
    Compute the G-space components of :math:`\nabla f(r)`
    given :math:`f(G)` and :math:`G`,
    which is equivalent to einsum('np,px->nxp', f_gs, 1j*Gv)
    '''
    ng, dim = Gv.shape
    if dim != 3:
        raise NotImplementedError
    Gv = np.asarray(Gv, order='C', dtype=float)
    f_gs = np.asarray(f_gs.reshape(-1,ng), order='C', dtype=np.complex128)
    n = f_gs.shape[0]
    out = np.empty((n,dim,ng), dtype=np.complex128)

    fn = getattr(libpbc, 'gradient_gs', None)
    try:
        fn(out.ctypes.data_as(ctypes.c_void_p),
           f_gs.ctypes.data_as(ctypes.c_void_p),
           Gv.ctypes.data_as(ctypes.c_void_p),
           ctypes.c_int(n), ctypes.c_size_t(ng))
    except Exception as e:
        raise RuntimeError("Failed to contract f_gs and iGv. %s" % e)
    return out

def gradient_by_fft(f, Gv, mesh):
    '''
    Compute :math:`\nabla f(r)` by FFT.
    '''
    ng, dim = Gv.shape
    assert ng == np.prod(mesh)
    f_gs = fft(f.reshape(-1,ng), mesh)
    f1_gs = gradient_gs(f_gs, Gv)
    f1_rs = ifft(f1_gs.reshape(-1,ng), mesh)
    f1_rs = lib.copy(f1_rs, dtype=float)
    f1 = f1_rs.reshape(-1,dim,ng)
    if f.ndim == 1:
        f1 = f1[0]
    return f1

def gradient_by_fdiff(cell, f, mesh=None):
    assert f.dtype == float
    if mesh is None:
        mesh = cell.mesh
    mesh = np.asarray(mesh, order='C', dtype=np.int32)
    a = cell.lattice_vectors()
    # cube
    dr = [a[i,i] / mesh[i] for i in range(3)]
    dr = np.asarray(dr, order='C', dtype=float)
    f = np.asarray(f, order='C')
    df = np.empty([3,*mesh], order='C', dtype=float)
    fun = getattr(libpbc, 'rs_gradient_cd3')
    fun(f.ctypes.data_as(ctypes.c_void_p),
        df.ctypes.data_as(ctypes.c_void_p),
        mesh.ctypes.data_as(ctypes.c_void_p),
        dr.ctypes.data_as(ctypes.c_void_p))
    return df.reshape(3,-1)

def laplacian_gs(f_gs, Gv):
    r'''
    Compute the G-space components of :math:`\Delta f(r)`
    given :math:`f(G)` and :math:`G`,
    which is equivalent to einsum('np,p->np', f_gs, -G2)
    '''
    ng, dim = Gv.shape
    absG2 = lib.multiply_sum(Gv, Gv, axis=1)
    f_gs = f_gs.reshape(-1,ng)
    out = np.empty_like(f_gs, order='C', dtype=np.complex128)
    for i, f_gs_i in enumerate(f_gs):
        out[i] = lib.multiply(f_gs_i, -absG2, out=out[i])
    return out

def laplacian_by_fft(f, Gv, mesh):
    r'''
    Compute :math:`\Delta f(r)` by FFT.
    '''
    ng, dim = Gv.shape
    assert ng == np.prod(mesh)
    f_gs = fft(f.reshape(-1,ng), mesh)
    f2_gs = laplacian_gs(f_gs, Gv)
    f2_rs = ifft(f2_gs.reshape(-1,ng), mesh)
    f2_rs = lib.copy(f2_rs, dtype=float)
    f2 = f2_rs.reshape(-1,ng)
    if f.ndim == 1:
        f2 = f2[0]
    return f2

def laplacian_by_fdiff(cell, f, mesh=None):
    assert f.dtype == float
    if mesh is None:
        mesh = cell.mesh
    mesh = np.asarray(mesh, order='C', dtype=np.int32)
    assert f.size == np.prod(mesh)
    a = cell.lattice_vectors()
    # cube
    dr = [a[i,i] / mesh[i] for i in range(3)]
    dr = np.asarray(dr, order='C', dtype=float)
    f = np.asarray(f, order='C')
    lf = np.empty_like(f)
    fun = getattr(libpbc, 'rs_laplacian_cd3')
    fun(f.ctypes.data_as(ctypes.c_void_p),
        lf.ctypes.data_as(ctypes.c_void_p),
        mesh.ctypes.data_as(ctypes.c_void_p),
        dr.ctypes.data_as(ctypes.c_void_p))
    return lf.ravel()

def solve_poisson(cell, rho, coulG=None, Gv=None, mesh=None,
                  compute_potential=True, compute_gradient=False,
                  real_potential=True):
    if mesh is None:
        mesh = cell.mesh
    if coulG is None:
        coulG = get_coulG(cell, mesh=mesh)

    ng = np.prod(mesh)
    rhoG = fft(rho.reshape(-1,ng), mesh)
    phiR = None
    if compute_potential:
        phiG = np.empty_like(rhoG)
        for i in range(len(phiG)):
            phiG[i] = lib.multiply(rhoG[i], coulG)
        phiR = ifft(phiG, mesh)
        if real_potential:
            phiR = lib.copy(phiR, dtype=float)

    dphiR = None
    if compute_gradient:
        if Gv is None:
            Gv = cell.get_Gv(mesh)
        _ng, dim = Gv.shape
        assert _ng == ng
        if dim != 3:
            raise NotImplementedError

        drhoG = gradient_gs(rhoG, Gv).reshape(-1,dim,ng)
        dphiR = np.empty_like(drhoG, dtype=np.complex128)
        for i in range(len(dphiR)):
            for x in range(dim):
                dphiG = lib.multiply(drhoG[i,x], coulG)
                dphiR[i,x] = ifft(dphiG, mesh)
        if real_potential:
            dphiR = lib.copy(dphiR, dtype=float)

    if rho.ndim == 1:
        if compute_potential:
            phiR = phiR[0]
        if compute_gradient:
            dphiR = dphiR[0]
    return phiR, dphiR

def restrict_by_fft(f, mesh, submeshes):
    from pyscf.pbc.dft.multigrid.utils import _take_4d
    real = False
    if f.dtype == float:
        real = True

    ng = np.prod(mesh)
    f_gs = fft(f.reshape(-1,ng), mesh).reshape(-1,*mesh)

    out = []
    submeshes = np.asarray(submeshes).reshape(-1,3)
    for i, submesh in enumerate(submeshes):
        ng_sub = np.prod(submesh)
        gx = np.fft.fftfreq(submesh[0], 1./submesh[0]).astype(np.int32)
        gy = np.fft.fftfreq(submesh[1], 1./submesh[1]).astype(np.int32)
        gz = np.fft.fftfreq(submesh[2], 1./submesh[2]).astype(np.int32)
        f_sub_gs = _take_4d(f_gs, (None, gx, gy, gz)).reshape(-1,ng_sub)
        f_sub_rs = ifft(f_sub_gs, submesh)
        if real:
            f_sub_rs = lib.copy(f_sub_rs, dtype=float)
        fac = ng_sub / ng
        f_sub_rs = lib.multiply(fac, f_sub_rs, out=f_sub_rs)
        if f.ndim == 1:
            f_sub_rs = f_sub_rs[0]
        out.append(f_sub_rs)

    if len(submeshes) == 1:
        out = out[0]
    return out

def prolong_by_fft(f_sub, mesh, submesh):
    from pyscf.pbc.dft.multigrid.utils import _takebak_4d
    real = False
    if f_sub.dtype == float:
        real = True
    input_is_vector = f_sub.ndim == 1

    ng = np.prod(mesh)
    ng_sub = np.prod(submesh)
    f_sub = f_sub.reshape(-1,ng_sub)
    nset = f_sub.shape[0]
    f_sub_gs = fft(f_sub, submesh)
    gx = np.fft.fftfreq(submesh[0], 1./submesh[0]).astype(np.int32)
    gy = np.fft.fftfreq(submesh[1], 1./submesh[1]).astype(np.int32)
    gz = np.fft.fftfreq(submesh[2], 1./submesh[2]).astype(np.int32)
    f_gs = np.zeros([nset, *mesh], dtype=np.complex128)
    f_gs = _takebak_4d(f_gs, f_sub_gs.reshape(-1,*submesh), (None, gx, gy, gz)).reshape(-1,ng)
    f_rs = ifft(f_gs, mesh)
    if real:
        f_rs = lib.copy(f_rs, dtype=float)
    fac = ng / ng_sub
    f_rs = lib.multiply(fac, f_rs, out=f_rs)

    if input_is_vector:
        f_rs = f_rs[0]
    return f_rs

def round_to_cell0(r, tol=1e-6):
    '''Round scaled coordinates to reference unit cell
    '''
    from pyscf.pbc.lib import kpts_helper
    return kpts_helper.round_to_fbz(r, wrap_around=False, tol=tol)<|MERGE_RESOLUTION|>--- conflicted
+++ resolved
@@ -14,10 +14,6 @@
 # limitations under the License.
 
 import warnings
-<<<<<<< HEAD
-import copy
-=======
->>>>>>> d57f1d6c
 import ctypes
 import numpy as np
 import scipy.linalg
@@ -70,11 +66,6 @@
     except OSError:
         raise RuntimeError("Failed to load libfft")
 
-<<<<<<< HEAD
-    def _complex_fftn_fftw(f, mesh, func):
-        if f.dtype == np.double and f.flags.c_contiguous:
-            f = lib.copy(f, dtype=np.complex128)
-=======
     def _copy_d2z(a):
         fn = libfft._copy_d2z
         out = np.empty(a.shape, dtype=np.complex128)
@@ -87,7 +78,6 @@
         if f.dtype == np.double and f.flags.c_contiguous:
             # np.asarray or np.astype is too slow
             f = _copy_d2z(f)
->>>>>>> d57f1d6c
         else:
             f = np.asarray(f, order='C', dtype=np.complex128)
         mesh = np.asarray(mesh, order='C', dtype=np.int32)
@@ -556,38 +546,7 @@
 
 def get_lattice_Ls(cell, nimgs=None, rcut=None, dimension=None, discard=True):
     '''Get the (Cartesian, unitful) lattice translation vectors for nearby images.
-<<<<<<< HEAD
-    The translation vectors can be used for the lattice summation.'''
-    a = cell.lattice_vectors()
-    b = cell.reciprocal_vectors(norm_to=1)
-    heights_inv = lib.norm(b, axis=1)
-
-    if nimgs is None:
-        if rcut is None:
-            rcut = cell.rcut
-        # For atoms outside the cell, distance between certain basis of nearby
-        # images may be smaller than rcut threshold even the corresponding Ls is
-        # larger than rcut. The boundary penalty ensures that Ls would be able to
-        # cover the basis that sitting out of the cell.
-        # See issue https://github.com/pyscf/pyscf/issues/1017
-        scaled_atom_coords = lib.dot(cell.atom_coords(), b.T)
-        boundary_penalty = np.zeros((3,), dtype=float)
-        neg = scaled_atom_coords.min(axis=0)
-        neg_arg = neg < 0
-        if neg_arg.any():
-            boundary_penalty[neg_arg] = np.maximum(boundary_penalty[neg_arg], abs(neg[neg_arg]))
-        pos = scaled_atom_coords.max(axis=0) - 1
-        pos_arg = pos > 0
-        if pos_arg.any():
-            boundary_penalty[pos_arg] = np.maximum(boundary_penalty[pos_arg], pos[pos_arg])
-        #boundary_penalty = np.max([abs(scaled_atom_coords).max(axis=0),
-        #                           abs(1 - scaled_atom_coords).max(axis=0)], axis=0)
-        nimgs = np.ceil(rcut * heights_inv + boundary_penalty).astype(int)
-    else:
-        rcut = max((np.asarray(nimgs))/heights_inv)
-=======
     The translation vectors can be used for the lattice summation.
->>>>>>> d57f1d6c
 
     Kwargs:
         discard:
@@ -611,13 +570,7 @@
     scaled_atom_coords = cell.get_scaled_atom_coords()
     atom_boundary_max = scaled_atom_coords[:,:dimension].max(axis=0)
     atom_boundary_min = scaled_atom_coords[:,:dimension].min(axis=0)
-<<<<<<< HEAD
-    if (np.any(atom_boundary_max > 2) or np.any(atom_boundary_min < -1)):
-        logger.warn(cell, 'Atoms found very far from the primitive cell. '
-                    'Atom coordinates may be error.')
-=======
     if (np.any(atom_boundary_max > 1) or np.any(atom_boundary_min < -1)):
->>>>>>> d57f1d6c
         atom_boundary_max[atom_boundary_max > 1] = 1
         atom_boundary_min[atom_boundary_min <-1] = -1
     ovlp_penalty = atom_boundary_max - atom_boundary_min
@@ -784,25 +737,12 @@
     '''
     # Search the minimal x,y,z requiring |x*b[0]+y*b[1]+z*b[2]|^2 > 2 * cutoff
     b = 2 * np.pi * np.linalg.inv(a.T)
-<<<<<<< HEAD
-    c = b.dot(b.T)
-    # r is the ratio between G of each direction when E(mesh) reaches minimum
-    r = np.linalg.inv(c) / np.linalg.det(c)
-    r /= r.diagonal()[:,None]
-    Gmax = (2*cutoff / (np.linalg.norm(r.dot(b), axis=1)**2))**.5
-    # off-diagonal r may be > 1, means that the ke_cutoff is limited by the
-    # off-diagonal part
-    # e.g r[:,2] = [1, .5, 1.2], Gx = max(Gx, Gy*.5, Gz*1.2)
-    Gmax = (r * Gmax[:,None]).max(axis=0)
-    mesh = np.ceil(Gmax).astype(int) * 2# + 1
-=======
     rx = np.linalg.qr(b[[1,2,0]].T)[1][2,2]
     ry = np.linalg.qr(b[[2,0,1]].T)[1][2,2]
     rz = np.linalg.qr(b.T)[1][2,2]
 
     Gmax = (2*cutoff)**.5 / np.abs([rx, ry, rz])
     mesh = np.ceil(Gmax).astype(int) * 2 + 1
->>>>>>> d57f1d6c
     return mesh
 
 def mesh_to_cutoff(a, mesh):
