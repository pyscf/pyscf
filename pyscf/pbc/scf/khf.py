--- conflicted
+++ resolved
@@ -496,80 +496,8 @@
             self.with_df.dump_flags(verbose)
         return self
 
-<<<<<<< HEAD
-    def check_sanity(self):
-        mol_hf.SCF.check_sanity(self)
-        self.with_df.check_sanity()
-        if (isinstance(self.exxdiv, str) and self.exxdiv.lower() != 'ewald' and
-            isinstance(self.with_df, df.df.DF)):
-            logger.warn(self, 'exxdiv %s is not supported in DF or MDF',
-                        self.exxdiv)
-        return self
-
-    def build(self, cell=None):
-        if cell is None:
-            cell = self.cell
-        #if self.exxdiv == 'vcut_ws':
-        #    self.precompute_exx()
-
-        if 'kpts' in self.__dict__:
-            # To handle the attribute kpts loaded from chkfile
-            self.kpts = self.__dict__.pop('kpts')
-
-        if self.rsjk:
-            if not np.all(self.rsjk.kpts == self.kpts):
-                self.rsjk = self.rsjk.__class__(cell, self.kpts)
-            self.rsjk.build(direct_scf_tol=self.direct_scf_tol)
-
-        if self.verbose >= logger.WARN:
-            self.check_sanity()
-        return self
-
-    def get_init_guess(self, cell=None, key='minao', s1e=None):
-        if cell is None:
-            cell = self.cell
-        dm_kpts = None
-        key = key.lower()
-        if key == '1e' or key == 'hcore':
-            dm_kpts = self.init_guess_by_1e(cell)
-        elif getattr(cell, 'natm', 0) == 0:
-            logger.info(self, 'No atom found in cell. Use 1e initial guess')
-            dm_kpts = self.init_guess_by_1e(cell)
-        elif key == 'atom':
-            dm = self.init_guess_by_atom(cell)
-        elif key[:3] == 'chk':
-            try:
-                dm_kpts = self.from_chk()
-            except (IOError, KeyError):
-                logger.warn(self, 'Fail to read %s. Use MINAO initial guess',
-                            self.chkfile)
-                dm = self.init_guess_by_minao(cell)
-        else:
-            dm = self.init_guess_by_minao(cell)
-
-        if dm_kpts is None:
-            dm_kpts = lib.asarray([dm]*len(self.kpts))
-
-        if s1e is None:
-            s1e = self.get_ovlp(cell)
-        ne = np.einsum('kij,kji->', dm_kpts, s1e).real
-        # FIXME: consider the fractional num_electron or not? This maybe
-        # relate to the charged system.
-        nkpts = len(self.kpts)
-        nelectron = float(self.cell.tot_electrons(nkpts))
-        if abs(ne - nelectron) > 1e-7*nkpts:
-            logger.debug(self, 'Big error detected in the electron number '
-                         'of initial guess density matrix (Ne/cell = %g)!\n'
-                         '  This can cause huge error in Fock matrix and '
-                         'lead to instability in SCF for low-dimensional '
-                         'systems.\n  DM is normalized wrt the number '
-                         'of electrons %s', ne/nkpts, nelectron/nkpts)
-            dm_kpts *= (nelectron / ne).reshape(-1,1,1)
-        return dm_kpts
-=======
     def get_init_guess(self, cell=None, key='minao', s1e=None):
         raise NotImplementedError
->>>>>>> d57f1d6c
 
     def init_guess_by_1e(self, cell=None):
         if cell is None: cell = self.cell
