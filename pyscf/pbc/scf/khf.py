--- conflicted
+++ resolved
@@ -611,11 +611,6 @@
     def from_chk(self, chk=None, project=None, kpts=None):
         return self.init_guess_by_chkfile(chk, project, kpts)
 
-<<<<<<< HEAD
-    def dump_chk(self, envs):
-        if self.chkfile:
-            mol_hf.SCF.dump_chk(self, envs)
-=======
     def dump_chk(self, envs_or_file):
         '''Serialize the SCF object and save it to the specified chkfile.
 
@@ -631,7 +626,6 @@
             with lib.H5FileWrap(envs_or_file, 'a') as fh5:
                 fh5['scf/kpts'] = self.kpts
         elif self.chkfile:
->>>>>>> 1f65ec7a
             with lib.H5FileWrap(self.chkfile, 'a') as fh5:
                 fh5['scf/kpts'] = self.kpts
         return self
@@ -701,15 +695,9 @@
 
     def convert_from_(self, mf):
         raise NotImplementedError
-<<<<<<< HEAD
 
 class KRHF(KSCF):
 
-=======
-
-class KRHF(KSCF):
-
->>>>>>> 1f65ec7a
     analyze = analyze
     spin_square = mol_hf.RHF.spin_square
     to_gpu = lib.to_gpu
