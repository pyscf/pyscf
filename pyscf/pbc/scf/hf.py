--- conflicted
+++ resolved
@@ -51,7 +51,13 @@
     # Avoid pbcopt's prescreening in the lattice sum, for better accuracy
     s = cell.pbc_intor('int1e_ovlp', hermi=0, kpts=kpt,
                        pbcopt=lib.c_null_ptr())
-<<<<<<< HEAD
+    s = lib.asarray(s)
+    hermi_error = abs(s - np.rollaxis(s.conj(), -1, -2)).max()
+    if hermi_error > cell.precision and hermi_error > 1e-12:
+        logger.warn(cell, '%.4g error found in overlap integrals. '
+                    'cell.precision  or  cell.rcut  can be adjusted to '
+                    'improve accuracy.')
+
     #skip cond for big system
     if cell.verbose >= logger.DEBUG and cell.nao < 2000:
         cond = np.max(lib.cond(s, p=1))
@@ -65,26 +71,6 @@
                             'improve accuracy.  Recommended values are\n      '
                             'cell.precision = %.2g  or smaller.\n      '
                             'cell.rcut = %.4g  or larger.', prec, rmin)
-=======
-    s = lib.asarray(s)
-    hermi_error = abs(s - np.rollaxis(s.conj(), -1, -2)).max()
-    if hermi_error > cell.precision and hermi_error > 1e-12:
-        logger.warn(cell, '%.4g error found in overlap integrals. '
-                    'cell.precision  or  cell.rcut  can be adjusted to '
-                    'improve accuracy.')
-
-    cond = np.max(lib.cond(s))
-    if cond * cell.precision > 1e2:
-        prec = 1e2 / cond
-        rmin = max([cell.bas_rcut(ib, prec) for ib in range(cell.nbas)])
-        if cell.rcut < rmin:
-            logger.warn(cell, 'Singularity detected in overlap matrix.  '
-                        'Integral accuracy may be not enough.\n      '
-                        'You can adjust  cell.precision  or  cell.rcut  to '
-                        'improve accuracy.  Recommended values are\n      '
-                        'cell.precision = %.2g  or smaller.\n      '
-                        'cell.rcut = %.4g  or larger.', prec, rmin)
->>>>>>> c695db3b
     return s
 
 
