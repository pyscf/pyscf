#!/usr/bin/env python
# Copyright 2014-2019 The PySCF Developers. All Rights Reserved.
#
# Licensed under the Apache License, Version 2.0 (the "License");
# you may not use this file except in compliance with the License.
# You may obtain a copy of the License at
#
#     http://www.apache.org/licenses/LICENSE-2.0
#
# Unless required by applicable law or agreed to in writing, software
# distributed under the License is distributed on an "AS IS" BASIS,
# WITHOUT WARRANTIES OR CONDITIONS OF ANY KIND, either express or implied.
# See the License for the specific language governing permissions and
# limitations under the License.
#
# Author: Qiming Sun <osirpt.sun@gmail.com>
#

'''
Unrestricted Hartree-Fock for periodic systems at a single k-point

See Also:
    pyscf/pbc/scf/khf.py : Hartree-Fock for periodic systems with k-point sampling
'''

import numpy as np
from pyscf import lib
from pyscf.lib import logger
from pyscf.scf import uhf as mol_uhf
from pyscf.pbc.scf import hf as pbchf
from pyscf.pbc.scf import addons
from pyscf.pbc.scf import chkfile
from pyscf import __config__


def init_guess_by_chkfile(cell, chkfile_name, project=None, kpt=None):
    '''Read the HF results from checkpoint file and make the density matrix
    for UHF initial guess.

    Returns:
        Density matrix, (nao,nao) ndarray
    '''
    from pyscf import gto
    chk_cell, scf_rec = chkfile.load_scf(chkfile_name)
    if project is None:
        project = not gto.same_basis_set(chk_cell, cell)

    mo = scf_rec['mo_coeff']
    mo_occ = scf_rec['mo_occ']
    if kpt is None:
        kpt = np.zeros(3)
    if 'kpt' in scf_rec:
        chk_kpt = scf_rec['kpt']
    elif 'kpts' in scf_rec:
        kpts = scf_rec['kpts'] # the closest kpt from KRHF results
        where = np.argmin(lib.norm(kpts-kpt, axis=1))
        chk_kpt = kpts[where]
        if getattr(mo[0], 'ndim', None) == 2:  # KRHF
            mo = mo[where]
            mo_occ = mo_occ[where]
        else:  # KUHF
            mo = [mo[0][where], mo[1][where]]
            mo_occ = [mo_occ[0][where], mo_occ[1][where]]
    else:  # from molecular code
        chk_kpt = np.zeros(3)

    if project:
        s = cell.pbc_intor('int1e_ovlp', kpt=kpt)
    def fproj(mo):
        if project:
            mo = addons.project_mo_nr2nr(chk_cell, mo, cell, chk_kpt-kpt)
            norm = np.einsum('pi,pi->i', mo.conj(), s.dot(mo))
            mo /= np.sqrt(norm)
        return mo

    if getattr(mo, 'ndim', None) == 2:
        mo = fproj(mo)
        mo_occa = (mo_occ>1e-8).astype(np.double)
        mo_occb = mo_occ - mo_occa
        dm = mol_uhf.make_rdm1([mo,mo], [mo_occa,mo_occb])
    else:  # UHF
        dm = mol_uhf.make_rdm1([fproj(mo[0]),fproj(mo[1])], mo_occ)

    # Real DM for gamma point
    if kpt is None or np.allclose(kpt, 0):
        dm = dm.real
    return dm


def dip_moment(cell, dm, unit='Debye', verbose=logger.NOTE,
               grids=None, rho=None, kpt=np.zeros(3)):
    ''' Dipole moment in the cell.

    Args:
         cell : an instance of :class:`Cell`

         dm_kpts (a list of ndarrays) : density matrices of k-points

    Return:
        A list: the dipole moment on x, y and z components
    '''
    dm = dm[0] + dm[1]
    return pbchf.dip_moment(cell, dm, unit, verbose, grids, rho, kpt)

get_rho = pbchf.get_rho

class UHF(pbchf.SCF):
    '''UHF class for PBCs.
    '''
    _keys = {"init_guess_breaksym"}

    init_guess_by_minao  = mol_uhf.UHF.init_guess_by_minao
    init_guess_by_atom   = mol_uhf.UHF.init_guess_by_atom
    init_guess_by_huckel = mol_uhf.UHF.init_guess_by_huckel
    init_guess_by_mod_huckel = mol_uhf.UHF.init_guess_by_mod_huckel
    eig = mol_uhf.UHF.eig
    get_fock = mol_uhf.UHF.get_fock
    get_grad = mol_uhf.UHF.get_grad
    get_occ = mol_uhf.UHF.get_occ
    make_rdm1 = mol_uhf.UHF.make_rdm1
    make_rdm2 = mol_uhf.UHF.make_rdm2
    energy_elec = mol_uhf.UHF.energy_elec
    _finalize = mol_uhf.UHF._finalize
    get_rho = get_rho
    analyze = mol_uhf.UHF.analyze
    mulliken_pop = mol_uhf.UHF.mulliken_pop
    mulliken_meta = mol_uhf.UHF.mulliken_meta
    canonicalize = mol_uhf.UHF.canonicalize
    spin_square = mol_uhf.UHF.spin_square
    stability = mol_uhf.UHF.stability
    to_gpu = lib.to_gpu

    def __init__(self, cell, kpt=np.zeros(3),
                 exxdiv=getattr(__config__, 'pbc_scf_SCF_exxdiv', 'ewald')):
        pbchf.SCF.__init__(self, cell, kpt, exxdiv)
        self.nelec = None
        self.init_guess_breaksym = None

    @property
    def nelec(self):
        if self._nelec is not None:
            return self._nelec
        else:
            cell = self.cell
            ne = cell.nelectron
            nalpha = (ne + cell.spin) // 2
            nbeta = nalpha - cell.spin
            if nalpha + nbeta != ne:
                raise RuntimeError('Electron number %d and spin %d are not consistent\n'
                                   'Note cell.spin = 2S = Nalpha - Nbeta, not 2S+1' %
                                   (ne, cell.spin))
            return nalpha, nbeta
    @nelec.setter
    def nelec(self, x):
        self._nelec = x

    def dump_flags(self, verbose=None):
        pbchf.SCF.dump_flags(self, verbose)
        logger.info(self, 'number of electrons per cell  '
                    'alpha = %d beta = %d', *self.nelec)
        return self

    def get_veff(self, cell=None, dm=None, dm_last=0, vhf_last=0, hermi=1,
                 kpt=None, kpts_band=None):
        if cell is None: cell = self.cell
        if dm is None: dm = self.make_rdm1()
        if kpt is None: kpt = self.kpt
        if isinstance(dm, np.ndarray) and dm.ndim == 2:
            dm = np.asarray((dm*.5,dm*.5))
        vj, vk = self.get_jk(cell, dm, hermi, kpt, kpts_band)
        vhf = vj[0] + vj[1] - vk
        return vhf

    def get_bands(self, kpts_band, cell=None, dm=None, kpt=None):
        '''Get energy bands at the given (arbitrary) 'band' k-points.

        Returns:
            mo_energy : (nmo,) ndarray or a list of (nmo,) ndarray
                Bands energies E_n(k)
            mo_coeff : (nao, nmo) ndarray or a list of (nao,nmo) ndarray
                Band orbitals psi_n(k)
        '''
        if cell is None: cell = self.cell
        if dm is None: dm = self.make_rdm1()
        if kpt is None: kpt = self.kpt

        kpts_band = np.asarray(kpts_band)
        single_kpt_band = (getattr(kpts_band, 'ndim', None) == 1)
        kpts_band = kpts_band.reshape(-1,3)

        fock = self.get_hcore(cell, kpts_band)
        focka, fockb = fock + self.get_veff(cell, dm, kpt=kpt, kpts_band=kpts_band)
        s1e = self.get_ovlp(cell, kpts_band)
        nkpts = len(kpts_band)
        e_a = []
        e_b = []
        c_a = []
        c_b = []
        for k in range(nkpts):
            e, c = self.eig((focka[k], fockb[k]), s1e[k])
            e_a.append(e[0])
            e_b.append(e[1])
            c_a.append(c[0])
            c_b.append(c[1])
        mo_energy = (e_a, e_b)
        mo_coeff = (c_a, c_b)

        if single_kpt_band:
            mo_energy = (mo_energy[0][0], mo_energy[1][0])
            mo_coeff = (mo_coeff[0][0], mo_coeff[1][0])
        return mo_energy, mo_coeff

    @lib.with_doc(dip_moment.__doc__)
    def dip_moment(self, cell=None, dm=None, unit='Debye', verbose=logger.NOTE,
                   **kwargs):
        if cell is None:
            cell = self.cell
        if dm is None:
            dm = self.make_rdm1()
        rho = kwargs.pop('rho', None)
        if rho is None:
            rho = self.get_rho(dm)
        return dip_moment(cell, dm, unit, verbose, rho=rho, kpt=self.kpt, **kwargs)

    def get_init_guess(self, cell=None, key='minao', s1e=None):
<<<<<<< HEAD
        if cell is None: cell = self.cell
        dm = mol_uhf.UHF.get_init_guess(self, cell, key)
        dm = pbchf.normalize_dm_(self, dm, s1e)
=======
        if cell is None:
            cell = self.cell
        if s1e is None:
            s1e = self.get_ovlp(cell)
        dm = mol_uhf.UHF.get_init_guess(self, cell, key)
        ne = np.einsum('xij,ji->x', dm, s1e).real
        nelec = self.nelec
        if np.any(abs(ne - nelec) > 0.01):
            logger.debug(self, 'Big error detected in the electron number '
                         'of initial guess density matrix (Ne/cell = %s)!\n'
                         '  This can cause huge error in Fock matrix and '
                         'lead to instability in SCF for low-dimensional '
                         'systems.\n  DM is normalized wrt the number '
                         'of electrons %s', ne, nelec)
            dm *= (nelec / ne).reshape(2,1,1)
>>>>>>> d57f1d6c
        return dm

    def init_guess_by_1e(self, cell=None):
        if cell is None: cell = self.cell
        if cell.dimension < 3:
            logger.warn(self, 'Hcore initial guess is not recommended in '
                        'the SCF of low-dimensional systems.')
        return mol_uhf.UHF.init_guess_by_1e(self, cell)

    def init_guess_by_chkfile(self, chk=None, project=True, kpt=None):
        if chk is None: chk = self.chkfile
        if kpt is None: kpt = self.kpt
        return init_guess_by_chkfile(self.cell, chk, project, kpt)

    def to_ks(self, xc='HF'):
        '''Convert to RKS object.
        '''
        from pyscf.pbc import dft
        return self._transfer_attrs_(dft.UKS(self.cell, self.kpt, xc=xc))

    def convert_from_(self, mf):
        '''Convert given mean-field object to UHF'''
        addons.convert_to_uhf(mf, self)
        return self<|MERGE_RESOLUTION|>--- conflicted
+++ resolved
@@ -223,11 +223,6 @@
         return dip_moment(cell, dm, unit, verbose, rho=rho, kpt=self.kpt, **kwargs)
 
     def get_init_guess(self, cell=None, key='minao', s1e=None):
-<<<<<<< HEAD
-        if cell is None: cell = self.cell
-        dm = mol_uhf.UHF.get_init_guess(self, cell, key)
-        dm = pbchf.normalize_dm_(self, dm, s1e)
-=======
         if cell is None:
             cell = self.cell
         if s1e is None:
@@ -243,7 +238,6 @@
                          'systems.\n  DM is normalized wrt the number '
                          'of electrons %s', ne, nelec)
             dm *= (nelec / ne).reshape(2,1,1)
->>>>>>> d57f1d6c
         return dm
 
     def init_guess_by_1e(self, cell=None):
