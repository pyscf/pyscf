#!/usr/bin/env python
# Copyright 2020-2021 The PySCF Developers. All Rights Reserved.
#
# Licensed under the Apache License, Version 2.0 (the "License");
# you may not use this file except in compliance with the License.
# You may obtain a copy of the License at
#
#     http://www.apache.org/licenses/LICENSE-2.0
#
# Unless required by applicable law or agreed to in writing, software
# distributed under the License is distributed on an "AS IS" BASIS,
# WITHOUT WARRANTIES OR CONDITIONS OF ANY KIND, either express or implied.
# See the License for the specific language governing permissions and
# limitations under the License.
#
# Authors: Qiming Sun <osirpt.sun@gmail.com>
#

'''
Range separation JK builder

Ref:
    Q. Sun, arXiv:2012.07929
    Q. Sun, arXiv:2302.11307
'''

import ctypes
import numpy as np
import scipy.linalg
from pyscf import gto
from pyscf import lib
from pyscf.lib import logger
from pyscf.scf import _vhf
from pyscf.pbc import gto as pbcgto
from pyscf.pbc.tools import pbc as pbctools
from pyscf.pbc.tools import k2gamma
from pyscf.pbc.scf import addons
from pyscf.pbc.df import aft, rsdf_builder, aft_jk
from pyscf.pbc.df import ft_ao
from pyscf.pbc.df.df_jk import (zdotNN, zdotCN, zdotNC, _ewald_exxdiv_for_G0,
                                _format_dms, _format_kpts_band, _format_jks)
from pyscf.pbc.df.incore import libpbc, _get_cache_size, LOG_ADJUST
from pyscf.pbc.lib.kpts_helper import (is_zero, kk_adapted_iter,
                                       group_by_conj_pairs, intersection)
from pyscf import __config__

# Threshold of steep bases and local bases
RCUT_THRESHOLD = getattr(__config__, 'pbc_scf_rsjk_rcut_threshold', 1.0)
OMEGA_MIN = rsdf_builder.OMEGA_MIN
INDEX_MIN = rsdf_builder.INDEX_MIN

class RangeSeparatedJKBuilder(lib.StreamObject):
    _keys = {
        'cell', 'mesh', 'kpts', 'purify', 'omega', 'rs_cell', 'cell_d',
        'bvk_kmesh', 'supmol_sr', 'supmol_ft', 'supmol_d', 'cell0_basis_mask',
        'ke_cutoff', 'direct_scf_tol', 'time_reversal_symmetry',
        'exclude_dd_block', 'allow_drv_nodddd', 'approx_vk_lr_missing_mo',
    }

    def __init__(self, cell, kpts=np.zeros((1,3))):
        self.cell = cell
        self.stdout = cell.stdout
        self.verbose = cell.verbose
        self.max_memory = cell.max_memory
        self.mesh = None
        self.kpts = np.reshape(kpts, (-1, 3))
        self.purify = True

        if cell.omega == 0:
            self.omega = None
        elif cell.omega < 0:
            # Initialize omega to cell.omega for HF exchange of short range
            # int2e in RSH functionals
            self.omega = -cell.omega
        else:
            raise RuntimeError('RSJK does not support LR integrals')
        self.rs_cell = None
        self.cell_d = None
        # Born-von Karman supercell
        self.bvk_kmesh = None
        self.supmol_sr = None
        self.supmol_ft = None
        self.supmol_d = None
        # which shells are located in the first primitive cell
        self.cell0_basis_mask = None
        self.ke_cutoff = None
        self.direct_scf_tol = None
        # Use the k-point conjugation symmetry between k and -k
        self.time_reversal_symmetry = True
        self.exclude_dd_block = True
        self.allow_drv_nodddd = True
        self._sr_without_dddd = None
        # Allow to approximate vk_lr with less mesh if mo_coeff not attached to dm.
        self.approx_vk_lr_missing_mo = False
        # TODO: incrementally build SR part
        self._last_vs = (0, 0)
        self._qindex = None

<<<<<<< HEAD
=======
    __getstate__, __setstate__ = lib.generate_pickle_methods(
            excludes=('rs_cell', 'cell_d', 'supmol_sr', 'supmol_ft', 'supmol_d',
                      '_sr_without_dddd', '_last_vs', '_qindex'),
            reset_state=True)

>>>>>>> 1f65ec7a
    def has_long_range(self):
        '''Whether to add the long-range part computed with AFT/FFT integrals'''
        return self.omega is None or abs(self.cell.omega) < self.omega

    def dump_flags(self, verbose=None):
        logger.info(self, '\n')
        logger.info(self, '******** %s ********', self.__class__)
        logger.info(self, 'mesh = %s (%d PWs)', self.mesh, np.prod(self.mesh))
        logger.info(self, 'omega = %s', self.omega)
        logger.info(self, 'purify = %s', self.purify)
        logger.info(self, 'bvk_kmesh = %s', self.bvk_kmesh)
        logger.info(self, 'ke_cutoff = %s', self.ke_cutoff)
        logger.info(self, 'time_reversal_symmetry = %s', self.time_reversal_symmetry)
        logger.info(self, 'has_long_range = %s', self.has_long_range())
        logger.info(self, 'exclude_dd_block = %s', self.exclude_dd_block)
        logger.info(self, 'allow_drv_nodddd = %s', self.allow_drv_nodddd)
        logger.debug(self, 'approx_vk_lr_missing_mo = %s', self.approx_vk_lr_missing_mo)
        return self

    def reset(self, cell=None):
        if cell is not None:
            self.cell = cell
        self.rs_cell = None
        self.cell_d = None
        self.supmol_sr = None
        self.supmol_ft = None
        self.supmol_d = None
        self._sr_without_dddd = None
        self._last_vs = (0, 0)
        self._qindex = None
        return self

    def build(self, omega=None, intor='int2e'):
        cpu0 = logger.process_clock(), logger.perf_counter()
        log = logger.new_logger(self)
        cell = self.cell
        kpts = self.kpts

        if omega is not None:
            self.omega = omega

        if self.omega is None or self.omega == 0:
            # Search a proper range-separation parameter omega that can balance the
            # computational cost between the real space integrals and moment space
            # integrals
            self.omega, self.mesh, self.ke_cutoff = _guess_omega(cell, kpts, self.mesh)
        else:
            self.ke_cutoff = estimate_ke_cutoff_for_omega(cell, self.omega)
            self.mesh = cell.cutoff_to_mesh(self.ke_cutoff)

        if cell.dimension == 2 and cell.low_dim_ft_type != 'inf_vacuum':
            # To ensure trunc-coulG converged for all basis
            self.mesh[2] = rsdf_builder._estimate_meshz(cell)

        self.check_sanity()

        log.info('omega = %.15g  ke_cutoff = %s  mesh = %s',
                 self.omega, self.ke_cutoff, self.mesh)

        # AFT part exchange cost may be dominant
        if cell.nao * len(kpts) > 5000:
            log.debug1('Disable exclude_dd_block')
            self.exclude_dd_block = False

        # basis with cutoff under ~150 eV are handled by AFTDF
        ke_cutoff = max(6., self.ke_cutoff)
        rs_cell = ft_ao._RangeSeparatedCell.from_cell(
            cell, ke_cutoff, RCUT_THRESHOLD, in_rsjk=True, verbose=log)
        self.rs_cell = rs_cell

        self.bvk_kmesh = kmesh = k2gamma.kpts_to_kmesh(cell, kpts)
        log.debug('kmesh for bvk-cell = %s', kmesh)

        exp_min = np.hstack(cell.bas_exps()).min()
        lattice_sum_factor = max((2*cell.rcut)**3/cell.vol * 1/exp_min, 1)
        cutoff = cell.precision / lattice_sum_factor * .1
        self.direct_scf_tol = cutoff
        log.debug('Set RangeSeparationJKBuilder.direct_scf_tol to %g', cutoff)

        rcut_sr = estimate_rcut(rs_cell, self.omega,
                                exclude_dd_block=self.exclude_dd_block)
        supmol_sr = ft_ao.ExtendedMole.from_cell(rs_cell, kmesh, rcut_sr.max(), log)
        supmol_sr.omega = -self.omega
        self.supmol_sr = supmol_sr.strip_basis(rcut_sr)
        log.debug('supmol nbas = %d cGTO = %d pGTO = %d',
                  supmol_sr.nbas, supmol_sr.nao, supmol_sr.npgto_nr())

        if self.has_long_range():
            rcut = rsdf_builder.estimate_ft_rcut(
                rs_cell, exclude_dd_block=self.exclude_dd_block)
            supmol_ft = rsdf_builder._ExtendedMoleFT.from_cell(
                rs_cell, kmesh, rcut.max(), log)
            supmol_ft.exclude_dd_block = self.exclude_dd_block
            self.supmol_ft = supmol_ft.strip_basis(rcut)
            log.debug('sup-mol-ft nbas = %d cGTO = %d pGTO = %d',
                      supmol_ft.nbas, supmol_ft.nao, supmol_ft.npgto_nr())

            self.cell_d = rs_cell.smooth_basis_cell()
            if self.cell_d.nbas > 0:
                rcut = ft_ao.estimate_rcut(self.cell_d)
                supmol_d = ft_ao.ExtendedMole.from_cell(
                    self.cell_d, self.bvk_kmesh, rcut.max(), log)
                self.supmol_d = supmol_d.strip_basis(rcut)
                log.debug('supmol_d nbas = %d cGTO = %d', supmol_d.nbas, supmol_d.nao)
        log.timer_debug1('initializing supmol', *cpu0)

        self._cintopt = _vhf.make_cintopt(supmol_sr._atm, supmol_sr._bas,
                                          supmol_sr._env, 'int2e')
        nbas = supmol_sr.nbas
        qindex = np.empty((3,nbas,nbas), dtype=np.int16)
        ao_loc = supmol_sr.ao_loc
        with supmol_sr.with_integral_screen(self.direct_scf_tol**2):
            libpbc.PBCVHFnr_int2e_q_cond(
                libpbc.int2e_sph, self._cintopt,
                qindex.ctypes.data_as(ctypes.c_void_p),
                ao_loc.ctypes.data_as(ctypes.c_void_p),
                supmol_sr._atm.ctypes.data_as(ctypes.c_void_p), ctypes.c_int(supmol_sr.natm),
                supmol_sr._bas.ctypes.data_as(ctypes.c_void_p), ctypes.c_int(supmol_sr.nbas),
                supmol_sr._env.ctypes.data_as(ctypes.c_void_p))
        libpbc.PBCVHFnr_sindex(
            qindex[2:].ctypes.data_as(ctypes.c_void_p),
            supmol_sr._atm.ctypes.data_as(ctypes.c_void_p), ctypes.c_int(supmol_sr.natm),
            supmol_sr._bas.ctypes.data_as(ctypes.c_void_p), ctypes.c_int(supmol_sr.nbas),
            supmol_sr._env.ctypes.data_as(ctypes.c_void_p))

        if self.exclude_dd_block:
            # Remove the smooth-smooth basis block.
            smooth_idx = supmol_sr.bas_type_to_indices(ft_ao.SMOOTH_BASIS)
            qindex[0,smooth_idx[:,None], smooth_idx] = INDEX_MIN

        self.qindex = qindex

        log.timer('initializing qindex', *cpu0)
        return self

    @property
    def qindex(self):
        if self._qindex is None or isinstance(self._qindex, np.ndarray):
            return self._qindex
        return self._qindex['qindex'][:]

    @qindex.setter
    def qindex(self, x):
        if x.size < self.max_memory*.2e6:
            self._qindex = x
        else:
            self._qindex = lib.H5TmpFile()
            self._qindex['qindex'] = x
            self._qindex.flush()

    def _sort_qcond_cell0(self, seg_loc, seg2sh, nbasp, qindex):
        '''Sort qcond for ij-pair in cell0 so that loops in PBCVHF_direct_drv
        can be "break" early
        '''
        qcell0_ijij = _qcond_cell0_abstract(qindex[0], seg_loc, seg2sh, nbasp)
        qcell0_iijj = _qcond_cell0_abstract(qindex[1], seg_loc, seg2sh, nbasp)
        idx = np.asarray(qcell0_ijij.ravel().argsort(kind='stable'), np.int32)[::-1]
        jsh_idx, ish_idx = divmod(idx, nbasp)
        ish_idx = np.asarray(ish_idx, dtype=np.int32, order='C')
        jsh_idx = np.asarray(jsh_idx, dtype=np.int32, order='C')
        return qcell0_ijij, qcell0_iijj, ish_idx, jsh_idx

    def _get_jk_sr(self, dm_kpts, hermi=1, kpts=None, kpts_band=None,
                   with_j=True, with_k=True, omega=None, exxdiv=None):
        if omega is not None:  # J/K for RSH functionals
            raise NotImplementedError

        cpu0 = logger.process_clock(), logger.perf_counter()
        log = logger.new_logger(self)

        comp = 1
        nkpts = kpts.shape[0]
        supmol = self.supmol_sr
        cell = self.cell
        rs_cell = self.rs_cell
        nao = cell.nao
        bvk_ncells, rs_nbas, nimgs = supmol.bas_mask.shape

        if dm_kpts.ndim != 4:
            dm = dm_kpts.reshape(-1, nkpts, nao, nao)
        else:
            dm = dm_kpts
        n_dm = dm.shape[0]

        cutoff = int(np.log(self.direct_scf_tol) * LOG_ADJUST)

        self._sr_without_dddd = (
            self.allow_drv_nodddd and
            not self.exclude_dd_block and
            self.cell_d.nbas > 0 and
            self.has_long_range() and
            (cell.dimension == 3 or cell.low_dim_ft_type != 'inf_vacuum'))

        if self._sr_without_dddd:
            # To exclude (dd|dd) block, diffused shell needs to be independent
            # segments in PBCVHF_direct_drv1. Decontract the segments in rs-shell.
            # map ao indices in cell to ao indices in rs_cell
            log.debug1('get_jk_sr with PBCVHF_direct_drv_nodddd')
            drv = libpbc.PBCVHF_direct_drv_nodddd
            ao_map = lib.locs_to_indices(cell.ao_loc, rs_cell.bas_map)
            rs_nao = ao_map.size
            rs_dm = np.empty((n_dm,nkpts*rs_nao,rs_nao), dtype=dm.dtype)
            idx = np.arange(nkpts)[:,None] * nao + ao_map
            idx = np.asarray(idx, dtype=np.int32).ravel()
            for i in range(n_dm):
                lib.take_2d(dm[i].reshape(nkpts*nao,nao), idx, ao_map, out=rs_dm[i])
            dm = rs_dm.reshape(n_dm,nkpts,rs_nao,rs_nao)
            nbasp = rs_cell.nbas
            cell0_ao_loc = rs_cell.ao_loc

            # uncontracted (local, diffused) basis segments in bvk-cell
            seg_loc = lib.locs_to_indices(
                supmol.seg_loc, np.arange(supmol.seg_loc.size-1))
            seg_loc = np.append(seg_loc, supmol.seg_loc[-1]).astype(np.int32)
        else:
            drv = libpbc.PBCVHF_direct_drv
            nbasp = cell.nbas  # The number of shells in the primitive cell
            cell0_ao_loc = cell.ao_loc
            seg_loc = supmol.seg_loc

        qindex = self.qindex
        qcell0_ijij, qcell0_iijj, ish_idx, jsh_idx = \
                self._sort_qcond_cell0(seg_loc, supmol.seg2sh, nbasp, qindex)

        weight = 1. / nkpts
        expLk = np.exp(1j*np.dot(supmol.bvkmesh_Ls, kpts.T))
        # Utilized symmetry sc_dm[R,S] = sc_dm[S-R] = sc_dm[(S-R)%N]
        #:phase = expLk / nkpts**.5
        #:sc_dm = lib.einsum('Rk,nkuv,Sk->nRuSv', phase, sc_dm, phase.conj())
        sc_dm = lib.einsum('k,Sk,nkuv->nSuv', expLk[0]*weight, expLk.conj(), dm)
        dm_translation = k2gamma.double_translation_indices(self.bvk_kmesh).astype(np.int32)
        dm_imag_max = abs(sc_dm.imag).max()
        is_complex_dm = dm_imag_max > 1e-6
        if is_complex_dm:
            if dm_imag_max < 1e-2:
                log.warn('DM in (BvK) cell has small imaginary part.  '
                         'It may be a signal of symmetry broken in k-point symmetry')
            sc_dm = np.vstack([sc_dm.real, sc_dm.imag])
            self.purify = False
        else:
            sc_dm = sc_dm.real
        nao1 = dm.shape[-1]
        sc_dm = np.asarray(sc_dm.reshape(-1, bvk_ncells, nao1, nao1), order='C')
        n_sc_dm = sc_dm.shape[0]

        # * sparse_ao_loc has dimension (Nk,nbas), corresponding to the
        # bvkcell with all basis
        sparse_ao_loc = nao1 * np.arange(bvk_ncells)[:,None] + cell0_ao_loc[:-1]
        sparse_ao_loc = np.append(sparse_ao_loc.ravel(), nao1 * bvk_ncells)
        dm_cond = [lib.condense('NP_absmax', d, sparse_ao_loc, cell0_ao_loc)
                   for d in sc_dm.reshape(n_sc_dm, bvk_ncells*nao1, nao1)]
        dm_cond = np.max(dm_cond, axis=0)
        dm_cond[dm_cond < 1e-100] = 1e-100
        dmindex = np.log(dm_cond)
        dmindex *= LOG_ADJUST
        dmindex = np.asarray(dmindex, order='C', dtype=np.int16)
        dmindex = dmindex.reshape(bvk_ncells, nbasp, nbasp)
        dm_cond = None

        bvk_nbas = nbasp * bvk_ncells
        shls_slice = (0, nbasp, 0, bvk_nbas, 0, bvk_nbas, 0, bvk_nbas)

        cache_size = _get_cache_size(cell, 'int2e_sph')
        cell0_dims = cell0_ao_loc[1:] - cell0_ao_loc[:-1]
        cache_size += cell0_dims.max()**4 * comp * 2

        if hermi:
            fdot_suffix = 's2kl'
        else:
            fdot_suffix = 's1'
        nvs = 1
        if with_j and with_k:
            fdot = 'PBCVHF_contract_jk_' + fdot_suffix
            nvs = 2
        elif with_j:
            fdot = 'PBCVHF_contract_j_' + fdot_suffix
        else:  # with_k
            fdot = 'PBCVHF_contract_k_' + fdot_suffix
        vs = np.zeros((nvs, n_sc_dm, nao1, bvk_ncells, nao1))

        if supmol.cart:
            intor = 'PBCint2e_cart'
        else:
            intor = 'PBCint2e_sph'

        drv(getattr(libpbc, fdot), getattr(libpbc, intor),
            vs.ctypes.data_as(ctypes.c_void_p),
            sc_dm.ctypes.data_as(ctypes.c_void_p),
            ctypes.c_int(vs.size), ctypes.c_int(n_sc_dm),
            ctypes.c_int(bvk_ncells), ctypes.c_int(nimgs), ctypes.c_int(nkpts),
            ctypes.c_int(nbasp), ctypes.c_int(comp),
            seg_loc.ctypes.data_as(ctypes.c_void_p),
            supmol.seg2sh.ctypes.data_as(ctypes.c_void_p),
            cell0_ao_loc.ctypes.data_as(ctypes.c_void_p),
            rs_cell.bas_type.ctypes.data_as(ctypes.c_void_p),
            (ctypes.c_int*8)(*shls_slice),
            dm_translation.ctypes.data_as(ctypes.c_void_p),
            qindex.ctypes.data_as(ctypes.c_void_p),
            dmindex.ctypes.data_as(ctypes.c_void_p), ctypes.c_int(cutoff),
            qcell0_ijij.ctypes.data_as(ctypes.c_void_p),
            qcell0_iijj.ctypes.data_as(ctypes.c_void_p),
            ish_idx.ctypes.data_as(ctypes.c_void_p),
            jsh_idx.ctypes.data_as(ctypes.c_void_p),
            self._cintopt, ctypes.c_int(cache_size),
            supmol._atm.ctypes.data_as(ctypes.c_void_p), ctypes.c_int(supmol.natm),
            supmol._bas.ctypes.data_as(ctypes.c_void_p), ctypes.c_int(supmol.nbas),
            supmol._env.ctypes.data_as(ctypes.c_void_p))

        if is_complex_dm:
            vs = vs[:,:n_dm] + vs[:,n_dm:] * 1j

        if self._sr_without_dddd:
            jdx = np.arange(bvk_ncells)[:,None] * nao + ao_map
            jdx = np.asarray(jdx, dtype=np.int32).ravel()
            rs_vs = vs.reshape(nvs*n_dm, nao1, bvk_ncells*nao1)
            vs = np.zeros((nvs*n_dm, nao, bvk_ncells*nao), dtype=rs_vs.dtype)
            for i in range(nvs*n_dm):
                lib.takebak_2d(vs[i], rs_vs[i], ao_map, jdx, thread_safe=False)
            vs = vs.reshape(nvs,n_dm,nao,bvk_ncells,nao)

        if kpts_band is not None:
            kpts_band = np.reshape(kpts_band, (-1, 3))
            subset_only = intersection(kpts, kpts_band).size == len(kpts_band)
            if not subset_only:
                log.warn('Approximate J/K matrices at kpts_band '
                         'with the bvk-cell derived from kpts')
                expLk = np.exp(1j*np.dot(supmol.bvkmesh_Ls, kpts_band.T))
        vs = lib.einsum('snpRq,Rk->snkpq', vs, expLk)
        vs = np.asarray(vs, order='C')
        log.timer_debug1('short range part vj and vk', *cpu0)
        return vs

    def get_jk(self, dm_kpts, hermi=1, kpts=None, kpts_band=None,
               with_j=True, with_k=True, omega=None, exxdiv=None):
        cell = self.cell
        if omega is not None:  # J/K for RSH functionals
            if omega > 0:  # Long-range part only, call AFTDF
                dfobj = aft.AFTDF(cell, self.kpts)
                ke_cutoff = estimate_ke_cutoff_for_omega(cell, omega)
                dfobj.mesh = cell.cutoff_to_mesh(ke_cutoff)
                return dfobj.get_jk(dm_kpts, hermi, kpts, kpts_band,
                                    with_j, with_k, omega, exxdiv)
            elif omega < 0:  # Short-range part only
                if self.omega is not None and self.omega != omega:
                    raise RuntimeError(f'omega = {omega}, self.omega = {self.omega}')
                raise NotImplementedError

        if self.supmol_sr is None:
            self.build()

        # Does not support to specify arbitrary kpts
        if kpts is not None and abs(kpts-self.kpts).max() > 1e-7:
            raise RuntimeError('kpts error. kpts cannot be modified in RSJK')
        kpts = np.asarray(self.kpts.reshape(-1, 3), order='C')

        mo_coeff = getattr(dm_kpts, 'mo_coeff', None)
        mo_occ = getattr(dm_kpts, 'mo_occ', None)
        dm_kpts = np.asarray(dm_kpts)
        dms = _format_dms(dm_kpts, kpts)

        # compute delta vs if dm is obtained from SCF make_rdm1
        if mo_coeff is not None:
            last_dm, last_vs = self._last_vs
            vs = self._get_jk_sr(dms-last_dm, hermi, kpts, kpts_band,
                                 with_j, with_k, omega, exxdiv)
            vs += last_vs
            self._last_vs = (dms, vs.copy())
            last_dm = last_vs = None

            # dm ~= dm_factor * dm_factor.T
            n_dm, nkpts, nao = dms.shape[:3]
            # mo_coeff, mo_occ are not a list of aligned array if
            # remove_lin_dep was applied to scf object
            if dm_kpts.ndim == 4:  # KUHF
                nocc = max(max(np.count_nonzero(x > 0) for x in z) for z in mo_occ)
                dm_factor = [[x[:,:nocc] for x in mo] for mo in mo_coeff]
                occs = [[x[:nocc] for x in z] for z in mo_occ]
            else:  # KRHF
                nocc = max(np.count_nonzero(x > 0) for x in mo_occ)
                dm_factor = [[mo[:,:nocc] for mo in mo_coeff]]
                occs = [[x[:nocc] for x in mo_occ]]
            dm_factor = np.array(dm_factor, dtype=np.complex128, order='C')
            dm_factor *= np.sqrt(np.array(occs, dtype=np.double))[:,:,None]
        else:
            vs = self._get_jk_sr(dms, hermi, kpts, kpts_band,
                                 with_j, with_k, omega, exxdiv)
            dm_factor = None
        dms = lib.tag_array(dms, dm_factor=dm_factor)

        if with_j and with_k:
            vj, vk = vs
        elif with_j:
            vj, vk = vs[0], None
        else:
            vj, vk = None, vs[0]

        if self.purify and kpts_band is None:
            phase = np.exp(1j*np.dot(self.supmol_sr.bvkmesh_Ls, kpts.T))
            phase /= np.sqrt(len(kpts))
        else:
            phase = None

        if with_j:
            if self.has_long_range():
                vj += self._get_vj_lr(dms, hermi, kpts, kpts_band)
            if hermi:
                vj = (vj + vj.conj().transpose(0,1,3,2)) * .5
            vj = _purify(vj, phase)
            vj = _format_jks(vj, dm_kpts, kpts_band, kpts)
            if is_zero(kpts) and dm_kpts.dtype == np.double:
                vj = vj.real.copy()

        if with_k:
            if self.has_long_range():
                approx_vk_lr = dm_factor is None and self.approx_vk_lr_missing_mo
                if not approx_vk_lr:
                    vk += self._get_vk_lr(dms, hermi, kpts, kpts_band, exxdiv)
                else:
                    mesh1 = np.array(self.mesh)//3*2 + 1
                    logger.debug(self, 'Approximate lr_k with mesh %s', mesh1)
                    with lib.temporary_env(self, mesh=mesh1):
                        vk += self._get_vk_lr(dms, hermi, kpts, kpts_band, exxdiv)
                    self.approx_vk_lr_missing_mo = False
            if hermi:
                vk = (vk + vk.conj().transpose(0,1,3,2)) * .5
            vk = _purify(vk, phase)
            vk = _format_jks(vk, dm_kpts, kpts_band, kpts)
            if is_zero(kpts) and dm_kpts.dtype == np.double:
                vk = vk.real.copy()

        return vj, vk

    weighted_coulG = aft.weighted_coulG

    def weighted_coulG_LR(self, kpt=np.zeros(3), exx=False, mesh=None):
        # The long range part Coulomb kernel has to be computed as the
        # difference between coulG(cell.omega) - coulG(self.omega). It allows this
        # module to handle the SR- and regular integrals in the same framework
        return (self.weighted_coulG(kpt, exx, mesh) -
                self.weighted_coulG_SR(kpt, exx, mesh))

    def weighted_coulG_SR(self, kpt=np.zeros(3), exx=False, mesh=None):
        return self.weighted_coulG(kpt, False, mesh, -self.omega)

    def _get_vj_lr(self, dm_kpts, hermi=1, kpts=np.zeros((1,3)), kpts_band=None):
        '''
        Long-range part of J matrix
        '''
        if kpts_band is None:
            return self._get_lr_j_kpts(dm_kpts, hermi, kpts)

        logger.warn(self, 'Approximate kpts_band for vj with k-point projection')
        vj = self._get_lr_j_kpts(dm_kpts, hermi, kpts)
        pk2k = addons._k2k_projection(kpts, kpts_band, self.supmol_ft.bvkmesh_Ls)
        return lib.einsum('nkpq,kh->nhpq', vj, pk2k)

    def _get_lr_j_kpts(self, dm_kpts, hermi=1, kpts=np.zeros((1,3))):
        '''
        Long-range part of J matrix
        '''
        if len(kpts) == 1 and not is_zero(kpts):
            raise NotImplementedError('Single k-point get-j')

        cpu0 = logger.process_clock(), logger.perf_counter()
        log = logger.new_logger(self)
        cell = self.cell
        rs_cell = self.rs_cell
        if self.exclude_dd_block or self._sr_without_dddd:
            cell_d = self.cell_d
            naod = cell_d.nao
            ngrids_d = np.prod(cell_d.mesh)
        else:
            cell_d = None
            naod = ngrids_d = 0
        kpts = np.asarray(kpts.reshape(-1, 3), order='C')
        dms = dm_kpts
        n_dm, nkpts, nao = dms.shape[:3]
        mesh = self.mesh
        ngrids = np.prod(mesh)

        is_real = is_zero(kpts) and dms.dtype == np.double
        if is_real:
            vj_kpts = np.zeros((n_dm,nkpts,nao,nao))
        else:
            vj_kpts = np.zeros((n_dm,nkpts,nao,nao), dtype=np.complex128)

        # TODO: aosym == 's2'
        aosym = 's1'
        ft_kern = self.supmol_ft.gen_ft_kernel(
            aosym, return_complex=False, kpts=kpts, verbose=log)
        Gv, Gvbase, kws = cell.get_Gv_weights(mesh)
        gxyz = lib.cartesian_prod([np.arange(len(x)) for x in Gvbase])

        kpt_allow = np.zeros(3)
        coulG = self.weighted_coulG(kpt_allow, False, mesh)

        if (cell.dimension == 3 or
            (cell.dimension == 2 and cell.low_dim_ft_type != 'inf_vacuum')):
            G0_idx = 0  # due to np.fft.fftfreq convention
            # G=0 associated to 2e integrals in real-space
            coulG_SR_at_G0 = np.pi/self.omega**2
            # For cell.dimension = 2, coulG is computed with truncated Coulomb
            # interactions. The 3d coulG_SR below is to remove the analytical
            # SR from get_jk_sr (which was computed with full Coulomb) then to
            # add truncated Coulomb for AFT part.
            with lib.temporary_env(cell, dimension=3):
                coulG_SR = self.weighted_coulG_SR(kpt_allow, False, mesh)
            coulG_SR[G0_idx] += coulG_SR_at_G0 * kws
        else:
            coulG_SR = self.weighted_coulG_SR(kpt_allow, False, mesh)
            coulG_SR_at_G0 = None

        if naod > 0:
            smooth_bas_mask = rs_cell.bas_type == ft_ao.SMOOTH_BASIS
            smooth_bas_idx = rs_cell.bas_map[smooth_bas_mask]
            ao_d_idx = rs_cell.get_ao_indices(smooth_bas_idx, cell.ao_loc)

        mem_now = lib.current_memory()[0]
        max_memory = self.max_memory - mem_now
        log.debug1('max_memory = %d MB (%d in use)', max_memory+mem_now, mem_now)
        Gblksize = max(24, int(max_memory*.8e6/16/(nao**2+naod**2)/(nkpts+1))//8*8)
        Gblksize = min(Gblksize, ngrids)
        log.debug1('Gblksize = %d', Gblksize)

        if not self.exclude_dd_block or naod == 0:
            log.debug1('get_lr_j_kpts with aft_aopair')
            # Long-range part is calculated as the difference
            # coulG(cell.omega) - coulG(self.omega) . It can support both regular
            # integrals and LR integrals.
            coulG_LR = coulG - coulG_SR
            buf = np.empty(nkpts*Gblksize*nao**2*2)
            for p0, p1 in lib.prange(0, ngrids, Gblksize):
                Gpq = ft_kern(Gv[p0:p1], gxyz[p0:p1], Gvbase, kpt_allow, out=buf)
                aft_jk._update_vj_(vj_kpts, Gpq, dms, coulG_LR[p0:p1])
            Gpq = buf = None

            if self._sr_without_dddd and naod > 0:
                log.debug1('get_lr_j_kpts dd block with mesh %s', cell_d.mesh)
                if cell.dimension < 2:
                    raise NotImplementedError
                if cell.dimension == 2 and cell.low_dim_ft_type == 'inf_vacuum':
                    raise NotImplementedError
                aoR_ks, aoI_ks = rsdf_builder._eval_gto(cell_d, cell_d.mesh, kpts)

                # rho = einsum('nkji,kig,kjg->ng', dm, ao.conj(), ao)
                rho = np.zeros((n_dm, ngrids_d))
                tmpR = np.empty((naod, ngrids_d))
                tmpI = np.empty((naod, ngrids_d))
                dm_dd = dms[:,:,ao_d_idx[:,None],ao_d_idx]
                dmR_dd = np.asarray(dm_dd.real, order='C')
                dmI_dd = np.asarray(dm_dd.imag, order='C')
                # vG = einsum('ij,gji->g', dm_dd[k], aoao[k]) * coulG
                for i in range(n_dm):
                    for k in range(nkpts):
                        zdotNN(dmR_dd[i,k].T, dmI_dd[i,k].T,
                               aoR_ks[k], aoI_ks[k], 1, tmpR, tmpI)
                        rho[i] += np.einsum('ig,ig->g', aoR_ks[k], tmpR)
                        rho[i] += np.einsum('ig,ig->g', aoI_ks[k], tmpI)

                if coulG_SR_at_G0 is not None:
                    with lib.temporary_env(cell_d, dimension=3):
                        coulG_SR = pbctools.get_coulG(cell_d, omega=-self.omega)
                    coulG_SR[G0_idx] += coulG_SR_at_G0
                else:
                    coulG_SR = pbctools.get_coulG(cell_d, omega=-self.omega)
                coulG_SR *= cell.vol / ngrids_d
                vG = pbctools.fft(rho, cell_d.mesh) * coulG_SR
                vR = pbctools.ifft(vG, cell_d.mesh).real

                nband = nkpts
                vjR_dd = np.empty((naod,naod))
                vjI_dd = np.empty((naod,naod))
                for i in range(n_dm):
                    for k in range(nband):
                        aowR = np.einsum('xi,x->xi', aoR_ks[k].T, vR[i])
                        aowI = np.einsum('xi,x->xi', aoI_ks[k].T, vR[i])
                        zdotCN(aoR_ks[k], aoI_ks[k], aowR, aowI, 1, vjR_dd, vjI_dd)
                        if is_real:
                            vj = vjR_dd
                        else:
                            vj = vjR_dd + vjI_dd*1j
                        lib.takebak_2d(vj_kpts[i,k], vj, ao_d_idx, ao_d_idx,
                                       thread_safe=False)

        elif naod > 0 and ngrids < ngrids_d:
            # Prefer AFTDF for everything otherwise cell_d.mesh have to be used
            # for AFTDF
            log.debug1('get_lr_j_kpts dd block cached aft_aopair_dd')
            ft_kern_dd = self.supmol_d.gen_ft_kernel(
                aosym, return_complex=False, kpts=kpts, verbose=log)

            def merge_dd(Gpq, p0, p1):
                '''Merge diffused basis block into ao-pair tensor inplace'''
                GpqR, GpqI = Gpq
                pqG_ddR, pqG_ddI = ft_kern_dd(Gv[p0:p1], gxyz[p0:p1], Gvbase,
                                              kpt_allow, kpts)
                # Gpq should be an array of (nkpts,ni,nj,ngrids) in C order
                if not GpqR[0].flags.c_contiguous:
                    assert GpqR[0].strides[0] == 8  # stride for grids
                for k in range(nkpts):
                    libpbc.PBC_ft_fuse_dd_s1(
                        GpqR[k].ctypes.data_as(ctypes.c_void_p),
                        GpqI[k].ctypes.data_as(ctypes.c_void_p),
                        pqG_ddR[k].ctypes.data_as(ctypes.c_void_p),
                        pqG_ddI[k].ctypes.data_as(ctypes.c_void_p),
                        ao_d_idx.ctypes.data_as(ctypes.c_void_p),
                        ctypes.c_int(nao), ctypes.c_int(naod), ctypes.c_int(p1-p0))
                return (GpqR, GpqI)

            buf = np.empty(nkpts*Gblksize*nao**2*2)
            for p0, p1 in lib.prange(0, ngrids, Gblksize):
                Gpq = ft_kern(Gv[p0:p1], gxyz[p0:p1], Gvbase, kpt_allow, out=buf)
                aft_jk._update_vj_(vj_kpts, Gpq, dms, -coulG_SR[p0:p1])
                Gpq = merge_dd(Gpq, p0, p1)
                aft_jk._update_vj_(vj_kpts, Gpq, dms, coulG[p0:p1])
            Gpq = buf = None

        elif naod > 0:
            log.debug1('get_lr_j_kpts dd block cached fft_aopair_dd')
            aoR_ks, aoI_ks = rsdf_builder._eval_gto(cell_d, mesh, kpts)

            # rho = einsum('nkji,kig,kjg->ng', dm, ao.conj(), ao)
            rho = np.zeros((n_dm, ngrids))
            tmpR = np.empty((naod, ngrids))
            tmpI = np.empty((naod, ngrids))
            dm_dd = dms[:,:,ao_d_idx[:,None],ao_d_idx]
            dmR_dd = np.asarray(dm_dd.real, order='C')
            dmI_dd = np.asarray(dm_dd.imag, order='C')
            # vG = einsum('ij,gji->g', dm_dd[k], aoao[k]) * coulG
            for i in range(n_dm):
                for k in range(nkpts):
                    zdotNN(dmR_dd[i,k].T, dmI_dd[i,k].T, aoR_ks[k], aoI_ks[k], 1, tmpR, tmpI)
                    rho[i] += np.einsum('ig,ig->g', aoR_ks[k], tmpR)
                    rho[i] += np.einsum('ig,ig->g', aoI_ks[k], tmpI)
            vG_dd = pbctools.ifft(rho, mesh) * cell.vol * coulG
            tmpR = tmpI = dmR_dd = dmI_dd = None
            cpu1 = log.timer_debug1('get_lr_j_kpts dd block', *cpu0)

            mem_now = lib.current_memory()[0]
            max_memory = self.max_memory - mem_now
            log.debug1('max_memory = %d MB (%d in use)', max_memory+mem_now, mem_now)
            Gblksize = min(Gblksize, int(max_memory*.8e6/16/(nao**2+naod**2)/(nkpts+1))//8*8)
            log.debug1('Gblksize = %d', Gblksize)
            buf = np.empty(nkpts*Gblksize*nao**2*2)
            for p0, p1 in lib.prange(0, ngrids, Gblksize):
                Gpq = ft_kern(Gv[p0:p1], gxyz[p0:p1], Gvbase, kpt_allow, out=buf)
                #: aft_jk._update_vj_(vj_kpts, aoaoks, dms, coulG[p0:p1], 1)
                #: aft_jk._update_vj_(vj_kpts, aoaoks, dms, coulG_SR[p0:p1], -1)
                GpqR, GpqI = Gpq
                for i in range(n_dm):
                    rhoR = np.einsum('kij,kgij->g', dms[i].real, GpqR)
                    rhoI = -np.einsum('kij,kgij->g', dms[i].real, GpqI)
                    if not is_real:
                        rhoR += np.einsum('kij,kgij->g', dms[i].imag, GpqI)
                        rhoI += np.einsum('kij,kgij->g', dms[i].imag, GpqR)
                    rho = rhoR + rhoI * 1j
                    vG = vG_dd[i,p0:p1]
                    # Update vG_dd inplace to include rho contributions
                    vG += coulG[p0:p1] * rho
                    vG_SR = coulG_SR[p0:p1] * rho
                    # vG_LR contains full vG of dd-block and vG_LR of rest blocks
                    vG_LR = vG - vG_SR
                    vj_kpts[i].real += np.einsum('g,kgij->kij', vG_LR.real, GpqR)
                    vj_kpts[i].real -= np.einsum('g,kgij->kij', vG_LR.imag, GpqI)
                    if not is_real:
                        vj_kpts[i].imag += np.einsum('g,kgij->kij', vG_LR.real, GpqI)
                        vj_kpts[i].imag += np.einsum('g,kgij->kij', vG_LR.imag, GpqR)
                Gpq = None
            log.timer_debug1('get_lr_j_kpts ft_aopair', *cpu1)

            vR = pbctools.fft(vG_dd, mesh).real * (cell.vol/ngrids)
            vjR_dd = np.empty((naod, naod))
            vjI_dd = np.empty((naod, naod))
            for i in range(n_dm):
                for k in range(nkpts):
                    tmpR = aoR_ks[k] * vR[i]
                    tmpI = aoI_ks[k] * vR[i]
                    zdotCN(aoR_ks[k], aoI_ks[k], tmpR.T, tmpI.T, 1, vjR_dd, vjI_dd)
                    if is_real:
                        vj_dd = vjR_dd
                    else:
                        vj_dd = vjR_dd + vjI_dd * 1j
                    lib.takebak_2d(vj_kpts[i,k], vj_dd, ao_d_idx, ao_d_idx,
                                   thread_safe=False)

        else:
            raise RuntimeError(f'exclude_dd_block={self.exclude_dd_block} '
                               f'sr_without_dddd={self._sr_without_dddd} naod={naod}')

        if nkpts > 1:
            vj_kpts *= 1./nkpts
        log.timer_debug1('get_lr_j_kpts', *cpu0)
        return vj_kpts

    def _get_vk_lr(self, dm_kpts, hermi=1, kpts=np.zeros((1,3)), kpts_band=None,
                   exxdiv=None):
        '''
        Long-range part of K matrix
        '''
        if kpts_band is None:
            return self._get_lr_k_kpts(dm_kpts, hermi, kpts, exxdiv)

        # Note: Errors in k2k-projection for vj is relatively small.
        # k2k-projection for vk has significant finite-size errors.
        logger.warn(self, 'Approximate kpts_band for vk with k-point projection')
        vk = self._get_lr_k_kpts(dm_kpts, hermi, kpts, exxdiv=None)
        pk2k = addons._k2k_projection(kpts, kpts_band, self.supmol_ft.bvkmesh_Ls)
        vk = lib.einsum('nkpq,kh->nhpq', vk, pk2k)
        if exxdiv == 'ewald':
            _ewald_exxdiv_for_G0(self.cell, kpts, dm_kpts, vk, kpts_band)
        return vk

    def _get_lr_k_kpts(self, dm_kpts, hermi=1, kpts=np.zeros((1,3)), exxdiv=None):
        '''
        Long-range part of K matrix
        '''
        cpu0 = cpu1 = logger.process_clock(), logger.perf_counter()
        log = logger.new_logger(self)
        cell = self.cell
        rs_cell = self.rs_cell
        if self.exclude_dd_block or self._sr_without_dddd:
            cell_d = self.cell_d
            naod = cell_d.nao
            ngrids_d = np.prod(cell_d.mesh)
        else:
            cell_d = None
            naod = ngrids_d = 0

        mesh = self.mesh
        ngrids = np.prod(mesh)
        dms = dm_kpts
        n_dm, nkpts, nao = dms.shape[:3]
        vkR = np.zeros((n_dm,nkpts,nao,nao))
        vkI = np.zeros((n_dm,nkpts,nao,nao))
        vk = [vkR, vkI]
        weight = 1. / nkpts

        # Test if vk[k] == vk[k_conj].conj()
        t_rev_pairs = group_by_conj_pairs(cell, kpts, return_kpts_pairs=False)
        try:
            t_rev_pairs = np.asarray(t_rev_pairs, dtype=np.int32, order='F')
        except TypeError:
            t_rev_pairs = [[k, k] if k_conj is None else [k, k_conj]
                           for k, k_conj in t_rev_pairs]
            t_rev_pairs = np.asarray(t_rev_pairs, dtype=np.int32, order='F')
        log.debug1('Num kpts conj_pairs %d', len(t_rev_pairs))
        time_reversal_symmetry = self.time_reversal_symmetry
        if time_reversal_symmetry:
            for k, k_conj in t_rev_pairs:
                if k != k_conj and abs(dms[:,k_conj] - dms[:,k].conj()).max() > 1e-6:
                    time_reversal_symmetry = False
                    log.debug2('Disable time_reversal_symmetry')
                    break

        # TODO: aosym == 's2'
        aosym = 's1'
        if time_reversal_symmetry:
            k_to_compute = np.zeros(nkpts, dtype=np.int8)
            k_to_compute[t_rev_pairs[:,0]] = 1
        else:
            k_to_compute = np.ones(nkpts, dtype=np.int8)
            t_rev_pairs = None

        dm_factor = getattr(dm_kpts, 'dm_factor', None)
        contract_mo_early = False
        if dm_factor is None:
            dmsR = np.asarray(dms.real, order='C')
            dmsI = np.asarray(dms.imag, order='C')
            dm = [dmsR, dmsI]
            dm_factor = None
            if np.count_nonzero(k_to_compute) >= 2 * lib.num_threads():
                update_vk = aft_jk._update_vk1_
            else:
                update_vk = aft_jk._update_vk_
        else:
            # dm ~= dm_factor * dm_factor.T
            nocc = dm_factor.shape[-1]
            if nocc == 0:
                return vkR

            bvk_ncells, rs_nbas, nimgs = self.supmol_ft.bas_mask.shape
            s_nao = self.supmol_ft.nao
            contract_mo_early = (time_reversal_symmetry and naod == 0 and
                                 bvk_ncells*nao*6 > s_nao*nocc*n_dm)
            log.debug2('time_reversal_symmetry = %s bvk_ncells = %d '
                       's_nao = %d nocc = %d n_dm = %d',
                       time_reversal_symmetry, bvk_ncells, s_nao, nocc, n_dm)
            log.debug2('Use algorithm contract_mo_early = %s', contract_mo_early)
            if contract_mo_early:
                bvk_kmesh = self.bvk_kmesh
                rcut = ft_ao.estimate_rcut(cell)
                supmol = ft_ao.ExtendedMole.from_cell(cell, bvk_kmesh, rcut.max())
                supmol = supmol.strip_basis(rcut)
                s_nao = supmol.nao
                moR, moI = aft_jk._mo_k2gamma(supmol, dm_factor, kpts, t_rev_pairs)
                if abs(moI).max() < 1e-5:
                    dm = [moR, None]
                    ft_kern = aft_jk._gen_ft_kernel_fake_gamma(cell, supmol, aosym)
                    update_vk = aft_jk._update_vk_fake_gamma
                else:
                    contract_mo_early = False
                moR = moI = None

            if not contract_mo_early:
                dm = [np.asarray(dm_factor.real, order='C'),
                      np.asarray(dm_factor.imag, order='C')]
                if np.count_nonzero(k_to_compute) >= 2 * lib.num_threads():
                    update_vk = aft_jk._update_vk1_dmf
                else:
                    update_vk = aft_jk._update_vk_dmf
        log.debug2('set update_vk to %s', update_vk)

        if not contract_mo_early:
            ft_kern = self.supmol_ft.gen_ft_kernel(
                aosym, return_complex=False, kpts=kpts, verbose=log)

        Gv, Gvbase, kws = cell.get_Gv_weights(mesh)
        Gv = np.asarray(Gv, order='F')
        gxyz = lib.cartesian_prod([np.arange(len(x)) for x in Gvbase])
        G0_idx = 0
        if (cell.dimension == 3 or
            (cell.dimension == 2 and cell.low_dim_ft_type != 'inf_vacuum')):
            coulG_SR_at_G0 = np.pi/self.omega**2 * kws
        else:
            coulG_SR_at_G0 = None

        if naod > 0:
            smooth_bas_mask = rs_cell.bas_type == ft_ao.SMOOTH_BASIS
            smooth_bas_idx = rs_cell.bas_map[smooth_bas_mask]
            ao_d_idx = rs_cell.get_ao_indices(smooth_bas_idx, cell.ao_loc)

        mem_now = lib.current_memory()[0]
        max_memory = max(2000, (self.max_memory - mem_now))
        log.debug1('max_memory = %d MB (%d in use)', max_memory+mem_now, mem_now)

        if self.exclude_dd_block and not self._sr_without_dddd and naod > 0:
            cache_size = (naod*(naod+1)*ngrids*(nkpts+1))*16e-6
            log.debug1('naod = %d cache_size = %d', naod, cache_size)

            # fft_aopair_dd seems less efficient than aft_aopair_dd
            if 0 and max_memory * .5 > cache_size and cell.dimension >= 2:
                from pyscf.pbc.dft.multigrid import _take_5d
                mesh_d = cell_d.mesh
                log.debug1('merge_dd with cached fft_aopair_dd')
                aoR_ks, aoI_ks = rsdf_builder._eval_gto(cell_d, mesh_d, kpts)
                coords = cell_d.get_uniform_grids(mesh_d)
                max_memory -= cache_size
                gx = np.fft.fftfreq(mesh[0], 1./mesh[0]).astype(np.int32)
                gy = np.fft.fftfreq(mesh[1], 1./mesh[1]).astype(np.int32)
                gz = np.fft.fftfreq(mesh[2], 1./mesh[2]).astype(np.int32)

                def fft_aopair_dd(ki, kj, expmikr):
                    # einsum('g,ig,jg->ijg', expmikr, ao_ki.conj(), ao_kj)
                    pqG_ddR = np.empty((naod**2, ngrids_d))
                    pqG_ddI = np.empty((naod**2, ngrids_d))
                    expmikrR, expmikrI = expmikr
                    libpbc.PBC_zjoin_fCN_s1(
                        pqG_ddR.ctypes.data_as(ctypes.c_void_p),
                        pqG_ddI.ctypes.data_as(ctypes.c_void_p),
                        expmikrR.ctypes.data_as(ctypes.c_void_p),
                        expmikrI.ctypes.data_as(ctypes.c_void_p),
                        aoR_ks[ki].ctypes.data_as(ctypes.c_void_p),
                        aoI_ks[ki].ctypes.data_as(ctypes.c_void_p),
                        aoR_ks[kj].ctypes.data_as(ctypes.c_void_p),
                        aoI_ks[kj].ctypes.data_as(ctypes.c_void_p),
                        ctypes.c_int(naod), ctypes.c_int(naod), ctypes.c_int(ngrids_d))
                    pqG_dd = np.empty((naod**2, ngrids_d), dtype=np.complex128)
                    pqG_dd.real = pqG_ddR
                    pqG_dd.imag = pqG_ddI
                    pqG_ddR = pqG_ddI = None
                    pqG_dd *= cell.vol / ngrids_d
                    pqG_dd = pbctools.fft(pqG_dd, mesh_d).reshape(naod, naod, *mesh_d)
                    pqG_dd = _take_5d(pqG_dd, (None, None, gx, gy, gz))
                    return np.asarray(pqG_dd.reshape(naod, naod, ngrids), order='C')

                cache = {}
                def merge_dd(Gpq, p0, p1, ki_lst, kj_lst):
                    '''Merge diffused basis block into ao-pair tensor inplace'''
                    expmikr = np.exp(-1j * np.dot(coords, kpts[kj_lst[0]]-kpts[ki_lst[0]]))
                    expmikrR = np.asarray(expmikr.real, order='C')
                    expmikrI = np.asarray(expmikr.imag, order='C')
                    GpqR, GpqI = Gpq
                    # Gpq should be an array of (nkpts,ni,nj,ngrids) in C order
                    if not GpqR[0].flags.c_contiguous:
                        assert GpqR[0].strides[0] == 8  # stride for grids
                    cpu0 = logger.process_clock(), logger.perf_counter()
                    for k, (ki, kj) in enumerate(zip(ki_lst, kj_lst)):
                        if (ki, kj) not in cache:
                            log.debug3('cache dd block (%d, %d)', ki, kj)
                            cache[ki, kj] = fft_aopair_dd(ki, kj, (expmikrR, expmikrI))

                        pqG_dd = cache[ki, kj]
                        libpbc.PBC_ft_zfuse_dd_s1(
                            GpqR[kj].ctypes.data_as(ctypes.c_void_p),
                            GpqI[kj].ctypes.data_as(ctypes.c_void_p),
                            pqG_dd.ctypes.data_as(ctypes.c_void_p),
                            ao_d_idx.ctypes.data_as(ctypes.c_void_p),
                            (ctypes.c_int*2)(p0, p1), ctypes.c_int(nao),
                            ctypes.c_int(naod), ctypes.c_int(ngrids))
                    log.timer_debug1('merge_dd', *cpu0)
                    return (GpqR, GpqI)

                cpu1 = log.timer_debug1('get_lr_k_kpts initializing dd block', *cpu1)

            else:
                log.debug1('merge_dd with aft_aopair_dd')
                ft_kern_dd = self.supmol_d.gen_ft_kernel(
                    aosym, return_complex=False, kpts=kpts, verbose=log)

                buf1 = None
                def merge_dd(Gpq, p0, p1, ki_lst, kj_lst):
                    '''Merge diffused basis block into ao-pair tensor inplace'''
                    kpt = kpts[kj_lst[0]] - kpts[ki_lst[0]]
                    GpqR, GpqI = Gpq
                    pqG_ddR, pqG_ddI = ft_kern_dd(Gv[p0:p1], gxyz[p0:p1], Gvbase,
                                                  kpt, out=buf1)
                    # Gpq should be an array of (nkpts,ni,nj,ngrids) in C order
                    if not GpqR[0].flags.c_contiguous:
                        assert GpqR[0].strides[0] == 8  # stride for grids
                    for k in range(nkpts):
                        libpbc.PBC_ft_fuse_dd_s1(
                            GpqR[k].ctypes.data_as(ctypes.c_void_p),
                            GpqI[k].ctypes.data_as(ctypes.c_void_p),
                            pqG_ddR[k].ctypes.data_as(ctypes.c_void_p),
                            pqG_ddI[k].ctypes.data_as(ctypes.c_void_p),
                            ao_d_idx.ctypes.data_as(ctypes.c_void_p),
                            ctypes.c_int(nao), ctypes.c_int(naod), ctypes.c_int(p1-p0))
                    return (GpqR, GpqI)

        if contract_mo_early:
            Gblksize = max(24, int((max_memory*1e6/16-nkpts*nao**2*3)/
                                   (nao*s_nao+nao*nkpts*nocc))//8*8)
            Gblksize = min(Gblksize, ngrids, 200000)
            log.debug1('Gblksize = %d', Gblksize)
            buf = np.empty(Gblksize*s_nao*nao*2)
        else:
            Gblksize = max(24, int(max_memory*.8e6/16/(nao**2+naod**2)/(nkpts+3))//8*8)
            Gblksize = min(Gblksize, ngrids, 200000)
            log.debug1('Gblksize = %d', Gblksize)
            buf = np.empty(nkpts*Gblksize*nao**2*2)
            if naod > 0:
                buf1 = np.empty(nkpts*Gblksize*naod**2*2)

        for group_id, (kpt, ki_idx, kj_idx, self_conj) \
                in enumerate(kk_adapted_iter(cell, kpts)):
            coulG = self.weighted_coulG(kpt, exxdiv, mesh)
            if coulG_SR_at_G0 is not None:
                # For cell.dimension = 2, coulG is computed with truncated coulomb
                # interactions. The 3d coulG_SR below is to remove the analytical
                # SR from get_jk_sr (which was computed with full Coulomb) then
                # add the truncated Coulomb for AFT part.
                with lib.temporary_env(cell, dimension=3):
                    coulG_SR = self.weighted_coulG_SR(kpt, False, mesh)
                if is_zero(kpt):
                    coulG_SR[G0_idx] += coulG_SR_at_G0
            else:
                coulG_SR = self.weighted_coulG_SR(kpt, False, mesh)

            if self.exclude_dd_block and not self._sr_without_dddd and naod > 0:
                for p0, p1 in lib.prange(0, ngrids, Gblksize):
                    # C ~ compact basis, D ~ diffused basis
                    # K matrix with coulG_LR:
                    # (CC|CC) (CC|CD) (CC|DC) (CD|CC) (CD|CD) (CD|DC) (DC|CC) (DC|CD) (DC|DC)
                    # K matrix with full coulG:
                    # (CC|DD) (CD|DD) (DC|DD) (DD|CC) (DD|CD) (DD|DC) (DD|DD)
                    log.debug3('update_vk [%s:%s]', p0, p1)
                    Gpq = ft_kern(Gv[p0:p1], gxyz[p0:p1], Gvbase, kpt, out=buf)
                    update_vk(vk, Gpq, dm, coulG_SR[p0:p1] * -weight, ki_idx,
                              kj_idx, not self_conj, k_to_compute, t_rev_pairs)
                    Gpq = merge_dd(Gpq, p0, p1, ki_idx, kj_idx)
                    update_vk(vk, Gpq, dm, coulG[p0:p1] * weight, ki_idx,
                              kj_idx, not self_conj, k_to_compute, t_rev_pairs)
                    Gpq = None
                # clear cache to release memory for merge_dd function
                cache = {}
            else:
                coulG_LR = coulG - coulG_SR
                for p0, p1 in lib.prange(0, ngrids, Gblksize):
                    log.debug3('update_vk [%s:%s]', p0, p1)
                    Gpq = ft_kern(Gv[p0:p1], gxyz[p0:p1], Gvbase, kpt, out=buf)
                    update_vk(vk, Gpq, dm, coulG_LR[p0:p1] * weight, ki_idx,
                              kj_idx, not self_conj, k_to_compute, t_rev_pairs)
                    Gpq = None
            cpu1 = log.timer_debug1(f'ft_aopair group {group_id}', *cpu1)

        if self._sr_without_dddd and naod > 0:
            # (DD|DD) with full coulG, rest terms with coulG_LR
            log.debug1('ft_aopair dd-block for dddd-block ERI')
            if cell.dimension < 2:
                raise NotImplementedError
            if cell.dimension == 2 and cell.low_dim_ft_type == 'inf_vacuum':
                raise NotImplementedError
            vkR_dd = np.zeros((n_dm,nkpts,naod,naod))
            vkI_dd = np.zeros((n_dm,nkpts,naod,naod))
            vk_dd = [vkR_dd, vkI_dd]
            if dm_factor is None:
                dmsR, dmsI = dm
                dmR_dd = np.asarray(dmsR[:,:,ao_d_idx[:,None],ao_d_idx], order='C')
                dmI_dd = np.asarray(dmsI[:,:,ao_d_idx[:,None],ao_d_idx], order='C')
                dm_dd = [dmR_dd, dmI_dd]
            else:
                assert update_vk is not aft_jk._update_vk_fake_gamma
                dmfR, dmfI = dm
                dmfR_dd = np.asarray(dmfR[:,:,ao_d_idx], order='C')
                dmfI_dd = np.asarray(dmfI[:,:,ao_d_idx], order='C')
                dm_dd = [dmfR_dd, dmfI_dd]

            # AFT mesh for ERI is usually smaller than cell_d.mesh
            ke_cutoff = aft.estimate_ke_cutoff(cell_d)
            mesh_d = cell_d.cutoff_to_mesh(ke_cutoff)
            log.debug1('lr_k dd-block ke_cutoff = %s mesh = %s', ke_cutoff, mesh_d)

            ft_kern_dd = self.supmol_d.gen_ft_kernel(
                aosym, return_complex=False, kpts=kpts, verbose=log)
            Gv, Gvbase, kws = cell_d.get_Gv_weights(mesh_d)
            gxyz = lib.cartesian_prod([np.arange(len(x)) for x in Gvbase])
            ngrids_d = len(Gv)

            Gblksize = max(24, int(max_memory*.8e6/16/naod**2/(nkpts+max(nkpts,3)))//8*8)
            Gblksize = min(Gblksize, ngrids_d)
            log.debug1('Gblksize = %d', Gblksize)
            buf = np.empty(nkpts*Gblksize*naod**2*2)
            for group_id, (kpt, ki_idx, kj_idx, self_conj) \
                    in enumerate(kk_adapted_iter(cell, kpts)):
                with lib.temporary_env(cell, dimension=3):
                    coulG_SR = self.weighted_coulG_SR(kpt, False, mesh_d)
                if is_zero(kpt) and coulG_SR_at_G0 is not None:
                    coulG_SR[G0_idx] += coulG_SR_at_G0

                for p0, p1 in lib.prange(0, ngrids_d, Gblksize):
                    Gpq = ft_kern_dd(Gv[p0:p1], gxyz[p0:p1], Gvbase, kpt, out=buf)
                    update_vk(vk_dd, Gpq, dm_dd, coulG_SR[p0:p1] * weight,
                              ki_idx, kj_idx, not self_conj, k_to_compute, t_rev_pairs)
                    Gpq = None
                cpu1 = log.timer_debug1(f'ft_aopair dd-block group {group_id}', *cpu1)

            for i in range(n_dm):
                for k in range(nkpts):
                    lib.takebak_2d(vkR[i,k], vkR_dd[i,k], ao_d_idx, ao_d_idx,
                                   thread_safe=False)
                    lib.takebak_2d(vkI[i,k], vkI_dd[i,k], ao_d_idx, ao_d_idx,
                                   thread_safe=False)

        buf = buf1 = None
        if is_zero(kpts) and not np.iscomplexobj(dm_kpts):
            vk_kpts = vkR
        else:
            vk_kpts = vkR + vkI * 1j

        # Add ewald_exxdiv contribution because G=0 was not included in the
        # non-uniform grids
        if (exxdiv == 'ewald' and
            (cell.dimension < 2 or  # 0D and 1D are computed with inf_vacuum
             (cell.dimension == 2 and cell.low_dim_ft_type == 'inf_vacuum'))):
            _ewald_exxdiv_for_G0(cell, kpts, dms, vk_kpts, kpts)

        if time_reversal_symmetry:
            for k, k_conj in t_rev_pairs:
                if k != k_conj:
                    vk_kpts[:,k_conj] = vk_kpts[:,k].conj()
        log.timer_debug1('get_lr_k_kpts', *cpu0)
        return vk_kpts

    to_gpu = lib.to_gpu

RangeSeparationJKBuilder = RangeSeparatedJKBuilder

def _purify(mat_kpts, phase):
    if phase is None:
        return mat_kpts
    #:mat_bvk = np.einsum('Rk,nkij,Sk->nRSij', phase, mat_kpts, phase.conj())
    #:return np.einsum('Rk,nRSij,Sk->nkij', phase.conj(), mat_bvk.real, phase)
    nkpts = phase.shape[1]
    mat_bvk = lib.einsum('k,Sk,nkuv->nSuv', phase[0], phase.conj(), mat_kpts)
    return lib.einsum('S,Sk,nSuv->nkuv', nkpts*phase[:,0].conj(), phase, mat_bvk.real)


def estimate_rcut(rs_cell, omega, precision=None,
                  exclude_dd_block=True):
    '''Estimate rcut for 2e SR-integrals'''
    if precision is None:
        # Adjust precision a little bit as errors are found slightly larger than cell.precision.
        precision = rs_cell.precision * 1e-1

    rs_cell = rs_cell
    exps, cs = pbcgto.cell._extract_pgto_params(rs_cell, 'min')
    ls = rs_cell._bas[:,gto.ANG_OF]

    exp_min_idx = exps.argmin()
    cost = cs * (.5*abs(omega)*rs_cell.rcut)**ls / (2*exps)**(ls/2+.75)
    ai_idx = ak_idx = cost.argmax()
    compact_mask = rs_cell.bas_type != ft_ao.SMOOTH_BASIS
    compact_idx = np.where(compact_mask)[0]
    if exclude_dd_block and compact_idx.size > 0:
        ak_idx = compact_idx[cost[compact_idx].argmax()]
    logger.debug2(rs_cell, 'ai_idx=%d ak_idx=%d', ai_idx, ak_idx)
    # Case 1: l in cell0, product kl ~ dc, product ij ~ dd and dc
    # This includes interactions (dc|dd)
    ak = exps[ak_idx]
    lk = rs_cell._bas[ak_idx,gto.ANG_OF]
    ck = cs[ak_idx]
    aj = exps
    lj = ls
    cj = cs
    ai = exps[ai_idx]
    li = rs_cell._bas[ai_idx,gto.ANG_OF]
    ci = cs[ai_idx]
    al = exps[exp_min_idx]
    ll = rs_cell._bas[exp_min_idx,gto.ANG_OF]
    cl = cs[exp_min_idx]

    aij = ai + aj
    akl = ak + al
    lij = li + lj
    lkl = lk + ll
    l4 = lij + lkl
    norm_ang = ((2*li+1)*(2*lj+1)*(2*lk+1)*(2*ll+1)/(4*np.pi)**4)**.5
    c1 = ci * cj * ck * cl * norm_ang
    theta = omega**2*aij*akl/(aij*akl + (aij+akl)*omega**2)
    sfac = omega**2*aj*al/(aj*al + (aj+al)*omega**2) / theta
    fl = 2
    fac = 2**(li+lk)*np.pi**2.5*c1 * theta**(l4-.5)
    fac *= 2*np.pi/rs_cell.vol/theta
    fac /= aij**(li+1.5) * akl**(lk+1.5) * aj**lj * al**ll
    fac *= fl / precision

    r0 = rs_cell.rcut
    r0 = (np.log(fac * r0 * (sfac*r0)**(l4-1) + 1.) / (sfac*theta))**.5
    r0 = (np.log(fac * r0 * (sfac*r0)**(l4-1) + 1.) / (sfac*theta))**.5
    rcut = r0

    if exclude_dd_block and 0 < compact_idx.size < rs_cell.nbas:
        # Case 2: l in cell0, product kl ~ dc, product ij ~ cd
        # so as to exclude interaction (dc|dd)
        smooth_mask = ~compact_mask
        ai, li, ci = ak, lk, ck
        aj = exps[smooth_mask]
        lj = ls[smooth_mask]
        cj = cs[smooth_mask]
        aij = ai + aj
        lij = li + lj
        l4 = lij + lkl
        norm_ang = ((2*li+1)*(2*lj+1)*(2*lk+1)*(2*ll+1)/(4*np.pi)**4)**.5
        c1 = ci * cj * ck * cl * norm_ang
        theta = omega**2*aij*akl/(aij*akl + (aij+akl)*omega**2)
        sfac = omega**2*aj*al/(aj*al + (aj+al)*omega**2) / theta
        fl = 2
        fac = 2**(li+lk)*np.pi**2.5*c1 * theta**(l4-.5)
        fac *= 2*np.pi/rs_cell.vol/theta
        fac /= aij**(li+1.5) * akl**(lk+1.5) * aj**lj * al**ll
        fac *= fl / precision

        r0 = rcut[smooth_mask]
        r0 = (np.log(fac * r0 * (sfac*r0)**(l4-1) + 1.) / (sfac*theta))**.5
        r0 = (np.log(fac * r0 * (sfac*r0)**(l4-1) + 1.) / (sfac*theta))**.5
        rcut[smooth_mask] = r0
    return rcut

def _guess_omega(cell, kpts, mesh=None):
    a = cell.lattice_vectors()
    if cell.dimension == 0:
        if mesh is None:
            mesh = cell.mesh
        ke_cutoff = pbctools.mesh_to_cutoff(a, mesh).min()
        return 0, mesh, ke_cutoff

    precision = cell.precision
    nkpts = len(kpts)
    if mesh is None:
        omega_min = OMEGA_MIN
        ke_min = estimate_ke_cutoff_for_omega(cell, omega_min)
        nk = (cell.nao/25 * nkpts)**(1./3)
        ke_cutoff = 50 / (.7+.25*nk+.05*nk**3)
        ke_cutoff = max(ke_cutoff, ke_min)
        # avoid large omega since numerical issues were found in Rys
        # polynomials when computing SR integrals with nroots > 3
        exps = [e for l, e in zip(cell._bas[:,gto.ANG_OF], cell.bas_exps()) if l != 0]
        if exps:
            omega_max = np.hstack(exps).min()**.5 * 2
            ke_max = estimate_ke_cutoff_for_omega(cell, omega_max)
            ke_cutoff = min(ke_cutoff, ke_max)
        mesh = cell.cutoff_to_mesh(ke_cutoff)
    else:
        mesh = np.asarray(mesh)
    ke_cutoff = min(pbctools.mesh_to_cutoff(a, mesh)[:cell.dimension])
    omega = estimate_omega_for_ke_cutoff(cell, ke_cutoff, precision)
    return omega, mesh, ke_cutoff

def estimate_ke_cutoff_for_omega(cell, omega, precision=None):
    '''Energy cutoff for FFTDF to converge attenuated Coulomb in moment space
    '''
    if precision is None:
        precision = cell.precision
    ai = np.hstack(cell.bas_exps()).max()
    theta = 1./(1./ai + omega**-2)
    fac = 32*np.pi**2 * theta / precision
    Ecut = 20.
    Ecut = np.log(fac / (2*Ecut) + 1.) * 2*theta
    Ecut = np.log(fac / (2*Ecut) + 1.) * 2*theta
    return Ecut

def estimate_omega_for_ke_cutoff(cell, ke_cutoff, precision=None):
    '''The minimal omega in attenuated Coulomb given energy cutoff
    '''
    if precision is None:
        precision = cell.precision
#    # estimation based on \int dk 4pi/k^2 exp(-k^2/4omega) sometimes is not
#    # enough to converge the 2-electron integrals. A penalty term here is to
#    # reduce the error in integrals
#    precision *= 1e-2
#    kmax = (ke_cutoff*2)**.5
#    log_rest = np.log(precision / (16*np.pi**2 * kmax**lmax))
#    omega = (-.5 * ke_cutoff / log_rest)**.5
#    return omega

    ai = np.hstack(cell.bas_exps()).max()
    aij = ai * 2
    fac = 32*np.pi**2 / precision
    omega = .3
    theta = 1./(1./ai + omega**-2)
    omega2 = 1./(np.log(fac * theta/ (2*ke_cutoff) + 1.)*2/ke_cutoff - 1./aij)
    if omega2 > 0:
        theta = 1./(1./ai + 1./omega2)
        omega2 = 1./(np.log(fac * theta/ (2*ke_cutoff) + 1.)*2/ke_cutoff - 1./aij)
    omega = max(omega2, 0)**.5
    if omega < OMEGA_MIN:
        logger.warn(cell, 'omega=%g smaller than the required minimal value %g. '
                    'Set omega to %g', omega2, OMEGA_MIN, OMEGA_MIN)
        omega = OMEGA_MIN
    return omega

def _qcond_cell0_abstract(qcond, seg_loc, seg2sh, nbasp):
    '''Find the max qcond for ij pair'''
    # The first shell in each seg_loc[i]:seg_loc[i+1] is inside cell0
    cell0_prim_idx = seg2sh[np.arange(seg_loc[nbasp])]
    qcond_sub = qcond[:,cell0_prim_idx]
    sh_loc = seg2sh[seg_loc]
    nbas_bvk = sh_loc.size - 1
    qtmp = np.empty((nbas_bvk, cell0_prim_idx.size), dtype=qcond.dtype)
    for i, (i0, i1) in enumerate(zip(sh_loc[:-1], sh_loc[1:])):
        if i0 != i1:
            qtmp[i] = qcond_sub[i0:i1].max(axis=0)
        else:
            qtmp[i] = INDEX_MIN
    qcond_cell0 = np.empty((nbas_bvk, nbasp), dtype=qcond.dtype)
    for j, (j0, j1) in enumerate(zip(seg_loc[:nbasp], seg_loc[1:nbasp+1])):
        if j0 != j1:
            qcond_cell0[:,j] = qtmp[:,j0:j1].max(axis=1)
        else:
            qcond_cell0[:,j] = INDEX_MIN
    return qcond_cell0<|MERGE_RESOLUTION|>--- conflicted
+++ resolved
@@ -96,14 +96,11 @@
         self._last_vs = (0, 0)
         self._qindex = None
 
-<<<<<<< HEAD
-=======
     __getstate__, __setstate__ = lib.generate_pickle_methods(
             excludes=('rs_cell', 'cell_d', 'supmol_sr', 'supmol_ft', 'supmol_d',
                       '_sr_without_dddd', '_last_vs', '_qindex'),
             reset_state=True)
 
->>>>>>> 1f65ec7a
     def has_long_range(self):
         '''Whether to add the long-range part computed with AFT/FFT integrals'''
         return self.omega is None or abs(self.cell.omega) < self.omega
