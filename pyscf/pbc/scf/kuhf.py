#!/usr/bin/env python
# Copyright 2014-2019 The PySCF Developers. All Rights Reserved.
#
# Licensed under the Apache License, Version 2.0 (the "License");
# you may not use this file except in compliance with the License.
# You may obtain a copy of the License at
#
#     http://www.apache.org/licenses/LICENSE-2.0
#
# Unless required by applicable law or agreed to in writing, software
# distributed under the License is distributed on an "AS IS" BASIS,
# WITHOUT WARRANTIES OR CONDITIONS OF ANY KIND, either express or implied.
# See the License for the specific language governing permissions and
# limitations under the License.
#
# Author: Qiming Sun <osirpt.sun@gmail.com>
#

'''
Hartree-Fock for periodic systems with k-point sampling

See Also:
    hf.py : Hartree-Fock for periodic systems at a single k-point
'''

from functools import reduce
import numpy as np
import scipy.linalg
from pyscf.scf import hf as mol_hf
from pyscf.scf import uhf as mol_uhf
from pyscf.pbc.scf import khf
from pyscf.pbc.scf import uhf as pbcuhf
from pyscf import lib
from pyscf.lib import logger
from pyscf.pbc.scf import addons
from pyscf.pbc.scf import chkfile  # noqa
from pyscf import __config__

PRE_ORTH_METHOD = getattr(__config__, 'pbc_scf_analyze_pre_orth_method', 'ANO')
CHECK_COULOMB_IMAG = getattr(__config__, 'pbc_scf_check_coulomb_imag', True)


canonical_occ = canonical_occ_ = addons.canonical_occ_


def make_rdm1(mo_coeff_kpts, mo_occ_kpts, **kwargs):
    '''Alpha and beta spin one particle density matrices for all k-points.

    Returns:
        dm_kpts : (2, nkpts, nao, nao) ndarray
    '''
    nkpts = len(mo_occ_kpts[0])
    nao, nmo = mo_coeff_kpts[0][0].shape
    def make_dm(mos, occs):
        return [np.dot(mos[k]*occs[k], mos[k].T.conj()) for k in range(nkpts)]
    dm_kpts =(make_dm(mo_coeff_kpts[0], mo_occ_kpts[0]) +
              make_dm(mo_coeff_kpts[1], mo_occ_kpts[1]))
    dm = lib.asarray(dm_kpts).reshape(2,nkpts,nao,nao)
    return lib.tag_array(dm, mo_coeff=mo_coeff_kpts, mo_occ=mo_occ_kpts)

def get_fock(mf, h1e=None, s1e=None, vhf=None, dm=None, cycle=-1, diis=None,
             diis_start_cycle=None, level_shift_factor=None, damp_factor=None,
             fock_last=None):
    h1e_kpts, s_kpts, vhf_kpts, dm_kpts = h1e, s1e, vhf, dm
    if h1e_kpts is None: h1e_kpts = mf.get_hcore()
    if vhf_kpts is None: vhf_kpts = mf.get_veff(mf.cell, dm_kpts)
    f_kpts = h1e_kpts + vhf_kpts
    if cycle < 0 and diis is None:  # Not inside the SCF iteration
        return f_kpts

    if diis_start_cycle is None:
        diis_start_cycle = mf.diis_start_cycle
    if level_shift_factor is None:
        level_shift_factor = mf.level_shift
    if damp_factor is None:
        damp_factor = mf.damp
    if s_kpts is None: s_kpts = mf.get_ovlp()
    if dm_kpts is None: dm_kpts = mf.make_rdm1()

    if isinstance(level_shift_factor, (tuple, list, np.ndarray)):
        shifta, shiftb = level_shift_factor
    else:
        shifta = shiftb = level_shift_factor
    if isinstance(damp_factor, (tuple, list, np.ndarray)):
        dampa, dampb = damp_factor
    else:
        dampa = dampb = damp_factor

    if 0 <= cycle < diis_start_cycle-1 and abs(dampa)+abs(dampb) > 1e-4 and fock_last is not None:
        f_a = []
        f_b = []
        for k in range(len(s_kpts)):
            f_a.append(mol_hf.damping(f_kpts[0][k], fock_last[0][k], dampa))
            f_b.append(mol_hf.damping(f_kpts[1][k], fock_last[1][k], dampa))
        f_kpts = [f_a, f_b]
    if diis and cycle >= diis_start_cycle:
        f_kpts = diis.update(s_kpts, dm_kpts, f_kpts, mf, h1e_kpts, vhf_kpts, f_prev=fock_last)
    if abs(level_shift_factor) > 1e-4:
        f_kpts =([mol_hf.level_shift(s, dm_kpts[0,k], f_kpts[0,k], shifta)
                  for k, s in enumerate(s_kpts)],
                 [mol_hf.level_shift(s, dm_kpts[1,k], f_kpts[1,k], shiftb)
                  for k, s in enumerate(s_kpts)])
    return lib.asarray(f_kpts)

def get_fermi(mf, mo_energy_kpts=None, mo_occ_kpts=None):
    '''A pair of Fermi level for spin-up and spin-down orbitals
    '''
    if mo_energy_kpts is None: mo_energy_kpts = mf.mo_energy
    if mo_occ_kpts is None: mo_occ_kpts = mf.mo_occ

    # mo_energy_kpts and mo_occ_kpts are k-point UHF quantities
    assert (mo_energy_kpts[0][0].ndim == 1)
    assert (mo_occ_kpts[0][0].ndim == 1)

    nocca = sum(mo_occ.sum() for mo_occ in mo_occ_kpts[0])
    noccb = sum(mo_occ.sum() for mo_occ in mo_occ_kpts[1])
    # nocc may not be perfect integer when smearing is enabled
    nocca = int(nocca.round(3))
    noccb = int(noccb.round(3))

    fermi_a = np.sort(np.hstack(mo_energy_kpts[0]))[nocca-1]
    fermi_b = np.sort(np.hstack(mo_energy_kpts[1]))[noccb-1]

    for k, mo_e in enumerate(mo_energy_kpts[0]):
        mo_occ = mo_occ_kpts[0][k]
        if mo_occ[mo_e > fermi_a].sum() > 0.5:
            logger.warn(mf, 'Alpha occupied band above Fermi level: \n'
                        'k=%d, mo_e=%s, mo_occ=%s', k, mo_e, mo_occ)
    for k, mo_e in enumerate(mo_energy_kpts[1]):
        mo_occ = mo_occ_kpts[1][k]
        if mo_occ[mo_e > fermi_b].sum() > 0.5:
            logger.warn(mf, 'Beta occupied band above Fermi level: \n'
                        'k=%d, mo_e=%s, mo_occ=%s', k, mo_e, mo_occ)
    return (fermi_a, fermi_b)

def get_occ(mf, mo_energy_kpts=None, mo_coeff_kpts=None):
    '''Label the occupancies for each orbital for sampled k-points.

    This is a k-point version of scf.hf.SCF.get_occ
    '''

    if mo_energy_kpts is None: mo_energy_kpts = mf.mo_energy

    nocc_a, nocc_b = mf.nelec
    mo_energy = np.sort(np.hstack(mo_energy_kpts[0]))
    fermi_a = mo_energy[nocc_a-1]
    mo_occ_kpts = [[], []]
    for mo_e in mo_energy_kpts[0]:
        mo_occ_kpts[0].append((mo_e <= fermi_a).astype(np.double))
    if nocc_a < len(mo_energy):
        logger.info(mf, 'alpha HOMO = %.12g  LUMO = %.12g', fermi_a, mo_energy[nocc_a])
    else:
        logger.info(mf, 'alpha HOMO = %.12g  (no LUMO because of small basis) ', fermi_a)

    if nocc_b > 0:
        mo_energy = np.sort(np.hstack(mo_energy_kpts[1]))
        fermi_b = mo_energy[nocc_b-1]
        for mo_e in mo_energy_kpts[1]:
            mo_occ_kpts[1].append((mo_e <= fermi_b).astype(np.double))
        if nocc_b < len(mo_energy):
            logger.info(mf, 'beta HOMO = %.12g  LUMO = %.12g', fermi_b, mo_energy[nocc_b])
        else:
            logger.info(mf, 'beta HOMO = %.12g  (no LUMO because of small basis) ', fermi_b)
    else:
        for mo_e in mo_energy_kpts[1]:
            mo_occ_kpts[1].append(np.zeros_like(mo_e))

    if mf.verbose >= logger.DEBUG:
        np.set_printoptions(threshold=len(mo_energy))
        logger.debug(mf, '     k-point                  alpha mo_energy')
        for k,kpt in enumerate(mf.cell.get_scaled_kpts(mf.kpts)):
            if (np.count_nonzero(mo_occ_kpts[0][k]) > 0 and
                np.count_nonzero(mo_occ_kpts[0][k] == 0) > 0):
                logger.debug(mf, '  %2d (%6.3f %6.3f %6.3f)   %s %s',
                             k, kpt[0], kpt[1], kpt[2],
                             mo_energy_kpts[0][k][mo_occ_kpts[0][k]> 0],
                             mo_energy_kpts[0][k][mo_occ_kpts[0][k]==0])
            else:
                logger.debug(mf, '  %2d (%6.3f %6.3f %6.3f)   %s',
                             k, kpt[0], kpt[1], kpt[2], mo_energy_kpts[0][k])
        logger.debug(mf, '     k-point                  beta  mo_energy')
        for k,kpt in enumerate(mf.cell.get_scaled_kpts(mf.kpts)):
            if (np.count_nonzero(mo_occ_kpts[1][k]) > 0 and
                np.count_nonzero(mo_occ_kpts[1][k] == 0) > 0):
                logger.debug(mf, '  %2d (%6.3f %6.3f %6.3f)   %s %s',
                             k, kpt[0], kpt[1], kpt[2],
                             mo_energy_kpts[1][k][mo_occ_kpts[1][k]> 0],
                             mo_energy_kpts[1][k][mo_occ_kpts[1][k]==0])
            else:
                logger.debug(mf, '  %2d (%6.3f %6.3f %6.3f)   %s',
                             k, kpt[0], kpt[1], kpt[2], mo_energy_kpts[1][k])
        np.set_printoptions(threshold=1000)

    return mo_occ_kpts


def energy_elec(mf, dm_kpts=None, h1e_kpts=None, vhf_kpts=None):
    '''Following pyscf.scf.hf.energy_elec()
    '''
    if dm_kpts is None: dm_kpts = mf.make_rdm1()
    if h1e_kpts is None: h1e_kpts = mf.get_hcore()
    if vhf_kpts is None: vhf_kpts = mf.get_veff(mf.cell, dm_kpts)

    nkpts = len(h1e_kpts)
    e1 = 1./nkpts * np.einsum('kij,kji', dm_kpts[0], h1e_kpts)
    e1+= 1./nkpts * np.einsum('kij,kji', dm_kpts[1], h1e_kpts)
    e_coul = 1./nkpts * np.einsum('kij,kji', dm_kpts[0], vhf_kpts[0]) * 0.5
    e_coul+= 1./nkpts * np.einsum('kij,kji', dm_kpts[1], vhf_kpts[1]) * 0.5
    mf.scf_summary['e1'] = e1.real
    mf.scf_summary['e2'] = e_coul.real
    logger.debug(mf, 'E1 = %s  E_coul = %s', e1, e_coul)
    if CHECK_COULOMB_IMAG and abs(e_coul.imag > mf.cell.precision*10):
        logger.warn(mf, "Coulomb energy has imaginary part %s. "
                    "Coulomb integrals (e-e, e-N) may not converge !",
                    e_coul.imag)
    return (e1+e_coul).real, e_coul.real


def mulliken_meta(cell, dm_ao_kpts, verbose=logger.DEBUG,
                  pre_orth_method=PRE_ORTH_METHOD, s=None):
    '''A modified Mulliken population analysis, based on meta-Lowdin AOs.

    Note this function only computes the Mulliken population for the gamma
    point density matrix.
    '''
    from pyscf.lo import orth
    if s is None:
        s = khf.get_ovlp(cell)
    log = logger.new_logger(cell, verbose)
    log.note('Analyze output for *gamma point*.')
    log.info('    To include the contributions from k-points, transform to a '
             'supercell then run the population analysis on the supercell\n'
             '        from pyscf.pbc.tools import k2gamma\n'
             '        k2gamma.k2gamma(mf).mulliken_meta()')
    log.note("KUHF mulliken_meta")
    dm_ao_gamma = dm_ao_kpts[:,0,:,:].real
    s_gamma = s[0,:,:].real
    orth_coeff = orth.orth_ao(cell, 'meta_lowdin', pre_orth_method, s=s_gamma)
    c_inv = np.dot(orth_coeff.T, s_gamma)
    dm_a = reduce(np.dot, (c_inv, dm_ao_gamma[0], c_inv.T.conj()))
    dm_b = reduce(np.dot, (c_inv, dm_ao_gamma[1], c_inv.T.conj()))

    log.note(' ** Mulliken pop alpha/beta on meta-lowdin orthogonal AOs **')
    return mol_uhf.mulliken_pop(cell, (dm_a,dm_b), np.eye(orth_coeff.shape[0]), log)


def canonicalize(mf, mo_coeff_kpts, mo_occ_kpts, fock=None):
    '''Canonicalization diagonalizes the UHF Fock matrix within occupied,
    virtual subspaces separatedly (without change occupancy).
    '''
    if fock is None:
        dm = mf.make_rdm1(mo_coeff_kpts, mo_occ_kpts)
        fock = mf.get_fock(dm=dm)

    def eig_(fock, mo_coeff, idx, es, cs):
        if np.count_nonzero(idx) > 0:
            orb = mo_coeff[:,idx]
            f1 = reduce(np.dot, (orb.T.conj(), fock, orb))
            e, c = scipy.linalg.eigh(f1)
            es[idx] = e
            cs[:,idx] = np.dot(orb, c)

    mo_coeff = [[], []]
    mo_energy = [[], []]
    for k, mo in enumerate(mo_coeff_kpts[0]):
        mo1 = np.empty_like(mo)
        mo_e = np.empty_like(mo_occ_kpts[0][k])
        occidxa = mo_occ_kpts[0][k] == 1
        viridxa = ~occidxa
        eig_(fock[0][k], mo, occidxa, mo_e, mo1)
        eig_(fock[0][k], mo, viridxa, mo_e, mo1)
        mo_coeff[0].append(mo1)
        mo_energy[0].append(mo_e)
    for k, mo in enumerate(mo_coeff_kpts[1]):
        mo1 = np.empty_like(mo)
        mo_e = np.empty_like(mo_occ_kpts[1][k])
        occidxb = mo_occ_kpts[1][k] == 1
        viridxb = ~occidxb
        eig_(fock[1][k], mo, occidxb, mo_e, mo1)
        eig_(fock[1][k], mo, viridxb, mo_e, mo1)
        mo_coeff[1].append(mo1)
        mo_energy[1].append(mo_e)
    return mo_energy, mo_coeff

def init_guess_by_chkfile(cell, chkfile_name, project=None, kpts=None):
    '''Read the KHF results from checkpoint file, then project it to the
    basis defined by ``cell``

    Returns:
        Density matrix, 3D ndarray
    '''
    from pyscf import gto
    chk_cell, scf_rec = chkfile.load_scf(chkfile_name)
    if project is None:
        project = not gto.same_basis_set(chk_cell, cell)

    if kpts is None:
        kpts = scf_rec['kpts']

    if 'kpt' in scf_rec:
        chk_kpts = scf_rec['kpt'].reshape(-1,3)
    elif 'kpts' in scf_rec:
        chk_kpts = scf_rec['kpts']
    else:
        chk_kpts = np.zeros((1,3))

    mo = scf_rec['mo_coeff']
    mo_occ = scf_rec['mo_occ']
    if 'kpts' not in scf_rec:  # gamma point or single k-point
        if mo.ndim == 2:
            mo = np.expand_dims(mo, axis=0)
            mo_occ = np.expand_dims(mo_occ, axis=0)
        else:  # UHF
            mo = [np.expand_dims(mo[0], axis=0),
                  np.expand_dims(mo[1], axis=0)]
            mo_occ = [np.expand_dims(mo_occ[0], axis=0),
                      np.expand_dims(mo_occ[1], axis=0)]

    if project:
        s = cell.pbc_intor('int1e_ovlp', kpts=kpts)
    def fproj(mo, kpts):
        if project:
            mo = addons.project_mo_nr2nr(chk_cell, mo, cell, kpts)
            for k, c in enumerate(mo):
                norm = np.einsum('pi,pi->i', c.conj(), s[k].dot(c))
                mo[k] /= np.sqrt(norm)
        return mo

    def makedm(mos, occs):
        moa, mob = mos
        mos = (fproj(moa, chk_kpts), fproj(mob, chk_kpts))
        dm = make_rdm1(mos, occs)
        if kpts.shape != chk_kpts.shape or not np.allclose(kpts, chk_kpts):
            dm = [addons.project_dm_k2k(cell, dm[0], chk_kpts, kpts),
                  addons.project_dm_k2k(cell, dm[1], chk_kpts, kpts)]
        return np.asarray(dm)

    if getattr(mo[0], 'ndim', None) == 2:  # KRHF
        mo_occa = [(occ>1e-8).astype(np.double) for occ in mo_occ]
        mo_occb = [occ-mo_occa[k] for k,occ in enumerate(mo_occ)]
        dm = makedm((mo, mo), (mo_occa, mo_occb))
    else:  # KUHF
        dm = makedm(mo, mo_occ)

    # Real DM for gamma point
    if np.allclose(kpts, 0):
        dm = dm.real
    return dm


def dip_moment(cell, dm_kpts, unit='Debye', verbose=logger.NOTE,
               grids=None, rho=None, kpts=np.zeros((1,3))):
    ''' Dipole moment in the cell.

    Args:
         cell : an instance of :class:`Cell`

         dm_kpts (two lists of ndarrays) : KUHF density matrices of k-points

    Return:
        A list: the dipole moment on x, y and z components
    '''
    dm_kpts = dm_kpts[0] + dm_kpts[1]
    return khf.dip_moment(cell, dm_kpts, unit, verbose, grids, rho, kpts)

get_rho = khf.get_rho

class KUHF(khf.KSCF):
    '''UHF class with k-point sampling.
    '''
    conv_tol_grad = getattr(__config__, 'pbc_scf_KSCF_conv_tol_grad', None)

    _keys = {"init_guess_breaksym"}

    init_guess_by_1e     = pbcuhf.UHF.init_guess_by_1e
    init_guess_by_minao  = pbcuhf.UHF.init_guess_by_minao
    init_guess_by_atom   = pbcuhf.UHF.init_guess_by_atom
    init_guess_by_huckel = pbcuhf.UHF.init_guess_by_huckel
    init_guess_by_mod_huckel = pbcuhf.UHF.init_guess_by_mod_huckel
    get_fock = get_fock
    get_fermi = get_fermi
    get_occ = get_occ
    energy_elec = energy_elec
    get_rho = get_rho
    analyze = khf.analyze
    canonicalize = canonicalize
    to_gpu = lib.to_gpu

    def __init__(self, cell, kpts=np.zeros((1,3)),
                 exxdiv=getattr(__config__, 'pbc_scf_SCF_exxdiv', 'ewald')):
        khf.KSCF.__init__(self, cell, kpts, exxdiv)
        self.nelec = None
        self.init_guess_breaksym = None

    @property
    def nelec(self):
        if self._nelec is not None:
            return self._nelec
        else:
            cell = self.cell
            nkpts = len(self.kpts)
            ne = cell.tot_electrons(nkpts)
            nalpha = (ne + cell.spin) // 2
            nbeta = nalpha - cell.spin
            if nalpha + nbeta != ne:
                raise RuntimeError('Electron number %d and spin %d are not consistent\n'
                                   'Note cell.spin = 2S = Nalpha - Nbeta, not 2S+1' %
                                   (ne, cell.spin))
            return nalpha, nbeta
    @nelec.setter
    def nelec(self, x):
        self._nelec = x

    def dump_flags(self, verbose=None):
        khf.KSCF.dump_flags(self, verbose)
        logger.info(self, 'number of electrons per cell  '
                    'alpha = %d beta = %d', *self.nelec)
        return self

    def get_init_guess(self, cell=None, key='minao', s1e=None):
<<<<<<< HEAD
        if cell is None:
            cell = self.cell
        dm_kpts = None
        key = key.lower()
        if key == '1e' or key == 'hcore':
            dm_kpts = self.init_guess_by_1e(cell)
        elif getattr(cell, 'natm', 0) == 0:
            logger.info(self, 'No atom found in cell. Use 1e initial guess')
            dm_kpts = self.init_guess_by_1e(cell)
        elif key == 'atom':
            dm = self.init_guess_by_atom(cell)
        elif key[:3] == 'chk':
            try:
                dm_kpts = self.from_chk()
            except (IOError, KeyError):
                logger.warn(self, 'Fail to read %s. Use MINAO initial guess',
                            self.chkfile)
                dm = self.init_guess_by_minao(cell)
        else:
            dm = self.init_guess_by_minao(cell)

        if dm_kpts is None:
            nkpts = len(self.kpts)
            # dm[spin,nao,nao] at gamma point -> dm_kpts[spin,nkpts,nao,nao]
            dm_kpts = np.repeat(dm[:,None,:,:], nkpts, axis=1)
            dm_kpts[0,:] *= 1.01
            dm_kpts[1,:] *= 0.99  # To slightly break spin symmetry
            assert dm_kpts.shape[0]==2

        if s1e is None:
            s1e = self.get_ovlp(cell)
        ne = np.einsum('xkij,kji->x', dm_kpts, s1e).real
        # FIXME: consider the fractional num_electron or not? This maybe
        # relates to the charged system.
=======
        if s1e is None:
            s1e = self.get_ovlp(cell)
        dm_kpts = mol_hf.SCF.get_init_guess(self, cell, key)
        assert dm_kpts.shape[0] == 2
>>>>>>> d57f1d6c
        nkpts = len(self.kpts)
        if dm_kpts.ndim != 4:
            # dm[spin,nao,nao] at gamma point -> dm_kpts[spin,nkpts,nao,nao]
            dm_kpts = np.repeat(dm_kpts[:,None,:,:], nkpts, axis=1)

        ne = lib.einsum('xkij,kji->x', dm_kpts, s1e).real
        nelec = np.asarray(self.nelec)
        if np.any(abs(ne - nelec) > 0.01*nkpts):
            logger.debug(self, 'Big error detected in the electron number '
                         'of initial guess density matrix (Ne/cell = %g)!\n'
                         '  This can cause huge error in Fock matrix and '
                         'lead to instability in SCF for low-dimensional '
                         'systems.\n  DM is normalized wrt the number '
                         'of electrons %s', ne.mean()/nkpts, nelec/nkpts)
            dm_kpts *= (nelec / ne).reshape(2,-1,1,1)
        return dm_kpts

    def get_veff(self, cell=None, dm_kpts=None, dm_last=0, vhf_last=0, hermi=1,
                 kpts=None, kpts_band=None):
        if dm_kpts is None:
            dm_kpts = self.make_rdm1()
        vj, vk = self.get_jk(cell, dm_kpts, hermi, kpts, kpts_band)
        vhf = vj[0] + vj[1] - vk
        return vhf

    def get_grad(self, mo_coeff_kpts, mo_occ_kpts, fock=None):
        if fock is None:
            dm1 = self.make_rdm1(mo_coeff_kpts, mo_occ_kpts)
            fock = self.get_hcore(self.cell, self.kpts) + self.get_veff(self.cell, dm1)

        def grad(mo, mo_occ, fock):
            occidx = mo_occ > 0
            viridx = ~occidx
            g = reduce(np.dot, (mo[:,viridx].T.conj(), fock, mo[:,occidx]))
            return g.ravel()

        nkpts = len(mo_occ_kpts[0])
        grad_kpts = [grad(mo_coeff_kpts[0][k], mo_occ_kpts[0][k], fock[0][k])
                     for k in range(nkpts)]
        grad_kpts+= [grad(mo_coeff_kpts[1][k], mo_occ_kpts[1][k], fock[1][k])
                     for k in range(nkpts)]
        return np.hstack(grad_kpts)

    def eig(self, h_kpts, s_kpts):
        e_a, c_a = khf.KSCF.eig(self, h_kpts[0], s_kpts)
        e_b, c_b = khf.KSCF.eig(self, h_kpts[1], s_kpts)
        return (e_a,e_b), (c_a,c_b)

    def make_rdm1(self, mo_coeff_kpts=None, mo_occ_kpts=None, **kwargs):
        if mo_coeff_kpts is None: mo_coeff_kpts = self.mo_coeff
        if mo_occ_kpts is None: mo_occ_kpts = self.mo_occ
        return make_rdm1(mo_coeff_kpts, mo_occ_kpts, **kwargs)

    def get_bands(self, kpts_band, cell=None, dm_kpts=None, kpts=None):
        '''Get energy bands at the given (arbitrary) 'band' k-points.

        Returns:
            mo_energy : (nmo,) ndarray or a list of (nmo,) ndarray
                Bands energies E_n(k)
            mo_coeff : (nao, nmo) ndarray or a list of (nao,nmo) ndarray
                Band orbitals psi_n(k)
        '''
        if cell is None: cell = self.cell
        if dm_kpts is None: dm_kpts = self.make_rdm1()
        if kpts is None: kpts = self.kpts

        kpts_band = np.asarray(kpts_band)
        single_kpt_band = (kpts_band.ndim == 1)
        kpts_band = kpts_band.reshape(-1,3)

        fock = self.get_hcore(cell, kpts_band)
        fock = fock + self.get_veff(cell, dm_kpts, kpts=kpts, kpts_band=kpts_band)
        s1e = self.get_ovlp(cell, kpts_band)
        (e_a,e_b), (c_a,c_b) = self.eig(fock, s1e)
        if single_kpt_band:
            e_a = e_a[0]
            e_b = e_b[0]
            c_a = c_a[0]
            c_b = c_b[0]
        return (e_a,e_b), (c_a,c_b)

    def init_guess_by_chkfile(self, chk=None, project=True, kpts=None):
        if chk is None: chk = self.chkfile
        if kpts is None: kpts = self.kpts
        return init_guess_by_chkfile(self.cell, chk, project, kpts)

    @lib.with_doc(mulliken_meta.__doc__)
    def mulliken_meta(self, cell=None, dm=None, verbose=logger.DEBUG,
                      pre_orth_method=PRE_ORTH_METHOD, s=None):
        if cell is None: cell = self.cell
        if dm is None: dm = self.make_rdm1()
        if s is None: s = self.get_ovlp(cell)
        return mulliken_meta(cell, dm, s=s, verbose=verbose,
                             pre_orth_method=pre_orth_method)

    def mulliken_pop(self):
        raise NotImplementedError

    @lib.with_doc(dip_moment.__doc__)
    def dip_moment(self, cell=None, dm=None, unit='Debye', verbose=logger.NOTE,
                   **kwargs):
        if cell is None: cell = self.cell
        if dm is None: dm = self.make_rdm1()
        rho = kwargs.pop('rho', None)
        if rho is None:
            rho = self.get_rho(dm)
        return dip_moment(cell, dm, unit, verbose, rho=rho, kpts=self.kpts, **kwargs)

    @lib.with_doc(mol_uhf.spin_square.__doc__)
    def spin_square(self, mo_coeff=None, s=None):
        '''Treating the k-point sampling wfn as a giant Slater determinant,
        the spin_square value is the <S^2> of the giant determinant.
        '''
        nkpts = len(self.kpts)
        if mo_coeff is None:
            mo_a = [self.mo_coeff[0][k][:,self.mo_occ[0][k]>0] for k in range(nkpts)]
            mo_b = [self.mo_coeff[1][k][:,self.mo_occ[1][k]>0] for k in range(nkpts)]
        else:
            mo_a, mo_b = mo_coeff
        if s is None:
            s = self.get_ovlp()

        nelec_a = sum([mo_a[k].shape[1] for k in range(nkpts)])
        nelec_b = sum([mo_b[k].shape[1] for k in range(nkpts)])
        ssxy = (nelec_a + nelec_b) * .5
        for k in range(nkpts):
            sij = reduce(np.dot, (mo_a[k].T.conj(), s[k], mo_b[k]))
            ssxy -= np.einsum('ij,ij->', sij.conj(), sij).real
        ssz = (nelec_b-nelec_a)**2 * .25
        ss = ssxy + ssz
        s = np.sqrt(ss+.25) - .5
        return ss, s*2+1

    def stability(self,
                  internal=getattr(__config__, 'pbc_scf_KSCF_stability_internal', True),
                  external=getattr(__config__, 'pbc_scf_KSCF_stability_external', False),
                  verbose=None):
        from pyscf.pbc.scf.stability import uhf_stability
        return uhf_stability(self, internal, external, verbose)

    def nuc_grad_method(self):
        from pyscf.pbc.grad import kuhf
        return kuhf.Gradients(self)

    def to_ks(self, xc='HF'):
        '''Convert to RKS object.
        '''
        from pyscf.pbc import dft
        return self._transfer_attrs_(dft.KUKS(self.cell, self.kpts, xc=xc))

    def convert_from_(self, mf):
        '''Convert given mean-field object to KUHF'''
        addons.convert_to_uhf(mf, self)
        return self<|MERGE_RESOLUTION|>--- conflicted
+++ resolved
@@ -418,47 +418,10 @@
         return self
 
     def get_init_guess(self, cell=None, key='minao', s1e=None):
-<<<<<<< HEAD
-        if cell is None:
-            cell = self.cell
-        dm_kpts = None
-        key = key.lower()
-        if key == '1e' or key == 'hcore':
-            dm_kpts = self.init_guess_by_1e(cell)
-        elif getattr(cell, 'natm', 0) == 0:
-            logger.info(self, 'No atom found in cell. Use 1e initial guess')
-            dm_kpts = self.init_guess_by_1e(cell)
-        elif key == 'atom':
-            dm = self.init_guess_by_atom(cell)
-        elif key[:3] == 'chk':
-            try:
-                dm_kpts = self.from_chk()
-            except (IOError, KeyError):
-                logger.warn(self, 'Fail to read %s. Use MINAO initial guess',
-                            self.chkfile)
-                dm = self.init_guess_by_minao(cell)
-        else:
-            dm = self.init_guess_by_minao(cell)
-
-        if dm_kpts is None:
-            nkpts = len(self.kpts)
-            # dm[spin,nao,nao] at gamma point -> dm_kpts[spin,nkpts,nao,nao]
-            dm_kpts = np.repeat(dm[:,None,:,:], nkpts, axis=1)
-            dm_kpts[0,:] *= 1.01
-            dm_kpts[1,:] *= 0.99  # To slightly break spin symmetry
-            assert dm_kpts.shape[0]==2
-
-        if s1e is None:
-            s1e = self.get_ovlp(cell)
-        ne = np.einsum('xkij,kji->x', dm_kpts, s1e).real
-        # FIXME: consider the fractional num_electron or not? This maybe
-        # relates to the charged system.
-=======
         if s1e is None:
             s1e = self.get_ovlp(cell)
         dm_kpts = mol_hf.SCF.get_init_guess(self, cell, key)
         assert dm_kpts.shape[0] == 2
->>>>>>> d57f1d6c
         nkpts = len(self.kpts)
         if dm_kpts.ndim != 4:
             # dm[spin,nao,nao] at gamma point -> dm_kpts[spin,nkpts,nao,nao]
