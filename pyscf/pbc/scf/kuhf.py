#!/usr/bin/env python
# Copyright 2014-2019 The PySCF Developers. All Rights Reserved.
#
# Licensed under the Apache License, Version 2.0 (the "License");
# you may not use this file except in compliance with the License.
# You may obtain a copy of the License at
#
#     http://www.apache.org/licenses/LICENSE-2.0
#
# Unless required by applicable law or agreed to in writing, software
# distributed under the License is distributed on an "AS IS" BASIS,
# WITHOUT WARRANTIES OR CONDITIONS OF ANY KIND, either express or implied.
# See the License for the specific language governing permissions and
# limitations under the License.
#
# Author: Qiming Sun <osirpt.sun@gmail.com>
#

'''
Hartree-Fock for periodic systems with k-point sampling

See Also:
    hf.py : Hartree-Fock for periodic systems at a single k-point
'''

from functools import reduce
import numpy as np
import scipy.linalg
from pyscf.scf import hf as mol_hf
from pyscf.scf import uhf as mol_uhf
from pyscf.pbc.scf import khf
from pyscf.pbc.scf import uhf as pbcuhf
from pyscf import lib
from pyscf.lib import logger
from pyscf.pbc.scf import addons
from pyscf.pbc.scf import chkfile  # noqa
from pyscf import __config__

PRE_ORTH_METHOD = getattr(__config__, 'pbc_scf_analyze_pre_orth_method', 'ANO')
CHECK_COULOMB_IMAG = getattr(__config__, 'pbc_scf_check_coulomb_imag', True)


canonical_occ = canonical_occ_ = addons.canonical_occ_


def make_rdm1(mo_coeff_kpts, mo_occ_kpts, **kwargs):
    '''Alpha and beta spin one particle density matrices for all k-points.

    Returns:
        dm_kpts : (2, nkpts, nao, nao) ndarray
    '''
    nkpts = len(mo_occ_kpts[0])
    nao, nmo = mo_coeff_kpts[0][0].shape
    def make_dm(mos, occs):
        return [np.dot(mos[k]*occs[k], mos[k].T.conj()) for k in range(nkpts)]
    dm_kpts =(make_dm(mo_coeff_kpts[0], mo_occ_kpts[0]) +
              make_dm(mo_coeff_kpts[1], mo_occ_kpts[1]))
    dm = lib.asarray(dm_kpts).reshape(2,nkpts,nao,nao)
    return lib.tag_array(dm, mo_coeff=mo_coeff_kpts, mo_occ=mo_occ_kpts)

def get_fock(mf, h1e=None, s1e=None, vhf=None, dm=None, cycle=-1, diis=None,
             diis_start_cycle=None, level_shift_factor=None, damp_factor=None,
             fock_last=None):
    h1e_kpts, s_kpts, vhf_kpts, dm_kpts = h1e, s1e, vhf, dm
    if h1e_kpts is None: h1e_kpts = mf.get_hcore()
    if vhf_kpts is None: vhf_kpts = mf.get_veff(mf.cell, dm_kpts)
    f_kpts = h1e_kpts + vhf_kpts
    if cycle < 0 and diis is None:  # Not inside the SCF iteration
        return f_kpts

    if diis_start_cycle is None:
        diis_start_cycle = mf.diis_start_cycle
    if level_shift_factor is None:
        level_shift_factor = mf.level_shift
    if damp_factor is None:
        damp_factor = mf.damp
    if s_kpts is None: s_kpts = mf.get_ovlp()
    if dm_kpts is None: dm_kpts = mf.make_rdm1()

    if isinstance(level_shift_factor, (tuple, list, np.ndarray)):
        shifta, shiftb = level_shift_factor
    else:
        shifta = shiftb = level_shift_factor
    if isinstance(damp_factor, (tuple, list, np.ndarray)):
        dampa, dampb = damp_factor
    else:
        dampa = dampb = damp_factor

    if 0 <= cycle < diis_start_cycle-1 and abs(dampa)+abs(dampb) > 1e-4 and fock_last is not None:
        f_a = []
        f_b = []
        for k in range(len(s_kpts)):
            f_a.append(mol_hf.damping(f_kpts[0][k], fock_last[0][k], dampa))
            f_b.append(mol_hf.damping(f_kpts[1][k], fock_last[1][k], dampa))
        f_kpts = [f_a, f_b]
    if diis and cycle >= diis_start_cycle:
        f_kpts = diis.update(s_kpts, dm_kpts, f_kpts, mf, h1e_kpts, vhf_kpts, f_prev=fock_last)
    if abs(level_shift_factor) > 1e-4:
        f_kpts =([mol_hf.level_shift(s, dm_kpts[0,k], f_kpts[0,k], shifta)
                  for k, s in enumerate(s_kpts)],
                 [mol_hf.level_shift(s, dm_kpts[1,k], f_kpts[1,k], shiftb)
                  for k, s in enumerate(s_kpts)])
    return lib.asarray(f_kpts)

def get_fermi(mf, mo_energy_kpts=None, mo_occ_kpts=None):
    '''A pair of Fermi level for spin-up and spin-down orbitals
    '''
    if mo_energy_kpts is None: mo_energy_kpts = mf.mo_energy
    if mo_occ_kpts is None: mo_occ_kpts = mf.mo_occ

    # mo_energy_kpts and mo_occ_kpts are k-point UHF quantities
    assert (mo_energy_kpts[0][0].ndim == 1)
    assert (mo_occ_kpts[0][0].ndim == 1)

    nocca = sum(mo_occ.sum() for mo_occ in mo_occ_kpts[0])
    noccb = sum(mo_occ.sum() for mo_occ in mo_occ_kpts[1])
    # nocc may not be perfect integer when smearing is enabled
    nocca = int(nocca.round(3))
    noccb = int(noccb.round(3))

    fermi_a = np.sort(np.hstack(mo_energy_kpts[0]))[nocca-1]
    fermi_b = np.sort(np.hstack(mo_energy_kpts[1]))[noccb-1]

    for k, mo_e in enumerate(mo_energy_kpts[0]):
        mo_occ = mo_occ_kpts[0][k]
        if mo_occ[mo_e > fermi_a].sum() > 0.5:
            logger.warn(mf, 'Alpha occupied band above Fermi level: \n'
                        'k=%d, mo_e=%s, mo_occ=%s', k, mo_e, mo_occ)
    for k, mo_e in enumerate(mo_energy_kpts[1]):
        mo_occ = mo_occ_kpts[1][k]
        if mo_occ[mo_e > fermi_b].sum() > 0.5:
            logger.warn(mf, 'Beta occupied band above Fermi level: \n'
                        'k=%d, mo_e=%s, mo_occ=%s', k, mo_e, mo_occ)
    return (fermi_a, fermi_b)

def get_occ(mf, mo_energy_kpts=None, mo_coeff_kpts=None):
    '''Label the occupancies for each orbital for sampled k-points.

    This is a k-point version of scf.hf.SCF.get_occ
    '''

    if mo_energy_kpts is None: mo_energy_kpts = mf.mo_energy

    nocc_a, nocc_b = mf.nelec
    mo_energy = np.sort(np.hstack(mo_energy_kpts[0]))
    fermi_a = mo_energy[nocc_a-1]
    mo_occ_kpts = [[], []]
    for mo_e in mo_energy_kpts[0]:
        mo_occ_kpts[0].append((mo_e <= fermi_a).astype(np.double))
    if nocc_a < len(mo_energy):
        logger.info(mf, 'alpha HOMO = %.12g  LUMO = %.12g', fermi_a, mo_energy[nocc_a])
    else:
        logger.info(mf, 'alpha HOMO = %.12g  (no LUMO because of small basis) ', fermi_a)

    if nocc_b > 0:
        mo_energy = np.sort(np.hstack(mo_energy_kpts[1]))
        fermi_b = mo_energy[nocc_b-1]
        for mo_e in mo_energy_kpts[1]:
            mo_occ_kpts[1].append((mo_e <= fermi_b).astype(np.double))
        if nocc_b < len(mo_energy):
            logger.info(mf, 'beta HOMO = %.12g  LUMO = %.12g', fermi_b, mo_energy[nocc_b])
        else:
            logger.info(mf, 'beta HOMO = %.12g  (no LUMO because of small basis) ', fermi_b)
    else:
        for mo_e in mo_energy_kpts[1]:
            mo_occ_kpts[1].append(np.zeros_like(mo_e))

    if mf.verbose >= logger.DEBUG:
        np.set_printoptions(threshold=len(mo_energy))
        logger.debug(mf, '     k-point                  alpha mo_energy')
        for k,kpt in enumerate(mf.cell.get_scaled_kpts(mf.kpts)):
            if (np.count_nonzero(mo_occ_kpts[0][k]) > 0 and
                np.count_nonzero(mo_occ_kpts[0][k] == 0) > 0):
                logger.debug(mf, '  %2d (%6.3f %6.3f %6.3f)   %s %s',
                             k, kpt[0], kpt[1], kpt[2],
                             mo_energy_kpts[0][k][mo_occ_kpts[0][k]> 0],
                             mo_energy_kpts[0][k][mo_occ_kpts[0][k]==0])
            else:
                logger.debug(mf, '  %2d (%6.3f %6.3f %6.3f)   %s',
                             k, kpt[0], kpt[1], kpt[2], mo_energy_kpts[0][k])
        logger.debug(mf, '     k-point                  beta  mo_energy')
        for k,kpt in enumerate(mf.cell.get_scaled_kpts(mf.kpts)):
            if (np.count_nonzero(mo_occ_kpts[1][k]) > 0 and
                np.count_nonzero(mo_occ_kpts[1][k] == 0) > 0):
                logger.debug(mf, '  %2d (%6.3f %6.3f %6.3f)   %s %s',
                             k, kpt[0], kpt[1], kpt[2],
                             mo_energy_kpts[1][k][mo_occ_kpts[1][k]> 0],
                             mo_energy_kpts[1][k][mo_occ_kpts[1][k]==0])
            else:
                logger.debug(mf, '  %2d (%6.3f %6.3f %6.3f)   %s',
                             k, kpt[0], kpt[1], kpt[2], mo_energy_kpts[1][k])
        np.set_printoptions(threshold=1000)

    return mo_occ_kpts


def energy_elec(mf, dm_kpts=None, h1e_kpts=None, vhf_kpts=None):
    '''Following pyscf.scf.hf.energy_elec()
    '''
    if dm_kpts is None: dm_kpts = mf.make_rdm1()
    if h1e_kpts is None: h1e_kpts = mf.get_hcore()
    if vhf_kpts is None: vhf_kpts = mf.get_veff(mf.cell, dm_kpts)

    nkpts = len(h1e_kpts)
    e1 = 1./nkpts * np.einsum('kij,kji', dm_kpts[0], h1e_kpts)
    e1+= 1./nkpts * np.einsum('kij,kji', dm_kpts[1], h1e_kpts)
    e_coul = 1./nkpts * np.einsum('kij,kji', dm_kpts[0], vhf_kpts[0]) * 0.5
    e_coul+= 1./nkpts * np.einsum('kij,kji', dm_kpts[1], vhf_kpts[1]) * 0.5
    mf.scf_summary['e1'] = e1.real
    mf.scf_summary['e2'] = e_coul.real
    logger.debug(mf, 'E1 = %s  E_coul = %s', e1, e_coul)
    if CHECK_COULOMB_IMAG and abs(e_coul.imag > mf.cell.precision*10):
        logger.warn(mf, "Coulomb energy has imaginary part %s. "
                    "Coulomb integrals (e-e, e-N) may not converge !",
                    e_coul.imag)
    return (e1+e_coul).real, e_coul.real


def mulliken_meta(cell, dm_ao_kpts, verbose=logger.DEBUG,
                  pre_orth_method=PRE_ORTH_METHOD, s=None):
    '''A modified Mulliken population analysis, based on meta-Lowdin AOs.

    Note this function only computes the Mulliken population for the gamma
    point density matrix.
    '''
    from pyscf.lo import orth
    if s is None:
        s = khf.get_ovlp(cell)
    log = logger.new_logger(cell, verbose)
    log.note('Analyze output for *gamma point*.')
    log.info('    To include the contributions from k-points, transform to a '
             'supercell then run the population analysis on the supercell\n'
             '        from pyscf.pbc.tools import k2gamma\n'
             '        k2gamma.k2gamma(mf).mulliken_meta()')
    log.note("KUHF mulliken_meta")
    dm_ao_gamma = dm_ao_kpts[:,0,:,:].real
    s_gamma = s[0,:,:].real
    orth_coeff = orth.orth_ao(cell, 'meta_lowdin', pre_orth_method, s=s_gamma)
    c_inv = np.dot(orth_coeff.T, s_gamma)
    dm_a = reduce(np.dot, (c_inv, dm_ao_gamma[0], c_inv.T.conj()))
    dm_b = reduce(np.dot, (c_inv, dm_ao_gamma[1], c_inv.T.conj()))

    log.note(' ** Mulliken pop alpha/beta on meta-lowdin orthogonal AOs **')
    return mol_uhf.mulliken_pop(cell, (dm_a,dm_b), np.eye(orth_coeff.shape[0]), log)


def canonicalize(mf, mo_coeff_kpts, mo_occ_kpts, fock=None):
    '''Canonicalization diagonalizes the UHF Fock matrix within occupied,
    virtual subspaces separatedly (without change occupancy).
    '''
    if fock is None:
        dm = mf.make_rdm1(mo_coeff_kpts, mo_occ_kpts)
        fock = mf.get_fock(dm=dm)

    def eig_(fock, mo_coeff, idx, es, cs):
        if np.count_nonzero(idx) > 0:
            orb = mo_coeff[:,idx]
            f1 = reduce(np.dot, (orb.T.conj(), fock, orb))
            e, c = scipy.linalg.eigh(f1)
            es[idx] = e
            cs[:,idx] = np.dot(orb, c)

    mo_coeff = [[], []]
    mo_energy = [[], []]
    for k, mo in enumerate(mo_coeff_kpts[0]):
        mo1 = np.empty_like(mo)
        mo_e = np.empty_like(mo_occ_kpts[0][k])
        occidxa = mo_occ_kpts[0][k] == 1
        viridxa = ~occidxa
        eig_(fock[0][k], mo, occidxa, mo_e, mo1)
        eig_(fock[0][k], mo, viridxa, mo_e, mo1)
        mo_coeff[0].append(mo1)
        mo_energy[0].append(mo_e)
    for k, mo in enumerate(mo_coeff_kpts[1]):
        mo1 = np.empty_like(mo)
        mo_e = np.empty_like(mo_occ_kpts[1][k])
        occidxb = mo_occ_kpts[1][k] == 1
        viridxb = ~occidxb
        eig_(fock[1][k], mo, occidxb, mo_e, mo1)
        eig_(fock[1][k], mo, viridxb, mo_e, mo1)
        mo_coeff[1].append(mo1)
        mo_energy[1].append(mo_e)
    return mo_energy, mo_coeff

def init_guess_by_chkfile(cell, chkfile_name, project=None, kpts=None):
    '''Read the KHF results from checkpoint file, then project it to the
    basis defined by ``cell``

    Returns:
        Density matrix, 3D ndarray
    '''
    from pyscf import gto
    chk_cell, scf_rec = chkfile.load_scf(chkfile_name)
    if project is None:
        project = not gto.same_basis_set(chk_cell, cell)

    if kpts is None:
        kpts = scf_rec['kpts']

    if 'kpt' in scf_rec:
        chk_kpts = scf_rec['kpt'].reshape(-1,3)
    elif 'kpts' in scf_rec:
        chk_kpts = scf_rec['kpts']
    else:
        chk_kpts = np.zeros((1,3))

    mo = scf_rec['mo_coeff']
    mo_occ = scf_rec['mo_occ']
    if 'kpts' not in scf_rec:  # gamma point or single k-point
        if mo.ndim == 2:
            mo = np.expand_dims(mo, axis=0)
            mo_occ = np.expand_dims(mo_occ, axis=0)
        else:  # UHF
            mo = [np.expand_dims(mo[0], axis=0),
                  np.expand_dims(mo[1], axis=0)]
            mo_occ = [np.expand_dims(mo_occ[0], axis=0),
                      np.expand_dims(mo_occ[1], axis=0)]

    if project:
        s = cell.pbc_intor('int1e_ovlp', kpts=kpts)
    def fproj(mo, kpts):
        if project:
            mo = addons.project_mo_nr2nr(chk_cell, mo, cell, kpts)
            for k, c in enumerate(mo):
                norm = np.einsum('pi,pi->i', c.conj(), s[k].dot(c))
                mo[k] /= np.sqrt(norm)
        return mo

    def makedm(mos, occs):
        moa, mob = mos
        mos = (fproj(moa, chk_kpts), fproj(mob, chk_kpts))
        dm = make_rdm1(mos, occs)
        if kpts.shape != chk_kpts.shape or not np.allclose(kpts, chk_kpts):
            dm = [addons.project_dm_k2k(cell, dm[0], chk_kpts, kpts),
                  addons.project_dm_k2k(cell, dm[1], chk_kpts, kpts)]
        return np.asarray(dm)

    if getattr(mo[0], 'ndim', None) == 2:  # KRHF
        mo_occa = [(occ>1e-8).astype(np.double) for occ in mo_occ]
        mo_occb = [occ-mo_occa[k] for k,occ in enumerate(mo_occ)]
        dm = makedm((mo, mo), (mo_occa, mo_occb))
    else:  # KUHF
        dm = makedm(mo, mo_occ)

    # Real DM for gamma point
    if np.allclose(kpts, 0):
        dm = dm.real
    return dm


def dip_moment(cell, dm_kpts, unit='Debye', verbose=logger.NOTE,
               grids=None, rho=None, kpts=np.zeros((1,3))):
    ''' Dipole moment in the cell.

    Args:
         cell : an instance of :class:`Cell`

         dm_kpts (two lists of ndarrays) : KUHF density matrices of k-points

    Return:
        A list: the dipole moment on x, y and z components
    '''
    dm_kpts = dm_kpts[0] + dm_kpts[1]
    return khf.dip_moment(cell, dm_kpts, unit, verbose, grids, rho, kpts)

get_rho = khf.get_rho

class KUHF(khf.KSCF):
    '''UHF class with k-point sampling.
    '''
    conv_tol_grad = getattr(__config__, 'pbc_scf_KSCF_conv_tol_grad', None)

    _keys = {"init_guess_breaksym"}

    init_guess_by_1e     = pbcuhf.UHF.init_guess_by_1e
    init_guess_by_minao  = pbcuhf.UHF.init_guess_by_minao
    init_guess_by_atom   = pbcuhf.UHF.init_guess_by_atom
    init_guess_by_huckel = pbcuhf.UHF.init_guess_by_huckel
    init_guess_by_mod_huckel = pbcuhf.UHF.init_guess_by_mod_huckel
    get_fock = get_fock
    get_fermi = get_fermi
    get_occ = get_occ
    energy_elec = energy_elec
    get_rho = get_rho
    analyze = khf.analyze
    canonicalize = canonicalize
    to_gpu = lib.to_gpu

    def __init__(self, cell, kpts=np.zeros((1,3)),
                 exxdiv=getattr(__config__, 'pbc_scf_SCF_exxdiv', 'ewald')):
        khf.KSCF.__init__(self, cell, kpts, exxdiv)
        self.nelec = None
<<<<<<< HEAD
=======
        self.init_guess_breaksym = None
>>>>>>> c362ba7b

    @property
    def nelec(self):
        if self._nelec is not None:
            return self._nelec
        else:
            cell = self.cell
            nkpts = len(self.kpts)
            ne = cell.tot_electrons(nkpts)
            nalpha = (ne + cell.spin) // 2
            nbeta = nalpha - cell.spin
            if nalpha + nbeta != ne:
                raise RuntimeError('Electron number %d and spin %d are not consistent\n'
                                   'Note cell.spin = 2S = Nalpha - Nbeta, not 2S+1' %
                                   (ne, cell.spin))
            return nalpha, nbeta
    @nelec.setter
    def nelec(self, x):
        self._nelec = x

    def dump_flags(self, verbose=None):
        khf.KSCF.dump_flags(self, verbose)
        logger.info(self, 'number of electrons per cell  '
                    'alpha = %d beta = %d', *self.nelec)
        return self

    def get_init_guess(self, cell=None, key='minao', s1e=None):
        if s1e is None:
            s1e = self.get_ovlp(cell)
        dm_kpts = mol_hf.SCF.get_init_guess(self, cell, key)
        assert dm_kpts.shape[0] == 2
        nkpts = len(self.kpts)
        if dm_kpts.ndim != 4:
            # dm[spin,nao,nao] at gamma point -> dm_kpts[spin,nkpts,nao,nao]
            dm_kpts = np.repeat(dm_kpts[:,None,:,:], nkpts, axis=1)

        ne = lib.einsum('xkij,kji->x', dm_kpts, s1e).real
        nelec = np.asarray(self.nelec)
        if np.any(abs(ne - nelec) > 0.01*nkpts):
            logger.debug(self, 'Big error detected in the electron number '
                         'of initial guess density matrix (Ne/cell = %g)!\n'
                         '  This can cause huge error in Fock matrix and '
                         'lead to instability in SCF for low-dimensional '
                         'systems.\n  DM is normalized wrt the number '
                         'of electrons %s', ne.mean()/nkpts, nelec/nkpts)
            dm_kpts *= (nelec / ne).reshape(2,-1,1,1)
        return dm_kpts

    def get_veff(self, cell=None, dm_kpts=None, dm_last=0, vhf_last=0, hermi=1,
                 kpts=None, kpts_band=None):
        if dm_kpts is None:
            dm_kpts = self.make_rdm1()
        vj, vk = self.get_jk(cell, dm_kpts, hermi, kpts, kpts_band)
        vhf = vj[0] + vj[1] - vk
        return vhf

    def get_grad(self, mo_coeff_kpts, mo_occ_kpts, fock=None):
        if fock is None:
            dm1 = self.make_rdm1(mo_coeff_kpts, mo_occ_kpts)
            fock = self.get_hcore(self.cell, self.kpts) + self.get_veff(self.cell, dm1)

        def grad(mo, mo_occ, fock):
            occidx = mo_occ > 0
            viridx = ~occidx
            g = reduce(np.dot, (mo[:,viridx].T.conj(), fock, mo[:,occidx]))
            return g.ravel()

        nkpts = len(mo_occ_kpts[0])
        grad_kpts = [grad(mo_coeff_kpts[0][k], mo_occ_kpts[0][k], fock[0][k])
                     for k in range(nkpts)]
        grad_kpts+= [grad(mo_coeff_kpts[1][k], mo_occ_kpts[1][k], fock[1][k])
                     for k in range(nkpts)]
        return np.hstack(grad_kpts)

    def eig(self, h_kpts, s_kpts):
        e_a, c_a = khf.KSCF.eig(self, h_kpts[0], s_kpts)
        e_b, c_b = khf.KSCF.eig(self, h_kpts[1], s_kpts)
        return (e_a,e_b), (c_a,c_b)

    def make_rdm1(self, mo_coeff_kpts=None, mo_occ_kpts=None, **kwargs):
        if mo_coeff_kpts is None: mo_coeff_kpts = self.mo_coeff
        if mo_occ_kpts is None: mo_occ_kpts = self.mo_occ
        return make_rdm1(mo_coeff_kpts, mo_occ_kpts, **kwargs)

    def get_bands(self, kpts_band, cell=None, dm_kpts=None, kpts=None):
        '''Get energy bands at the given (arbitrary) 'band' k-points.

        Returns:
            mo_energy : (nmo,) ndarray or a list of (nmo,) ndarray
                Bands energies E_n(k)
            mo_coeff : (nao, nmo) ndarray or a list of (nao,nmo) ndarray
                Band orbitals psi_n(k)
        '''
        if cell is None: cell = self.cell
        if dm_kpts is None: dm_kpts = self.make_rdm1()
        if kpts is None: kpts = self.kpts

        kpts_band = np.asarray(kpts_band)
        single_kpt_band = (kpts_band.ndim == 1)
        kpts_band = kpts_band.reshape(-1,3)

        fock = self.get_hcore(cell, kpts_band)
        fock = fock + self.get_veff(cell, dm_kpts, kpts=kpts, kpts_band=kpts_band)
        s1e = self.get_ovlp(cell, kpts_band)
        (e_a,e_b), (c_a,c_b) = self.eig(fock, s1e)
        if single_kpt_band:
            e_a = e_a[0]
            e_b = e_b[0]
            c_a = c_a[0]
            c_b = c_b[0]
        return (e_a,e_b), (c_a,c_b)

    def init_guess_by_chkfile(self, chk=None, project=True, kpts=None):
        if chk is None: chk = self.chkfile
        if kpts is None: kpts = self.kpts
        return init_guess_by_chkfile(self.cell, chk, project, kpts)

    @lib.with_doc(mulliken_meta.__doc__)
    def mulliken_meta(self, cell=None, dm=None, verbose=logger.DEBUG,
                      pre_orth_method=PRE_ORTH_METHOD, s=None):
        if cell is None: cell = self.cell
        if dm is None: dm = self.make_rdm1()
        if s is None: s = self.get_ovlp(cell)
        return mulliken_meta(cell, dm, s=s, verbose=verbose,
                             pre_orth_method=pre_orth_method)

    def mulliken_pop(self):
        raise NotImplementedError

    @lib.with_doc(dip_moment.__doc__)
    def dip_moment(self, cell=None, dm=None, unit='Debye', verbose=logger.NOTE,
                   **kwargs):
        if cell is None: cell = self.cell
        if dm is None: dm = self.make_rdm1()
        rho = kwargs.pop('rho', None)
        if rho is None:
            rho = self.get_rho(dm)
        return dip_moment(cell, dm, unit, verbose, rho=rho, kpts=self.kpts, **kwargs)

    @lib.with_doc(mol_uhf.spin_square.__doc__)
    def spin_square(self, mo_coeff=None, s=None):
        '''Treating the k-point sampling wfn as a giant Slater determinant,
        the spin_square value is the <S^2> of the giant determinant.
        '''
        nkpts = len(self.kpts)
        if mo_coeff is None:
            mo_a = [self.mo_coeff[0][k][:,self.mo_occ[0][k]>0] for k in range(nkpts)]
            mo_b = [self.mo_coeff[1][k][:,self.mo_occ[1][k]>0] for k in range(nkpts)]
        else:
            mo_a, mo_b = mo_coeff
        if s is None:
            s = self.get_ovlp()

        nelec_a = sum([mo_a[k].shape[1] for k in range(nkpts)])
        nelec_b = sum([mo_b[k].shape[1] for k in range(nkpts)])
        ssxy = (nelec_a + nelec_b) * .5
        for k in range(nkpts):
            sij = reduce(np.dot, (mo_a[k].T.conj(), s[k], mo_b[k]))
            ssxy -= np.einsum('ij,ij->', sij.conj(), sij).real
        ssz = (nelec_b-nelec_a)**2 * .25
        ss = ssxy + ssz
        s = np.sqrt(ss+.25) - .5
        return ss, s*2+1

    def stability(self,
                  internal=getattr(__config__, 'pbc_scf_KSCF_stability_internal', True),
                  external=getattr(__config__, 'pbc_scf_KSCF_stability_external', False),
                  verbose=None):
        from pyscf.pbc.scf.stability import uhf_stability
        return uhf_stability(self, internal, external, verbose)

    def nuc_grad_method(self):
        from pyscf.pbc.grad import kuhf
        return kuhf.Gradients(self)

    def to_ks(self, xc='HF'):
        '''Convert to RKS object.
        '''
        from pyscf.pbc import dft
        return self._transfer_attrs_(dft.KUKS(self.cell, self.kpts, xc=xc))

    def convert_from_(self, mf):
        '''Convert given mean-field object to KUHF'''
        addons.convert_to_uhf(mf, self)
        return self<|MERGE_RESOLUTION|>--- conflicted
+++ resolved
@@ -369,6 +369,7 @@
     '''UHF class with k-point sampling.
     '''
     conv_tol_grad = getattr(__config__, 'pbc_scf_KSCF_conv_tol_grad', None)
+    init_guess_breaksym = getattr(__config__, 'scf_uhf_init_guess_breaksym', 1)
 
     _keys = {"init_guess_breaksym"}
 
@@ -390,10 +391,6 @@
                  exxdiv=getattr(__config__, 'pbc_scf_SCF_exxdiv', 'ewald')):
         khf.KSCF.__init__(self, cell, kpts, exxdiv)
         self.nelec = None
-<<<<<<< HEAD
-=======
-        self.init_guess_breaksym = None
->>>>>>> c362ba7b
 
     @property
     def nelec(self):
