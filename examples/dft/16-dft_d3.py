#!/usr/bin/env python

import pyscf
from pyscf.dft import KS

'''
D3 and D4 Dispersion.

This is a simplified dispersion interface to
d3 (https://github.com/dftd3/simple-dftd3) and
d4 (https://github.com/dftd4/dftd4) libraries.
This interface can automatically configure the necessary settings including
dispersion, xc, and nlc attributes of PySCF mean-field objects. However,
advanced features of d3 and d4 program are not available.

If you need to access more features d3 and d4 libraries, such as overwriting the
dispersion parameters, you can use the wrapper provided by the simple-dftd3 and
dftd4 libraries. When using these libraries, please disable the .disp attribute
of the underlying mean-field object, and properly set the .xc and .nlc attributes
following this example.
'''

mol = pyscf.M(
    atom = '''
O        0.000000    0.000000    0.117790
H        0.000000    0.755453   -0.471161
H        0.000000   -0.755453   -0.471161''',
    basis = 'def2-tzvp',
)

#
# It is recommended to enable D3, D4 dispersion corrections through the KS class
# instantiation. The values of attributes nlc, disp, and xc of KS object are
# automatically configured in this way. Both the mol.KS method or pyscf.dft.RKS
# function can be used.
mf = mol.KS(xc='wb97x-d4')
#mf = mol.KS(xc='wb97m-d3bj)
#mf = mol.KS(xc='wb97x-d3bj)
#mf = mol.KS(xc='b3lyp-d4')
#mf = mol.KS(xc='b3lyp-d3bj')
#mf = mol.KS(xc='b3lyp-d3zero')
#mf = mol.KS(xc='b3lyp-d3bj2b')
#mf = mol.KS(xc='b3lyp-d3bjatm')
mf.kernel()

mf = KS(xc='wb97x-d3bj')
mf.kernel()

#
# Assigning the D3, D4 keywords directly to the xc attribute will lead to an
# error in XC functional parser.
#
mf.xc = 'wb97x-d3'
mf.kernel()

# Alternatively, you can configure the dispersion correction manually, through
# the xc, nlc, disp attributes.
mf = mol.KS()
mf.xc = 'wb97x-v'
mf.nlc = False  # this will disable NLC correction.
mf.disp = 'd4'
mf.kernel()

# To disable the dispersion correction, you can simply set disp = None
mf.disp = None
mf.kernel()

# DFTD3 and DFTD4 libraries require two parameters to control the dispersion
# computation, including which dispersion version to use (like d3, d4, d3bj,
# d3zero), and which XC type of dispersion to target at (like b3lyp, wb97, hf).
# The two parameters can be configured in the disp attribute, separated by ","
<<<<<<< HEAD
# If the combination of XC and dispersion version is not found, DFTD3 and DFTD4
# will employ the default parameters of dispersion corrections. Please refer the
# the database of DFTD3 and DFTD4 for the proper xc names
# DFTD3: https://github.com/dftd3/simple-dftd3/blob/main/assets/parameters.toml
# DFTD4: https://github.com/dftd4/dftd4/blob/main/assets/parameters.toml

=======
# Please note that the second parameter of mf.disp can be different to mf.xc.
# This parameter is used by dftd3 and dftd4 program only.
>>>>>>> 4c6d43c3
mf.disp = 'd3,b3lyp'
mf.disp = 'd4,wb97m'
mf.disp = 'd3bj,hf'

# If the xc-type is not specified in the disp, the DFT code will automatically
# employ the .xc attribute as the xc-type parameter.
<<<<<<< HEAD
mf.xc = 'wb97x'
mf.disp = 'd3bj' # == 'd3bj,wb97x'
=======
mf.xc = 'wb97x-v'
mf.disp = 'd3' # == 'd3,wb97x'
>>>>>>> 4c6d43c3

# You can combine DFT calculation with any kinds of dispersion corrections via the
# disp attribute.
mf = mol.KS()
mf.xc = 'wb97x-v'
mf.nlc = False
mf.disp = 'd3bj,b3lyp'
mf.kernel()

mf = mol.HF()
mf.disp = 'd3bj,b3lyp'
mf.kernel()<|MERGE_RESOLUTION|>--- conflicted
+++ resolved
@@ -69,30 +69,20 @@
 # computation, including which dispersion version to use (like d3, d4, d3bj,
 # d3zero), and which XC type of dispersion to target at (like b3lyp, wb97, hf).
 # The two parameters can be configured in the disp attribute, separated by ","
-<<<<<<< HEAD
 # If the combination of XC and dispersion version is not found, DFTD3 and DFTD4
 # will employ the default parameters of dispersion corrections. Please refer the
 # the database of DFTD3 and DFTD4 for the proper xc names
 # DFTD3: https://github.com/dftd3/simple-dftd3/blob/main/assets/parameters.toml
 # DFTD4: https://github.com/dftd4/dftd4/blob/main/assets/parameters.toml
 
-=======
-# Please note that the second parameter of mf.disp can be different to mf.xc.
-# This parameter is used by dftd3 and dftd4 program only.
->>>>>>> 4c6d43c3
 mf.disp = 'd3,b3lyp'
 mf.disp = 'd4,wb97m'
 mf.disp = 'd3bj,hf'
 
 # If the xc-type is not specified in the disp, the DFT code will automatically
 # employ the .xc attribute as the xc-type parameter.
-<<<<<<< HEAD
 mf.xc = 'wb97x'
 mf.disp = 'd3bj' # == 'd3bj,wb97x'
-=======
-mf.xc = 'wb97x-v'
-mf.disp = 'd3' # == 'd3,wb97x'
->>>>>>> 4c6d43c3
 
 # You can combine DFT calculation with any kinds of dispersion corrections via the
 # disp attribute.
