--- conflicted
+++ resolved
@@ -77,10 +77,6 @@
 aoL_value = mol.eval_gto('GTOval_spinor', coords)
 # Small components
 aoS_value = 1/(2*lib.param.LIGHT_SPEED) * mol.eval_gto('GTOval_sp_spinor', coords)
-<<<<<<< HEAD
-=======
-# mL, mS are the spin-magentic moment at each point
->>>>>>> 57d091ee
 rho_m_L = r_numint.eval_rho(mol, aoL_value, dmLL)
 rho_m_S = r_numint.eval_rho(mol, aoS_value, dmSS)
 rho = rho_m_L[0] + rho_m_S[0]
