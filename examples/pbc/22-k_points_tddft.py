#!/usr/bin/env python

'''
TDDFT with k-point sampling or at an individual k-point

(This feature is in testing. We observe numerical stability problem in TDDFT
diagonalization.)

'''

from pyscf.pbc import gto
from pyscf.pbc import scf
from pyscf.pbc import df
from pyscf.pbc import tdscf

cell = gto.Cell()
cell.unit = 'B'
cell.atom = '''
C  0.          0.          0.
C  1.68506879  1.68506879  1.68506879
'''
cell.a = '''
0.          3.37013758  3.37013758
3.37013758  0.          3.37013758
3.37013758  3.37013758  0.
'''
cell.basis = 'gth-szv'
cell.pseudo = 'gth-pade'
cell.build()
mf = scf.KRHF(cell, cell.make_kpts([2,2,2]))
mf.run()

td = tdscf.KTDA(mf)
td.nstates = 5
td.verbose = 5
print(td.kernel()[0] * 27.2114)

td = tdscf.KTDDFT(mf)
td.nstates = 5
td.verbose = 5
print(td.kernel()[0] * 27.2114)

mf = scf.RHF(cell)
mf.kernel()
td = tdscf.TDA(mf)
td.kernel()

#
# Gamma-point RKS
#
ks = scf.RKS(cell)
ks.run()

td = tdscf.KTDDFT(ks)
td.nstates = 5
td.verbose = 5
print(td.kernel()[0] * 27.2114)
<<<<<<< HEAD
print(td.oscillator_strength())
=======
>>>>>>> 063af4c6


# TODO:
#kpt = cell.get_abs_kpts([0.25, 0.25, 0.25])
#mf = scf.RHF(cell, kpt=kpt)
#mf.kernel()
#td = tdscf.TDA(mf)
#td.kernel()<|MERGE_RESOLUTION|>--- conflicted
+++ resolved
@@ -55,10 +55,6 @@
 td.nstates = 5
 td.verbose = 5
 print(td.kernel()[0] * 27.2114)
-<<<<<<< HEAD
-print(td.oscillator_strength())
-=======
->>>>>>> 063af4c6
 
 
 # TODO:
