#!/usr/bin/env python
# Copyright 2014-2020 The PySCF Developers. All Rights Reserved.
#
# Licensed under the Apache License, Version 2.0 (the "License");
# you may not use this file except in compliance with the License.
# You may obtain a copy of the License at
#
#     http://www.apache.org/licenses/LICENSE-2.0
#
# Unless required by applicable law or agreed to in writing, software
# distributed under the License is distributed on an "AS IS" BASIS,
# WITHOUT WARRANTIES OR CONDITIONS OF ANY KIND, either express or implied.
# See the License for the specific language governing permissions and
# limitations under the License.

import os
import sys
from setuptools import setup, find_packages, Extension
from setuptools.command.build_py import build_py

def get_version():
    topdir = os.path.abspath(os.path.join(__file__, '..'))
    with open(os.path.join(topdir, 'pyscf', '__init__.py'), 'r') as f:
        for line in f.readlines():
            if line.startswith('__version__'):
                delim = '"' if '"' in line else "'"
                return line.split(delim)[1]
    raise ValueError("Version string not found")
VERSION = get_version()


def get_platform():
    from distutils.util import get_platform
    platform = get_platform()
    if sys.platform == 'darwin':
        arch = os.getenv('CMAKE_OSX_ARCHITECTURES')
        if arch:
            osname = platform.rsplit('-', 1)[0]
            if ';' in arch:
                platform = f'{osname}-universal2'
            else:
                platform = f'{osname}-{arch}'
        elif os.getenv('_PYTHON_HOST_PLATFORM'):
            # the cibuildwheel environment
            platform = os.getenv('_PYTHON_HOST_PLATFORM')
            if platform.endswith('arm64'):
                os.putenv('CMAKE_OSX_ARCHITECTURES', 'arm64')
            elif platform.endswith('x86_64'):
                os.putenv('CMAKE_OSX_ARCHITECTURES', 'x86_64')
            else:
                os.putenv('CMAKE_OSX_ARCHITECTURES', 'arm64;x86_64')
    return platform

class CMakeBuildPy(build_py):
    def run(self):
        self.plat_name = get_platform()
        self.build_base = 'build'
        self.build_lib = os.path.join(self.build_base, 'lib')
        self.build_temp = os.path.join(self.build_base, f'temp.{self.plat_name}')

        self.announce('Configuring extensions', level=3)
        src_dir = os.path.abspath(os.path.join(__file__, '..', 'pyscf', 'lib'))
        cmd = ['cmake', f'-S{src_dir}', f'-B{self.build_temp}']
        configure_args = os.getenv('CMAKE_CONFIGURE_ARGS')
        if configure_args:
            cmd.extend(configure_args.split(' '))
        self.spawn(cmd)

        self.announce('Building binaries', level=3)
        # By default do not use high level parallel compilation.
        # OOM may be triggered when compiling certain functionals in libxc.
        # Set the shell variable CMAKE_BUILD_PARALLEL_LEVEL=n to enable
        # parallel compilation.
        cmd = ['cmake', '--build', self.build_temp]
        build_args = os.getenv('CMAKE_BUILD_ARGS')
        if build_args:
            cmd.extend(build_args.split(' '))
        if self.dry_run:
            self.announce(' '.join(cmd))
        else:
            self.spawn(cmd)
        super().run()

# build_py will produce plat_name = 'any'. Patch the bdist_wheel to change the
# platform tag because the C extensions are platform dependent.
# For setuptools<70
from wheel.bdist_wheel import bdist_wheel
initialize_options_1 = bdist_wheel.initialize_options
def initialize_with_default_plat_name(self):
    initialize_options_1(self)
    self.plat_name = get_platform()
    self.plat_name_supplied = True
bdist_wheel.initialize_options = initialize_with_default_plat_name

<<<<<<< HEAD
=======
# For setuptools>=70
try:
    from setuptools.command.bdist_wheel import bdist_wheel
    initialize_options_2 = bdist_wheel.initialize_options
    def initialize_with_default_plat_name(self):
        initialize_options_2(self)
        self.plat_name = get_platform()
        self.plat_name_supplied = True
    bdist_wheel.initialize_options = initialize_with_default_plat_name
except ImportError:
    pass

# scipy bugs
# https://github.com/scipy/scipy/issues/12533
_scipy_version = 'scipy!=1.5.0,!=1.5.1'
if sys.platform == 'darwin':
    if sys.version_info < (3, 8):
        _scipy_version = 'scipy<=1.1.0'
    else:
        print('scipy>1.1.0 may crash when calling scipy.linalg.eigh. '
              '(Issues https://github.com/scipy/scipy/issues/15362 '
              'https://github.com/scipy/scipy/issues/16151)')

>>>>>>> 6512c8b0
setup(
    version=VERSION,
    #package_dir={'pyscf': 'pyscf'},  # packages are under directory pyscf
    #include *.so *.dat files. They are now placed in MANIFEST.in
    #package_data={'': ['*.so', '*.dylib', '*.dll', '*.dat']},
    include_package_data=True,  # include everything in source control
    packages=find_packages(exclude=['*test*', '*examples*']),
    cmdclass={'build_py': CMakeBuildPy},
)<|MERGE_RESOLUTION|>--- conflicted
+++ resolved
@@ -92,8 +92,6 @@
     self.plat_name_supplied = True
 bdist_wheel.initialize_options = initialize_with_default_plat_name
 
-<<<<<<< HEAD
-=======
 # For setuptools>=70
 try:
     from setuptools.command.bdist_wheel import bdist_wheel
@@ -117,7 +115,6 @@
               '(Issues https://github.com/scipy/scipy/issues/15362 '
               'https://github.com/scipy/scipy/issues/16151)')
 
->>>>>>> 6512c8b0
 setup(
     version=VERSION,
     #package_dir={'pyscf': 'pyscf'},  # packages are under directory pyscf
