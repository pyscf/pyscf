--- conflicted
+++ resolved
@@ -56,33 +56,25 @@
     if kpt is None:
         kpt = np.zeros([3,1])
 
-<<<<<<< HEAD
-#FIXME: is int1e complex or float
-    int1e = np.zeros((cell.nao_nr(),cell.nao_nr()))#?, np.complex)
-    
+    # if pyscf.lib.norm(kpt) == 0.:
+    #     dtype = np.float64
+    # else:
+    dtype = np.complex128
+
+    int1e = np.zeros((cell.nao_nr(),cell.nao_nr()), dtype=dtype)
+
     Ls = get_lattice_Ls(cell, cell.nimgs)
 
 # Just change the basis position, keep all other envrionments
     cellL = cell.copy()
     ptr_coord = cellL._atm[:,pyscf.gto.PTR_COORD]
     _envL = cellL._env
-=======
-    # if pyscf.lib.norm(kpt) == 0.:
-    #     dtype = np.float64
-    # else:
-    dtype = np.complex128
-
-    int1e = np.zeros((cell.nao_nr(),cell.nao_nr()), dtype=dtype)
-    Ls = get_lattice_Ls(cell, cell.nimgs)
-
->>>>>>> ef493116
     for L in Ls:
         _envL[ptr_coord+0] = cell._env[ptr_coord+0] + L[0]
         _envL[ptr_coord+1] = cell._env[ptr_coord+1] + L[1]
         _envL[ptr_coord+2] = cell._env[ptr_coord+2] + L[2]
         int1e += (np.exp(1j*np.dot(kpt.T,L)) *
                   pyscf.gto.intor_cross(intor, cell, cellL))
-    
     return int1e
 
 def get_ovlp(cell, kpt=None):
