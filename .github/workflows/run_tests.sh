--- conflicted
+++ resolved
@@ -3,12 +3,8 @@
 export PYTHONPATH=$(pwd):$PYTHONPATH 
 ulimit -s 20000
 
-<<<<<<< HEAD
+mkdir -p pyscftmpdir
 echo 'pbc_tools_pbc_fft_engine = "NUMPY+BLAS"' > .pyscf_conf.py
-=======
-mkdir -p pyscftmpdir
-echo 'pbc_tools_pbc_fft_engine = "NUMPY"' > .pyscf_conf.py
->>>>>>> 6f050463
 echo "dftd3_DFTD3PATH = './pyscf/lib/deps/lib'" >> .pyscf_conf.py
 echo "scf_hf_SCF_mute_chkfile = True" >> .pyscf_conf.py
 echo 'TMPDIR = "./pyscftmpdir"' >> .pyscf_conf.py
