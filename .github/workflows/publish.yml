--- conflicted
+++ resolved
@@ -103,11 +103,7 @@
     strategy:
       fail-fast: false
       matrix:
-<<<<<<< HEAD
-        python-version: ["3.6", "3.7", "3.8", "3.9", "3.10"]
-=======
         python-version: ["3.6", "3.7", "3.8", "3.9", "3.10", "3.11"]
->>>>>>> 063af4c6
     steps:
       - uses: actions/checkout@v3
       - name: Set up Python ${{ matrix.python-version }}
@@ -132,24 +128,6 @@
   release-conda-linux:
     runs-on: ubuntu-latest
     strategy:
-<<<<<<< HEAD
-      matrix:
-        python-version: ["3.6", "3.7", "3.8", "3.9", "3.10"]
-      fail-fast: false
-    steps:
-      - uses: actions/checkout@v2
-      - name: Setup conda
-        uses: actions/setup-python@v2
-        with:
-          python-version: ${{ matrix.python-version }}
-      - name: Publish to conda
-        run: |
-          $CONDA/bin/conda install -y anaconda-client conda-build
-          $CONDA/bin/conda build --output-folder . conda
-          export ANACONDA_API_TOKEN=${{ secrets.ANACONDA_TOKEN }}
-          $CONDA/bin/conda config --set anaconda_upload yes
-          $CONDA/bin/anaconda upload linux-64/*.tar.bz2
-=======
       fail-fast: false
     steps:
       - uses: actions/checkout@v3
@@ -166,7 +144,6 @@
           conda install -y anaconda-client conda-build
           conda config --set anaconda_upload yes
           conda build --output-folder . conda
->>>>>>> 063af4c6
 
   # Disable macos conda release for Error during compling:
   # MACOSX_DEPLOYMENT_TARGET mismatch: now "10.9" but "10.15" during configure
@@ -177,15 +154,9 @@
   #      python-version: ["3.6", "3.7", "3.8", "3.9", "3.10"]
   #    fail-fast: false
   #  steps:
-<<<<<<< HEAD
-  #    - uses: actions/checkout@v2
-  #    - name: Setup conda
-  #      uses: actions/setup-python@v2
-=======
   #    - uses: actions/checkout@v3
   #    - name: Setup conda
   #      uses: actions/setup-python@v4
->>>>>>> 063af4c6
   #      with:
   #        python-version: ${{ matrix.python-version }}
   #    - name: Publish to conda
