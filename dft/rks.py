--- conflicted
+++ resolved
@@ -101,8 +101,6 @@
     if nset == 1:
         ks._ecoul = numpy.einsum('ij,ji', dm, vj) * .5
 
-<<<<<<< HEAD
-=======
     if ks.small_rho_cutoff > 1e-20 and nset == 1:
         # Filter grids the first time setup grids
         idx = numint.large_rho_indices(mol, dm, ks._numint, ks.grids,
@@ -110,7 +108,6 @@
         ks.grids.coords  = numpy.asarray(ks.grids.coords [idx], order='C')
         ks.grids.weights = numpy.asarray(ks.grids.weights[idx], order='C')
         ks._numint.non0tab = None
->>>>>>> 78267257
     return vhf + vx
 
 
